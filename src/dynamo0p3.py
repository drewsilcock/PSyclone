# ------------------------------------------------------------------------------
# (c) The copyright relating to this work is owned jointly by the Crown,
# Met Office and NERC 2015.
# However, it has been created with the help of the GungHo Consortium,
# whose members are identified at https://puma.nerc.ac.uk/trac/GungHo/wiki
# ------------------------------------------------------------------------------
# Author R. Ford STFC Daresbury Lab

''' This module implements the PSyclone Dynamo 0.3 API by 1)
    specialising the required base classes in parser.py (Descriptor,
    KernelType) and adding a new class (DynFuncDescriptor03) to
    capture function descriptor metadata and 2) specialising the
    required base classes in psyGen.py (PSy, Invokes, Invoke, Schedule,
    Loop, Kern, Inf, Arguments and Argument). '''

# imports
from parse import Descriptor, KernelType, ParseError
import expression as expr
import fparser
import os
from psyGen import PSy, Invokes, Invoke, Schedule, Loop, Kern, Arguments, \
    Argument, Inf, NameSpaceFactory, GenerationError, FieldNotFoundError


# first section : Parser specialisations and classes

# constants
VALID_ANY_SPACE_NAMES = ["any_space_1", "any_space_2", "any_space_3",
                         "any_space_4", "any_space_5", "any_space_6",
                         "any_space_7", "any_space_8", "any_space_9"]

VALID_FUNCTION_SPACE_NAMES = ["w0", "w1", "w2", "w3"] + VALID_ANY_SPACE_NAMES

VALID_OPERATOR_NAMES = ["gh_basis", "gh_diff_basis", "gh_orientation"]

VALID_ARG_TYPE_NAMES = ["gh_field", "gh_operator"]

VALID_ACCESS_DESCRIPTOR_NAMES = ["gh_read", "gh_write", "gh_inc"]

# The mapping from meta-data strings to field-access types
# used in this API.
FIELD_ACCESS_MAP = {"write": "gh_write", "read": "gh_read",
                    "readwrite": "gh_rw", "inc": "gh_inc"}

# classes


class DynFuncDescriptor03(object):
    ''' The Dynamo 0.3 API includes a function-space descriptor as
    well as an argument descriptor which is not supported by the base
    classes. This class captures the information specified in a
    function-space descriptor. '''

    def __init__(self, func_type):
        self._func_type = func_type
        if func_type.name != 'func_type':
            raise ParseError(
                "In the dynamo0.3 API each meta_func entry must be of type "
                "'func_type' but found '{0}'".format(func_type.name))
        if len(func_type.args) < 2:
            raise ParseError(
                "In the dynamo0.3 API each meta_func entry must have at "
                "least 2 args, but found '{0}'".format(len(func_type.args)))
        self._operator_names = []
        for idx, arg in enumerate(func_type.args):
            if idx == 0:  # first func_type arg
                if arg.name not in VALID_FUNCTION_SPACE_NAMES:
                    raise ParseError(
                        "In the dynamo0p3 API the 1st argument of a "
                        "meta_func entry should be a valid function space "
                        "name (one of {0}), but found '{1}' in '{2}'".format(
                            VALID_FUNCTION_SPACE_NAMES, arg.name, func_type))
                self._function_space_name = arg.name
            else:  # subsequent func_type args
                if arg.name not in VALID_OPERATOR_NAMES:
                    raise ParseError(
                        "In the dynamo0.3 API, the 2nd argument and all "
                        "subsequent arguments of a meta_func entry should "
                        "be a valid operator name (one of {0}), but found "
                        "'{1}' in '{2}".format(VALID_OPERATOR_NAMES,
                                               arg.name, func_type))
                if arg.name in self._operator_names:
                    raise ParseError(
                        "In the dynamo0.3 API, it is an error to specify an "
                        "operator name more than once in a meta_func entry, "
                        "but '{0}' is replicated in '{1}".format(arg.name,
                                                                 func_type))
                self._operator_names.append(arg.name)
        self._name = func_type.name

    @property
    def function_space_name(self):
        ''' Returns the name of the descriptors function space '''
        return self._function_space_name

    @property
    def operator_names(self):
        ''' Returns a list of operators that are associated with this
        descriptors function space '''
        return self._operator_names

    def __repr__(self):
        return "DynFuncDescriptor03({0})".format(self._func_type)

    def __str__(self):
        res = "DynFuncDescriptor03 object" + os.linesep
        res += "  name='{0}'".format(self._name) + os.linesep
        res += "  nargs={0}".format(len(self._operator_names)+1) + os.linesep
        res += "  function_space_name[{0}] = '{1}'".\
               format(0, self._function_space_name) + os.linesep
        for idx, arg in enumerate(self._operator_names):
            res += "  operator_name[{0}] = '{1}'".format(idx+1, arg) + \
                   os.linesep
        return res


class DynArgDescriptor03(Descriptor):
    ''' This class captures the information specified in an argument
    descriptor.'''

    def __init__(self, arg_type):
        self._arg_type = arg_type
        if arg_type.name != 'arg_type':
            raise ParseError(
                "In the dynamo0.3 API aach meta_arg entry must be of type "
                "'arg_type', but found '{0}'".format(arg_type.name))
        # we require at least 3 args
        if len(arg_type.args) < 3:
            raise ParseError(
                "In the dynamo0.3 API each meta_arg entry must have at least "
                "3 args, but found '{0}'".format(len(arg_type.args)))
        # the first arg is the type of field, possibly with a *n appended
        self._vector_size = 1
        if isinstance(arg_type.args[0], expr.BinaryOperator):
            # we expect 'field_type * n' to have been specified
            self._type = arg_type.args[0].toks[0].name
            operator = arg_type.args[0].toks[1]
            try:
                self._vector_size = int(arg_type.args[0].toks[2])
            except TypeError:
                raise ParseError(
                    "In the dynamo0.3 API vector notation expects the format "
                    "(field*n) where n is an integer, but the following was "
                    "found '{0}' in '{1}'.".
                    format(str(arg_type.args[0].toks[2]), arg_type))
            if self._type not in VALID_ARG_TYPE_NAMES:
                raise ParseError(
                    "In the dynamo0.3 API the 1st argument of a meta_arg "
                    "entry should be a valid argument type (one of {0}), but "
                    "found '{1}' in '{2}'".format(VALID_ARG_TYPE_NAMES,
                                                  self._type, arg_type))
            if not operator == "*":
                raise ParseError(
                    "In the dynamo0.3 API the 1st argument of a meta_arg "
                    "entry may be a vector but if so must use '*' as the "
                    "separator in the format (field*n), but found '{0}' in "
                    "'{1}'".format(operator, arg_type))
            if not self._vector_size > 1:
                raise ParseError(
                    "In the dynamo0.3 API the 1st argument of a meta_arg "
                    "entry may be a vector but if so must contain a valid "
                    "integer vector size in the format (field*n where n>1), "
                    "but found '{0}' in '{1}'".format(self._vector_size,
                                                      arg_type))

        elif isinstance(arg_type.args[0], expr.FunctionVar):
            # we expect 'field_type' to have been specified
            if arg_type.args[0].name not in VALID_ARG_TYPE_NAMES:
                raise ParseError(
                    "In the dynamo0.3 API Each the 1st argument of a "
                    "meta_arg entry should be a valid argument type (one of "
                    "{0}), but found '{1}' in '{2}'".
                    format(VALID_ARG_TYPE_NAMES, arg_type.args[0].name,
                           arg_type))
            self._type = arg_type.args[0].name
        else:
            raise ParseError(
                "Internal error in DynArgDescriptor03.__init__, (1) should "
                "not get to here")
        # The 2nd arg is an access descriptor
        if arg_type.args[1].name not in VALID_ACCESS_DESCRIPTOR_NAMES:
            raise ParseError(
                "In the dynamo0.3 API the 2nd argument of a meta_arg entry "
                "must be a valid access descriptor (one of {0}), but found "
                "'{1}' in '{2}'".format(VALID_ACCESS_DESCRIPTOR_NAMES,
                                        arg_type.args[1].name, arg_type))
        self._access_descriptor = arg_type.args[1]
        if self._type == "gh_field":
            # we expect 3 arguments in total with the 3rd being a
            # function space
            if len(arg_type.args) != 3:
                raise ParseError(
                    "In the dynamo0.3 API each meta_arg entry must have 3 "
                    "arguments if its first argument is gh_field, but found "
                    "{0} in '{1}'").format(len(arg_type.args), arg_type)
            if arg_type.args[2].name not in VALID_FUNCTION_SPACE_NAMES:
                raise ParseError(
                    "In the dynamo0.3 API the 3rd argument of a meta_arg "
                    "entry must be a valid function space name (one of {0}), "
                    "but found '{1}' in '{2}".
                    format(VALID_FUNCTION_SPACE_NAMES, arg_type.args[2].name,
                           arg_type))
            self._function_space1 = arg_type.args[2].name
        elif self._type == "gh_operator":
            # we expect 4 arguments with the 3rd and 4th each being a
            # function space
            if len(arg_type.args) != 4:
                raise ParseError(
                    "In the dynamo0.3 API each meta_arg entry must have 4 "
                    "arguments if its first argument is gh_operator, but "
                    "found {0} in '{1}'".format(len(arg_type.args), arg_type))
            if arg_type.args[2].name not in VALID_FUNCTION_SPACE_NAMES:
                raise ParseError(
                    "In the dynamo0.3 API the 3rd argument of a meta_arg "
                    "entry must be a valid function space name (one of {0}), "
                    "but found '{1}' in '{2}".
                    format(VALID_FUNCTION_SPACE_NAMES, arg_type.args[2].name,
                           arg_type))
            self._function_space1 = arg_type.args[2].name
            if arg_type.args[3].name not in VALID_FUNCTION_SPACE_NAMES:
                raise ParseError(
                    "In the dynamo0.3 API the 4th argument of a meta_arg "
                    "entry must be a valid function space name (one of {0}), "
                    "but found '{1}' in '{2}".
                    format(VALID_FUNCTION_SPACE_NAMES, arg_type.args[2].name,
                           arg_type))
            self._function_space2 = arg_type.args[3].name
        else:  # we should never get to here
            raise ParseError(
                "Internal error in DynArgDescriptor03.__init__, (2) should "
                "not get to here")
        Descriptor.__init__(self, self._access_descriptor.name,
                            self._function_space1, None)

    @property
    def function_space_to(self):
        ''' Return the "to" function space for a gh_operator. This is
        the first function space specified in the metadata. Raise an
        error if this is not an operator. '''
        if self._type == "gh_operator":
            return self._function_space1
        else:
            raise RuntimeError(
                "function_space_to only makes sense for a gh_operator, but "
                "this is a '{0}'".format(self._type))

    @property
    def function_space_from(self):
        ''' Return the "from" function space for a gh_operator. This is
        the second function space specified in the metadata. Raise an
        error if this is not an operator. '''
        if self._type == "gh_operator":
            return self._function_space2
        else:
            raise RuntimeError(
                "function_space_from only makes sense for a gh_operator, but "
                "this is a '{0}'".format(self._type))

    @property
    def function_space(self):
        ''' Return the function space name that this instance operates
        on. In the case of a gh_operator, where there are 2 function
        spaces, return function_space_from. '''
        if self._type == "gh_field":
            return self._function_space1
        elif self._type == "gh_operator":
            return self._function_space2
        else:
            raise RuntimeError(
                "Internal error, DynArgDescriptor03:function_space(), should "
                "not get to here.")

    @property
    def is_any_space(self):
        ''' Returns True if this descriptor is of type any_space. This
        could be any on the any_space spaces, i.e. any of any_space_1,
        any_space_2, ... any_space_9, otherwise returns False. For
        operators, returns True if the source descriptor is of type
        any_space, else returns False. '''
        if self.function_space in VALID_ANY_SPACE_NAMES:
            return True
        else:
            return False

    @property
    def vector_size(self):
        ''' Returns the vector size of the argument. This will be 1 if *n
        has not been specified. '''
        return self._vector_size

    @property
    def type(self):
        ''' returns the type of the argument (gh_field, gh_operator, ...). '''
        return self._type

    def __str__(self):
        res = "DynArgDescriptor03 object" + os.linesep
        res += "  argument_type[0]='{0}'".format(self._type)
        if self._vector_size > 1:
            res += "*"+str(self._vector_size)
        res += os.linesep
        res += "  access_descriptor[1]='{0}'".format(self._access_descriptor) \
               + os.linesep
        if self._type == "gh_field":
            res += "  function_space[2]='{0}'".format(self._function_space1) \
                   + os.linesep
        elif self._type == "gh_operator":
            res += "  function_space_to[2]='{0}'".\
                   format(self._function_space1) + os.linesep
            res += "  function_space_from[3]='{0}'".\
                   format(self._function_space2) + os.linesep
        else:  # we should never get to here
            raise ParseError("Internal error in DynArgDescriptor03.__str__")
        return res

    def __repr__(self):
        return "DynArgDescriptor03({0})".format(self._arg_type)


class DynKernMetadata(KernelType):
    ''' Captures the Kernel subroutine code and metadata describing
    the subroutine for the Dynamo 0.3 API. '''

    def __init__(self, ast, name=None):
        KernelType.__init__(self, ast, name=name)
        # parse the arg_type metadata
        self._arg_descriptors = []
        for arg_type in self._inits:
            self._arg_descriptors.append(DynArgDescriptor03(arg_type))
        # parse the func_type metadata if it exists
        found = False
        for line in self._ktype.content:
            if isinstance(line, fparser.typedecl_statements.Type):
                for entry in line.selector:
                    if entry == "func_type":
                        if line.entity_decls[0].split()[0].split("(")[0] == \
                                "meta_funcs":
                            found = True
                            break
        if not found:
            func_types = []
        else:
            # use the base class method to extract the information
            func_types = self.getkerneldescriptors(self._ktype,
                                                   var_name="meta_funcs")
        self._func_descriptors = []
        # populate a list of function descriptor objects which we
        # return via the func_descriptors method.
        arg_fs_names = []
        for descriptor in self._arg_descriptors:
            arg_fs_names.append(descriptor.function_space)
        used_fs_names = []
        for func_type in func_types:
            descriptor = DynFuncDescriptor03(func_type)
            fs_name = descriptor.function_space_name
            # check that function space names in meta_funcs are specified in
            # meta_args
            if fs_name not in arg_fs_names:
                raise ParseError(
                    "In the dynamo0.3 API all function spaces specified in "
                    "meta_funcs must exist in meta_args, but '{0}' breaks "
                    "this rule in ...\n'{1}'.".
                    format(fs_name, self._ktype.content))
            if fs_name not in used_fs_names:
                used_fs_names.append(fs_name)
            else:
                raise ParseError(
                    "In the dynamo0.3 API function spaces specified in "
                    "meta_funcs must be unique, but '{0}' is replicated in "
                    "...\n'{1}'.".format(fs_name, self._ktype.content))
            self._func_descriptors.append(descriptor)

    @property
    def func_descriptors(self):
        ''' Returns metadata about the function spaces within a
        Kernel. This metadata is provided within Kernel code via the
        meta_funcs variable. Information is returned as a list of
        DynFuncDescriptor03 objects, one for each function space. '''
        return self._func_descriptors

# Second section : PSy specialisations

# classes


class DynamoPSy(PSy):
    ''' The Dynamo specific PSy class. This creates a Dynamo specific
    invokes object (which controls all the required invocation calls).
    It also overrides the PSy gen method so that we generate dynamo
    specific PSy module code. '''

    def __init__(self, invoke_info):
        PSy.__init__(self, invoke_info)
        self._invokes = DynamoInvokes(invoke_info.calls)

    @property
    def gen(self):
        '''
        Generate PSy code for the Dynamo0.3 api.

        :rtype: ast

        '''
        from f2pygen import ModuleGen, UseGen
        # create an empty PSy layer module
        psy_module = ModuleGen(self.name)
        # include required infrastructure modules
        psy_module.add(UseGen(psy_module, name="field_mod", only=True,
                              funcnames=["field_type", "field_proxy_type"]))
        psy_module.add(UseGen(psy_module, name="operator_mod", only=True,
                              funcnames=["operator_type",
                                         "operator_proxy_type"]))
        psy_module.add(UseGen(psy_module, name="quadrature_mod", only=True,
                              funcnames=["quadrature_type"]))
        psy_module.add(UseGen(psy_module, name="constants_mod", only=True,
                              funcnames=["r_def"]))
        # add all invoke specific information
        self.invokes.gen_code(psy_module)
        # inline kernels where requested
        self.inline(psy_module)
        # return the generated code
        return psy_module.root


class DynamoInvokes(Invokes):
    ''' The Dynamo specific invokes class. This passes the Dynamo
    specific invoke class to the base class so it creates the one we
    require. '''

    def __init__(self, alg_calls):
        if False:
            self._0_to_n = DynInvoke(None, None)  # for pyreverse
        Invokes.__init__(self, alg_calls, DynInvoke)


class DynInvoke(Invoke):
    ''' The Dynamo specific invoke class. This passes the Dynamo
    specific schedule class to the base class so it creates the one we
    require.  Also overrides the gen_code method so that we generate
    dynamo specific invocation code. '''

    def __init__(self, alg_invocation, idx):
        if False:
            self._schedule = DynSchedule(None)  # for pyreverse
        self.use_raw_arrays = True
        Invoke.__init__(self, alg_invocation, idx, DynSchedule)
        # check whether we have more than one kernel call within this
        # invoke which specifies any_space. This is not supported at
        # the moment so we raise an error.  any_space with different
        # kernels in an invoke must either inherit the space from the
        # variable (which needs analysis) or have a unique name for
        # the space used by each kernel and at the moment neither of
        # these has been coded for.
        any_space_call_count = 0
        for call in self.schedule.calls():
            found_any_space = False
            for arg_descriptor in call.arg_descriptors:
                if arg_descriptor.is_any_space:
                    found_any_space = True
                    break
            if found_any_space:
                any_space_call_count += 1
        if any_space_call_count > 1:
            raise GenerationError(
                "Error, there are multiple kernels within this invoke with "
                "kernel arguments declared as any_space. This is not yet "
                "supported.")
        # the baseclass works out the algorithms codes unique argument
        # list and stores it in the self._alg_unique_args
        # list. However, the base class currently ignores any qr
        # arguments so we need to add them in.
        self._alg_unique_qr_args = []
        for call in self.schedule.calls():
            if call.qr_required:
                if call.qr_text not in self._alg_unique_qr_args:
                    self._alg_unique_qr_args.append(call.qr_text)
        self._alg_unique_args.extend(self._alg_unique_qr_args)
        # we also need to work out the names to use for the qr
        # arguments within the psy layer. These are stored in the
        # _psy_unique_qr_vars list
        self._psy_unique_qr_vars = []
        for call in self.schedule.calls():
            if call.qr_required:
                if call.qr_name not in self._psy_unique_qr_vars:
                    self._psy_unique_qr_vars.append(call.qr_name)

    @property
    def qr_required(self):
        ''' Returns True if at least one of the kernels in this invoke
        requires QR, otherwise returns False. '''
        required = False
        for call in self.schedule.calls():
            if call.qr_required:
                required = True
                break
        return required

    def unique_declarations(self, datatype, proxy=False):
        ''' Returns a list of all required declarations for the
        specified datatype. If proxy is set to True then the
        equivalent proxy declarations are returned instead. '''
        if datatype not in VALID_ARG_TYPE_NAMES:
            raise GenerationError(
                "unique_declarations called with an invalid datatype. "
                "Expected one of '{0}' but found '{1}'".
                format(str(VALID_ARG_TYPE_NAMES), datatype))
        declarations = []
        for call in self.schedule.calls():
            for arg in call.arguments.args:
                if arg.text is not None:
                    if arg.type == datatype:
                        if proxy:
                            test_name = arg.proxy_declaration_name
                        else:
                            test_name = arg.declaration_name
                        if test_name not in declarations:
                            declarations.append(test_name)
        return declarations

    def unique_args(self, datatype, proxy=False):
        '''Returns a dictionary with <variable name>:<argument object> pairs
        for all unique arguments of the specified datatype. If proxy
        is set to True then the equivalent proxy variable names are
        returned instead.

        '''
        if datatype not in VALID_ARG_TYPE_NAMES:
            raise GenerationError(
                "unique_args called with an invalid datatype. "
                "Expected one of '{0}' but found '{1}'".
                format(str(VALID_ARG_TYPE_NAMES), datatype))
        args = {}
        for call in self.schedule.calls():
            for arg in call.arguments.args:
                if arg.text is not None:
                    if arg.type == datatype:
                        if proxy:
                            test_name = arg.proxy_declaration_name
                        else:
                            test_name = arg.declaration_name
                        if test_name not in args.keys():
                            args[test_name] = arg
        return args

    def arg_for_funcspace(self, fs_name):
        ''' Returns an argument object which is on the requested
        function space. Searches through all Kernel calls in this
        invoke. Currently the first argument object that is found is
        used. Throws an exception if no argument exists. '''
        for kern_call in self.schedule.kern_calls():
            if fs_name in kern_call.arguments.unique_fss:
                for arg in kern_call.arguments.args:
                    if arg.function_space == fs_name:
                        return arg
        raise GenerationError("Functionspace name not found")

    def unique_fss(self):
        ''' Returns the unique function space names over all kernel
        calls in this invoke. '''
        unique_fs_names = []
        for kern_call in self.schedule.kern_calls():
            for fs_name in kern_call.arguments.unique_fss:
                if fs_name not in unique_fs_names:
                    unique_fs_names.append(fs_name)
        return unique_fs_names

    def basis_required(self, func_space):
        ''' Returns true if at least one of the kernels in this invoke
        requires a basis function for this function space, otherwise
        it returns False. '''
        # look in each kernel
        for kern_call in self.schedule.kern_calls():
            # is there a descriptor for this function space?
            if kern_call.fs_descriptors.exists(func_space):
                descriptor = kern_call.fs_descriptors.get_descriptor(
                    func_space)
                # does this descriptor specify that a basis function
                # is required?
                if descriptor.requires_basis:
                    # found a kernel that requires a basis function
                    # for this function space
                    return True
        # none of my kernels require a basis function for this function space
        return False

    def diff_basis_required(self, func_space):
        ''' Returns true if at least one of the kernels in this invoke
        requires a differential basis function for this function
        space, otherwise it returns False.'''
        # look in each kernel
        for kern_call in self.schedule.kern_calls():
            # is there a descriptor for this function space?
            if kern_call.fs_descriptors.exists(func_space):
                descriptor = kern_call.fs_descriptors.get_descriptor(
                    func_space)
                # does this descriptor specify that a basis function
                # is required?
                if descriptor.requires_diff_basis:
                    # found a kernel that requires a diff basis
                    # function for this function space
                    return True
        # none of my kernels require a diff basis function for this
        # function space
        return False

    def bc_dofs_required(self):
        '''Returns the first kernel in this schedule that requires the
        boundary-condition dofs. Returns None if no BCs are
        required.

        '''
        # look in each kernel
        for kern_call in self.schedule.kern_calls():
            if kern_call.name == "matrix_vector_mm_code":
                return kern_call
        return None

    def orientation_required(self, func_space):
        '''Returns arg descriptor if orientation information is required for
        the given function space in this Invoke. Returns None
        otherwise.

        '''
        # look in each kernel
        for kern_call in self.schedule.kern_calls():
            # is there a descriptor for this function space?
            if kern_call.fs_descriptors.exists(func_space):
                descriptor = kern_call.fs_descriptors.\
                             get_descriptor(func_space)
                if descriptor.orientation:
                    return descriptor
        return None

    def coloured_loops(self):
        '''Returns a list of those Loops in the schedule of this
        Invoke that are coloured'''
        loops = []
        for loop in self.schedule.loops():
            if loop.loop_type == "colours":
                loops.append(loop)
        return loops

    def ndf_name(self, func_space):
        ''' A convenience method that returns an ndf name for a
        particular function space. These names are specified in
        function_space_descriptors objects contained within Kernel
        objects. The first Kernel in the invoke is used to return the
        name. If no Kernel exist in this invoke an error is thrown. '''
        kern_calls = self.schedule.kern_calls()
        if len(kern_calls) == 0:
            raise GenerationError(
                "ndf_name makes no sense if there are no kernel calls")
        return kern_calls[0].fs_descriptors.ndf_name(func_space)

    def undf_name(self, func_space):
        ''' A convenience method that returns an undf name for a
        particular function space. These names are specified in
        function_space_descriptors objects contained within Kernel
        objects. The first Kernel in the invoke is used to return the
        name. If no Kernel exists in this invoke an error is thrown. '''
        kern_calls = self.schedule.kern_calls()
        if len(kern_calls) == 0:
            raise GenerationError(
                "undf_name makes no sense if there are no kernel calls")
        return kern_calls[0].fs_descriptors.undf_name(func_space)

    def dofmap_name(self, func_space):
        ''' A convenience method that returns a dof-map name for
        a particular function space. These names are specified in
        function_space_descriptors objects contained within Kernel
        objects. The first Kernel in the invoke is used to return the
        name. If no Kernel exist in this invoke an error is thrown. '''
        kern_calls = self.schedule.kern_calls()
        if len(kern_calls) == 0:
            raise GenerationError(
                "dofmap_name makes no sense if there are no kernel calls")
        return kern_calls[0].fs_descriptors.map_name(func_space)

    def get_operator_name(self, operator_name, function_space):
        ''' A convenience method that returns an operator name for a
        particular operator on a particular function space. These
        names are specified in function_space_descriptors objects
        contained within Kernel objects. The first Kernel which uses
        the specified function space is used to return the name. If no
        Kernel using this function space exists in this invoke, an
        error is thrown. '''
        for kern_call in self.schedule.kern_calls():
            if kern_call.fs_descriptors.exists(function_space):
                descriptor = kern_call.fs_descriptors.get_descriptor(
                    function_space)
                return descriptor.name(operator_name)
        raise GenerationError(
            "Dyn_invoke:get_operator_name: no kern call with function space "
            "'{0}' and operator '{1}'".format(function_space, operator_name))

    def field_on_space(self, func_space):
        ''' Returns true if a field exists on this space for any
        kernel in this invoke. '''
        for kern_call in self.schedule.kern_calls():
            if kern_call.field_on_space(func_space):
                return True
        return False

    def gen_code(self, parent):
        ''' Generates Dynamo specific invocation code (the subroutine
        called by the associated invoke call in the algorithm
        layer). This consists of the PSy invocation subroutine and the
        declaration of its arguments. '''
        from f2pygen import SubroutineGen, TypeDeclGen, AssignGen, DeclGen, \
            AllocateGen, DeallocateGen, CallGen, CommentGen, UseGen, \
            IfThenGen
        # create a namespace manager so we can avoid name clashes
        self._name_space_manager = NameSpaceFactory().create()

        # create the 1st-level PSy subroutine
        invoke_sub = SubroutineGen(parent, name=self.name,
                                   args=self.psy_unique_var_names +
                                   self._psy_unique_qr_vars)
        # Create the subroutine that contains the 2nd level of the
        # PSy layer. This routine contains no references to
        # Fortran derived types. Since we don't yet know the list
        # of arguments to this routine we defer setting them by 
        # passing in None.
        invoke_sub_arrays = SubroutineGen(parent,
                                          name=self.name+"_arrays",
                                          args=None)

        # The list of args that the PSy2 subroutine will be passed
        psy2_caller_args = []
        # The corresponding list of dummy arguments inside the PSy2
        # subroutine
        psy2_dummy_args = []

        # add the subroutine argument declarations for the fields
        field_args = self.unique_args("gh_field")
        field_on_space = {}
        for fld in field_args:
            invoke_sub.add(TypeDeclGen(invoke_sub, datatype="field_type",
                                       entity_decls=[fld],
                                       intent="inout"))
            # Populate a dictionary that will allow us to map from
            # a space to a field that is on that space (if any)
            field_on_space[field_args[fld].function_space] = field_args[fld]

        # operators
        operator_declarations = self.unique_declarations("gh_operator")
        if len(operator_declarations) > 0:
            invoke_sub.add(TypeDeclGen(invoke_sub, datatype="operator_type",
                                       entity_decls=operator_declarations,
                                       intent="inout"))
        # qr
        if len(self._psy_unique_qr_vars) > 0:
            invoke_sub.add(TypeDeclGen(invoke_sub, datatype="quadrature_type",
                                       entity_decls=self._psy_unique_qr_vars,
                                       intent="in"))
        # declare and initialise proxies for each of the arguments. Each
        # proxy represents something that has to be passed from PSy1 to
        # PSy2. We have to take care of cases where we have vectors of
        # proxies as each of these represents a separate array that will
        # be passed down to PSy2.
        invoke_sub.add(CommentGen(invoke_sub, ""))
        invoke_sub.add(CommentGen(invoke_sub, " Initialise field proxies"))
        invoke_sub.add(CommentGen(invoke_sub, ""))

        fields = self.unique_args("gh_field", proxy=False)
        for fname in fields:
            arg = fields[fname]
            psy2_args = []
            if arg.vector_size > 1:
                for idx in range(1, arg.vector_size+1):
                    lhs_name = arg.proxy_name + "("+str(idx)+")"
                    invoke_sub.add(AssignGen(invoke_sub,
                                   lhs=lhs_name,
                                   rhs=arg.name + "("+str(idx)+")%get_proxy()"))
                    psy2_caller_args.append(lhs_name+"%data")
                    psy2_args.append(arg.proxy_name + "_"+str(idx))
            else:
                invoke_sub.add(AssignGen(invoke_sub, lhs=arg.proxy_name,
                                         rhs=arg.name+"%get_proxy()"))
                psy2_caller_args.append(arg.proxy_name+"%data")
                psy2_args.append(arg.proxy_name)
            # Add the collection of arguments to the dummy argument
            # list and declare them within PSy2
            dim_name = self.undf_name(arg.function_space)
            psy2_dummy_args.extend(psy2_args)
            invoke_sub_arrays.add(DeclGen(invoke_sub_arrays,
                                          datatype="real",
                                          kind="r_def",
                                          intent="inout",
                                          dimension=dim_name,
                                          entity_decls=psy2_args))

        field_proxy_decs = self.unique_declarations("gh_field", proxy=True)
        if field_proxy_decs:
            invoke_sub.add(TypeDeclGen(invoke_sub,
                           datatype="field_proxy_type",
                           entity_decls=field_proxy_decs))
        op_proxy_decs = self.unique_declarations("gh_operator", proxy=True)
        if len(op_proxy_decs) > 0:
            invoke_sub.add(TypeDeclGen(invoke_sub,
                           datatype="operator_proxy_type",
                           entity_decls=op_proxy_decs))

        # Initialise the number of layers
        invoke_sub.add(CommentGen(invoke_sub, ""))
        invoke_sub.add(CommentGen(invoke_sub,
                                  " Initialise number of cells & layers"))
        invoke_sub.add(CommentGen(invoke_sub, ""))
        # use the first argument
        first_var = self.psy_unique_vars[0]
        # use our namespace manager to create a unique name unless
        # the context and label match and in this case return the
        # previous name
        nlayers_name = self._name_space_manager.create_name(
            root_name="nlayers", context="PSyVars", label="nlayers")
        ncells_name = self._name_space_manager.create_name(
            root_name="ncells", context="PSyVars", label="ncells")

        # Add these to the list of arguments we will pass down to PSy2
        psy2_caller_args.extend([ncells_name, nlayers_name])
        psy2_dummy_args.extend([ncells_name, nlayers_name])

        # Create declarations for them both in PSy1 and PSy2. We insert
        # them at index 0 so that they are declared before any arrays
        # that may use them to specify extents.
        # TODO could we have declarations for integer, intent=in arguments
        # bubble up so that they are always before any array declarations
        # that may use them for dimensioning?
        invoke_sub.add(DeclGen(invoke_sub, datatype="integer",
                               entity_decls = [ncells_name, nlayers_name]))
        invoke_sub_arrays.add(DeclGen(invoke_sub_arrays,
                                      datatype="integer",
                                      intent="in",
                                      entity_decls = [ncells_name,
                                                      nlayers_name]))

        # If we have one or more operators then initialise arrays for them
        op_list = self.unique_args("gh_operator", proxy=True)
        if len(op_list):
            invoke_sub.add(CommentGen(invoke_sub, ""))
            invoke_sub.add(CommentGen(invoke_sub,
                                      " Initialise operator arrays"))
            invoke_sub.add(CommentGen(invoke_sub, ""))

        for op in op_list.keys():
            ncell3d_name = op + "_ncell_3d"
            psy2_caller_args.append(op+"%ncell_3d")
            psy2_dummy_args.append(ncell3d_name)
            invoke_sub_arrays.add(DeclGen(invoke_sub_arrays,
                                          datatype="integer",
                                          intent="in",
                                          entity_decls=[ncell3d_name]))
            # Get the operator proxy
            invoke_sub.add(AssignGen(invoke_sub, lhs=op_list[op].proxy_name,
                                     rhs=op_list[op].name+"%get_proxy()"))
            stencil_name = op + "_local_stencil"
            psy2_caller_args.append(stencil_name)
            psy2_dummy_args.append(stencil_name)
            invoke_sub.add(AssignGen(invoke_sub, lhs=stencil_name,
                                     pointer=True,
                                     rhs=op+"%local_stencil"))
            fspace = op_list[op].function_space
            name = self.ndf_name(fspace)
            invoke_sub_arrays.add(DeclGen(invoke_sub_arrays,
                                          datatype="real",
                                          kind="r_def", intent="inout",
                                          dimension=2*(name+",")+ncell3d_name,
                                          entity_decls=[stencil_name]))
            invoke_sub.add(DeclGen(invoke_sub, datatype="real",
                                   kind="r_def", pointer=True,
                                   entity_decls=[stencil_name+"(:,:,:) => null()"]))

        if self.qr_required:
            # declare and initialise qr values
            invoke_sub.add(CommentGen(invoke_sub, ""))
            invoke_sub.add(CommentGen(invoke_sub, " Initialise qr values"))
            invoke_sub.add(CommentGen(invoke_sub, ""))
            qr_names = ["nqp_h", "nqp_v"]
            invoke_sub.add(DeclGen(invoke_sub, datatype="integer",
                                   entity_decls=qr_names))
            invoke_sub_arrays.add(DeclGen(invoke_sub_arrays,
                                          datatype="integer",
                                          intent="in",
                                          entity_decls=qr_names))
            psy2_caller_args.extend(qr_names)
            psy2_dummy_args.extend(qr_names)

            invoke_sub.add(DeclGen(invoke_sub, datatype="real", pointer=True,
                           kind="r_def", entity_decls=["xp(:,:) => null()"]))
            decl_list = ["zp(:) => null()", "wh(:) => null()",
                         "wv(:) => null()"]
            invoke_sub.add(DeclGen(invoke_sub, datatype="real", pointer=True,
                           kind="r_def", entity_decls=decl_list))
            weight_names = ["wh", "wv"]
            invoke_sub_arrays.add(DeclGen(invoke_sub, datatype="real",
                                          kind="r_def",
                                          dimension=":",
                                          entity_decls=weight_names))
            psy2_caller_args.extend(weight_names)
            psy2_dummy_args.extend(weight_names)

            if len(self._psy_unique_qr_vars) > 1:
                raise GenerationError(
                    "Oops, not yet coded for multiple qr values")
            qr_var_name = self._psy_unique_qr_vars[0]
            qr_ptr_vars = {"zp": "xqp_v", "xp": "xqp_h", "wh": "wqp_h",
                           "wv": "wqp_v"}
            qr_vars = ["nqp_h", "nqp_v"]
            for qr_var in qr_ptr_vars.keys():
                invoke_sub.add(AssignGen(invoke_sub, pointer=True, lhs=qr_var,
                                         rhs=qr_var_name + "%get_" +
                                         qr_ptr_vars[qr_var] + "()"))
            for qr_var in qr_vars:
                invoke_sub.add(AssignGen(invoke_sub, lhs=qr_var,
                               rhs=qr_var_name + "%get_" + qr_var + "()"))

        # Now that we've looked-up proxies we can get at nlayers and ncells
        invoke_sub.add(AssignGen(invoke_sub, lhs=nlayers_name,
                       rhs=first_var.proxy_name_indexed + "%" +
                       first_var.ref_name + "%get_nlayers()"))
        invoke_sub.add(AssignGen(invoke_sub, lhs=ncells_name,
                                 rhs=first_var.proxy_name_indexed + "%" +
                                 first_var.ref_name + "%get_ncell()"))

        psy1_operator_declarations = []
        psy2_operator_declarations = []
        var_list = []
        var_dim_list = []
        # loop over all function spaces used by the kernels in this invoke
        for function_space in self.unique_fss():
            # Initialise information associated with this function space
            invoke_sub.add(CommentGen(invoke_sub, ""))
            invoke_sub.add(CommentGen(invoke_sub, " Initialise sizes and "
                           "allocate any basis arrays for "+function_space))
            invoke_sub.add(CommentGen(invoke_sub, ""))

            # Find an argument on this space to use to dereference
            arg_on_space = self.arg_for_funcspace(function_space)
            name_on_space = arg_on_space.proxy_name_indexed

            # initialise ndf for this function space and add name to
            # list to declare later
            ndf_name = self.ndf_name(function_space)
            var_list.append(ndf_name)
            psy2_caller_args.append(ndf_name)
            psy2_dummy_args.append(ndf_name)

            invoke_sub.add(AssignGen(invoke_sub, lhs=ndf_name,
                                     rhs=name_on_space+"%"+\
                                     arg_on_space.ref_name+"%get_ndf()"))

            # if there is a field on this space then initialise undf
            # for this function space and add name to list to declare
            # later
            if function_space in field_on_space.keys():
                undf_name = self.undf_name(function_space)
                # Append this name to the list of variables that we pass
                # down to PSy2
                var_list.append(undf_name)
                psy2_caller_args.append(undf_name)
                psy2_dummy_args.append(undf_name)
                invoke_sub.add(AssignGen(invoke_sub,
                                         lhs=undf_name,
                                         rhs=name_on_space+"%"+\
                                         arg_on_space.ref_name+\
                                         "%get_undf()"))
                # A map is required as there is a field on this space
                # TODO get_dofmap() does not currently exist in the Dynamo
                # API but I think it may have to be implemented...
                dmap_name = self.dofmap_name(function_space)
                invoke_sub.add(DeclGen(invoke_sub, datatype="integer",
                                       pointer=True,
                                       entity_decls=[dmap_name+\
                                                     "(:,:) => null()"]))
                # The second dimension of the dofmap is indexed from zero
                # and if we convert from a pointer (to the dofmap) to a
                # simple array then this information is lost. Therefore
                # we must explicitly specify the bounds (well, strictly
                # just the lower bounds) of the dummy argument.
                invoke_sub_arrays.add(DeclGen(invoke_sub_arrays,
                                              datatype="integer",
                                              dimension=ndf_name + \
                                              ",0:" + ncells_name,
                                              intent="in",
                                              entity_decls=[dmap_name]))
                psy2_caller_args.append(dmap_name)
                psy2_dummy_args.append(dmap_name)

                invoke_sub.add(AssignGen(invoke_sub, lhs=dmap_name,
                                         pointer=True,
                                         rhs=name_on_space+"%"+\
                                         arg_on_space.ref_name+\
                                         "%get_dofmap()"))
            if self.basis_required(function_space):
                # initialise 'dim' variable for this function space
                # and add name to list to declare later
                lhs = "dim_"+function_space
                var_dim_list.append(lhs)
                psy2_caller_args.append(lhs)
                psy2_dummy_args.append(lhs)

                rhs = name_on_space+"%"+arg_on_space.ref_name+"%get_dim_space()"
                invoke_sub.add(AssignGen(invoke_sub, lhs=lhs, rhs=rhs))
                # allocate the basis function variable
                alloc_args = "dim_" + function_space + ", " + \
                             self.ndf_name(function_space) + ", nqp_h, nqp_v"
                op_name = self.get_operator_name("gh_basis", function_space)
                invoke_sub.add(AllocateGen(invoke_sub,
                                           op_name+"("+alloc_args+")"))
                # add basis function variable to list to declare later
                psy1_operator_declarations.append(op_name+"(:,:,:,:)")
                psy2_operator_declarations.append(op_name+"("+alloc_args+")")
                psy2_caller_args.append(op_name)
                psy2_dummy_args.append(op_name)
            if self.diff_basis_required(function_space):
                # initialise 'diff_dim' variable for this function
                # space and add name to list to declare later
                lhs = "diff_dim_"+function_space
                var_dim_list.append(lhs)
                psy2_caller_args.append(lhs)
                psy2_dummy_args.append(lhs)
                rhs = name_on_space+"%"+arg_on_space.ref_name+\
                      "%get_dim_space_diff()"
                invoke_sub.add(AssignGen(invoke_sub, lhs=lhs, rhs=rhs))
                # allocate the diff basis function variable
                alloc_args = "diff_dim_" + function_space + ", " + \
                             self.ndf_name(function_space) + ", nqp_h, nqp_v"
                op_name = self.get_operator_name("gh_diff_basis",
                                                 function_space)
                invoke_sub.add(AllocateGen(invoke_sub,
                                           op_name+"("+alloc_args+")"))
                # add diff basis function variable to list to declare later
                psy1_operator_declarations.append(op_name+"(:,:,:,:)")
                psy2_operator_declarations.append(op_name+"("+alloc_args+")")
                # Add the arrays containing the diff basis to the arg list
                # for PSy2
                psy2_caller_args.append(op_name)
                psy2_dummy_args.append(op_name)
            # Orientation
            fs_descriptor = self.orientation_required(function_space)
            if fs_descriptor:
                # TODO get_orientation() does not currently exist in
                # the Dynamo API since orientation is looked-up on a
                # per-cell basis
                invoke_sub.add(DeclGen(invoke_sub,
                                       datatype="integer",
                                       pointer=True,
                                       entity_decls=[fs_descriptor.\
                                                     orientation_name+\
                                                     "(:,:) => null()"]))
                invoke_sub_arrays.add(DeclGen(invoke_sub_arrays,
                                              datatype="integer",
                                              intent="in",
                                              dimension=self.ndf_name(function_space)+",ncells",
                                              entity_decls=[fs_descriptor.orientation_name]))
                psy2_caller_args.append(fs_descriptor.orientation_name)
                psy2_dummy_args.append(fs_descriptor.orientation_name)

                invoke_sub.add(AssignGen(invoke_sub, pointer=True,
                                         lhs=fs_descriptor.orientation_name,
                                         rhs=name_on_space + "%" +
                                         arg_on_space.ref_name +
                                         "%get_orientation()"))

        if var_list:
            # declare ndf and undf for all function spaces
            invoke_sub.add(DeclGen(invoke_sub, datatype="integer",
                                   entity_decls=var_list))
            invoke_sub_arrays.add(DeclGen(invoke_sub_arrays,
                                          datatype="integer",
                                          intent="in",
                                          entity_decls=var_list))

        if var_dim_list:
            # declare dim and diff_dim for all function spaces
            invoke_sub.add(DeclGen(invoke_sub,
                                   datatype="integer",
                                   entity_decls=var_dim_list))
            invoke_sub_arrays.add(DeclGen(invoke_sub_arrays,
                                          datatype="integer",
                                          intent="in",
                                          entity_decls=var_dim_list))
        if psy1_operator_declarations:
            # declare the basis function operators
            invoke_sub.add(DeclGen(invoke_sub, datatype="real",
                                   allocatable=True,
                                   kind="r_def",
                                   entity_decls=psy1_operator_declarations))
            invoke_sub_arrays.add(DeclGen(invoke_sub_arrays,
                                          datatype="real",
                                          kind="r_def",
                                          intent="in",
                                          entity_decls=psy2_operator_declarations))

        # We must pass in the colour maps for each function space that
        # has been coloured
        cloops = self.coloured_loops()
        if cloops:
            coloured_spaces = []
            for loop in cloops:
                if loop.field_space not in coloured_spaces:
                    coloured_spaces.append(loop.field_space)
                    suffix = "_" + loop.field_space
                    # Add declarations of the colour map and array holding the
                    # no. of cells of each colour for each space
                    invoke_sub.add(DeclGen(parent, datatype="integer",
                                           pointer=True,
                                           entity_decls=["cmap"+suffix+"(:,:)",
                                                         "ncp_colour"+suffix+"(:)"]))
                    # Declaration of variable to hold the number of colours
                    invoke_sub.add(DeclGen(parent, datatype="integer",
                                           entity_decls=["ncolour"+suffix]))

                    # Add the look-up of the colouring map for this kernel
                    # call
                    invoke_sub.add(CommentGen(invoke_sub, ""))
                    invoke_sub.add(CommentGen(invoke_sub, " Look-up colour maps"))
                    invoke_sub.add(CommentGen(invoke_sub, ""))
                    name = arg.proxy_name_indexed + \
                           "%" + arg.ref_name + "%get_colours"
                    colour_vars = ["ncolour"+suffix,
                                   "ncp_colour"+suffix,
                                   "cmap"+suffix]
                    invoke_sub.add(CallGen(invoke_sub,
                                           name=name,
                                           args=colour_vars))
                    invoke_sub.add(CommentGen(invoke_sub, ""))

                    # Pass these down to PSy2 and declare them there too
                    psy2_caller_args.extend(colour_vars)
                    psy2_dummy_args.extend(colour_vars)
                    invoke_sub_arrays.add(DeclGen(invoke_sub_arrays,
                                                  datatype="integer",
                                                  intent="in",
                                                  entity_decls=["ncolour"+suffix]))
                    invoke_sub_arrays.add(\
                                    DeclGen(invoke_sub_arrays,
                                            datatype="integer",
                                            intent="in",
                                            entity_decls=\
                                            ["cmap"+suffix+"(:,:)",
                                             "ncp_colour"+suffix+"(ncolour"+suffix+")"]))

        if self.qr_required:
            # add calls to compute the values of any basis arrays
            invoke_sub.add(CommentGen(invoke_sub, ""))
            invoke_sub.add(CommentGen(invoke_sub, " Compute basis arrays"))
            invoke_sub.add(CommentGen(invoke_sub, ""))
            # only look at function spaces that are used by the
            # kernels in this invoke
            for function_space in self.unique_fss():
                # see if a basis function is needed for this function space
                if self.basis_required(function_space):
                    # Create the argument list
                    args = []
                    op_name = self.get_operator_name("gh_basis",
                                                     function_space)
                    args.append(op_name)
                    args.append(self.ndf_name(function_space))
                    args.extend(["nqp_h", "nqp_v", "xp", "zp"])
                    # find an appropriate field to access
                    arg = self.arg_for_funcspace(function_space)
                    name = arg.proxy_name_indexed
                    # insert the basis array call
                    invoke_sub.add(CallGen(invoke_sub,
                                   name=name + "%" + arg.ref_name +
                                   "%compute_basis_function", args=args))
                if self.diff_basis_required(function_space):
                    # Create the argument list
                    args = []
                    op_name = self.get_operator_name("gh_diff_basis",
                                                     function_space)
                    args.append(op_name)
                    args.append(self.ndf_name(function_space))
                    args.extend(["nqp_h", "nqp_v", "xp", "zp"])
                    # find an appropriate field to access
                    arg = self.arg_for_funcspace(function_space)
                    name = arg.proxy_name_indexed
                    # insert the diff basis array call
                    invoke_sub.add(CallGen(invoke_sub, name=name + "%" +
                                   arg.ref_name +
                                   "%compute_diff_basis_function", args=args))

        bc_kern = self.bc_dofs_required()
        if bc_kern:
            # One or more kernels require the application of boundary
            # conditions
            # In matrix_vector_mm_code, all fields are on the same
            # (unknown) space. Therefore we can use any field to
            # dereference. We choose the 2nd one as that is what is
            # done in the manual implementation.
            reference_arg = bc_kern.arguments.args[1]
            enforce_bc_arg = bc_kern.arguments.args[0]
            space_name = "w2"
            kern_func_space_name = enforce_bc_arg.function_space
            ndf_name = bc_kern.fs_descriptors.ndf_name(kern_func_space_name)
            undf_name = bc_kern.fs_descriptors.undf_name(kern_func_space_name)
            map_name = bc_kern.fs_descriptors.map_name(kern_func_space_name)
            w2_proxy_name = reference_arg.proxy_name

            # Variable to hold the name of the function space. We supply 
            # a context and a label so that we can look-up this name
            # in the DynKern::gen_code() method
            fs_name = self._name_space_manager.create_name(root_name="fs",
                                                           context="psy2",
                                                           label="bc_fs_name")
            psy2_caller_args.append(fs_name)
            psy2_dummy_args.append(fs_name)

            # Again, we supply a context and a label so that we can
            # look-up this name in the DynKern::gen_code() method
            boundary_dofs_name = self._name_space_manager.create_name(
                root_name="boundary_dofs_"+space_name,
                context="psy2",
                label="bc_dofs_name")
            invoke_sub.add(UseGen(invoke_sub, name="function_space_mod",
                                only=True, funcnames=[space_name]))
            invoke_sub.add(DeclGen(invoke_sub, datatype="integer",
                                   pointer=True,
                                   entity_decls=[boundary_dofs_name +
                                                 "(:,:) => null()"]))
            invoke_sub_arrays.add(DeclGen(invoke_sub_arrays,
                                          datatype="integer",
                                          intent="in",
                                          dimension=ndf_name+",2",
                                          entity_decls=[boundary_dofs_name]))
            psy2_caller_args.append(boundary_dofs_name)
            psy2_dummy_args.append(boundary_dofs_name)

            invoke_sub.add(DeclGen(invoke_sub,
                                   datatype="integer",
                                   entity_decls=[fs_name]))
            invoke_sub_arrays.add(DeclGen(invoke_sub_arrays,
                                          datatype="integer",
                                          intent="in",
                                          entity_decls=[fs_name]))
            invoke_sub.add(AssignGen(invoke_sub, lhs=fs_name,
                                     rhs=reference_arg.name +
                                     "%which_function_space()"))
            if_then = IfThenGen(invoke_sub, fs_name+" .eq. "+space_name)
            invoke_sub.add(if_then)
            if_then.add(AssignGen(if_then, pointer=True,
                                  lhs=boundary_dofs_name,
                                  rhs=w2_proxy_name +
                                  "%vspace%get_boundary_dofs()"))
            invoke_sub.add(CommentGen(invoke_sub, ""))

        # Create the call to the 2nd level of the PSy layer
        # that deals only with intrinsic Fortran types.
        # Therefore, all scalar quantities etc. must be passed down
        # here.

        invoke_sub.add(CommentGen(invoke_sub, ""))
        invoke_sub.add(CommentGen(invoke_sub, " Call de-referenced PSy layer"))
        invoke_sub.add(CommentGen(invoke_sub, ""))

        invoke_sub.add(CallGen(invoke_sub, self.name+"_arrays",
                               psy2_caller_args))

        # Set the argument list for the PSy2 subroutine now that we have it
        invoke_sub_arrays.args = psy2_dummy_args

        # Add content from the schedule
        self.schedule.gen_code(invoke_sub_arrays)

        if self.qr_required:
            # deallocate all allocated basis function arrays
            invoke_sub.add(CommentGen(invoke_sub, ""))
            invoke_sub.add(CommentGen(invoke_sub, " Deallocate basis arrays"))
            invoke_sub.add(CommentGen(invoke_sub, ""))
            func_space_var_names = []
            # loop over all function spaces used by the kernels in this invoke
            for function_space in self.unique_fss():
                if self.basis_required(function_space):
                    # add the basis array name to the list to use later
                    op_name = self.get_operator_name("gh_basis",
                                                     function_space)
                    func_space_var_names.append(op_name)
                if self.diff_basis_required(function_space):
                    # add the diff_basis array name to the list to use later
                    op_name = self.get_operator_name("gh_diff_basis",
                                                     function_space)
                    func_space_var_names.append(op_name)
            # add the required deallocate call
            invoke_sub.add(DeallocateGen(invoke_sub, func_space_var_names))
        invoke_sub.add(CommentGen(invoke_sub, ""))

        # finally, add the PSy1 and PSy2 routines to my parent
        parent.add(invoke_sub)
        parent.add(invoke_sub_arrays)


class DynSchedule(Schedule):
    ''' The Dynamo specific schedule class. This passes the Dynamo
    specific loop and infrastructure classes to the base class so it
    creates the ones we require. '''

    def __init__(self, arg):

        self.use_raw_arrays = True
        Schedule.__init__(self, DynLoop, DynInf, arg)


class DynLoop(Loop):
    ''' The Dynamo specific Loop class. This passes the Dynamo
    specific loop information to the base class so it creates the one
    we require.  Creates Dynamo specific loop bounds when the code is
    being generated. '''

    def __init__(self, call=None, parent=None,
                 loop_type=""):
        Loop.__init__(self, DynInf, DynKern, call=call, parent=parent,
                      valid_loop_types=["colours", "colour", ""])
        self.loop_type = loop_type

        if self._loop_type == "colours":
            self._variable_name = "colour"
        elif self._loop_type == "colour":
            self._variable_name = "cell"
        else:
            self._variable_name = "cell"

    def has_inc_arg(self, mapping=None):
        ''' Returns True if any of the Kernels called within this loop
        have an argument with INC access. Returns False otherwise. '''
        if mapping is not None:
            my_mapping = mapping
        else:
            my_mapping = FIELD_ACCESS_MAP
        return Loop.has_inc_arg(self, my_mapping)

    def gen_code(self, parent):
        ''' Work out the appropriate loop bounds and variable name
        depending on the loop type and then call the base class to
        generate the code. '''

        # Check that we're not within an OpenMP parallel region if
        # we are a loop over colours.
        if self._loop_type == "colours" and self.is_openmp_parallel():
                    raise GenerationError("Cannot have a loop over "
                                          "colours within an OpenMP "
                                          "parallel region.")
        # Set-up loop bounds
        self._start = "1"
        if self._loop_type == "colours":
            self._stop = "ncolour_"+self._field_space
        elif self._loop_type == "colour":
            self._stop = "ncp_colour_"+self._field_space+"(colour)"
        else:
            self._stop = "ncells"
        Loop.gen_code(self, parent)


class DynInf(Inf):
    ''' A Dynamo 0.3 specific infrastructure call factory. No
    infrastructure calls are supported in Dynamo at the moment so we
    just call the base class (which currently recognises the set()
    infrastructure call). '''

    @staticmethod
    def create(call, parent=None):
        ''' Creates a specific infrastructure call. Currently just calls
            the base class method. '''
        return Inf.create(call, parent)


class DynKern(Kern):
    ''' Stores information about Dynamo Kernels as specified by the
    Kernel metadata and associated algorithm call. Uses this
    information to generate appropriate PSy layer code for the Kernel
    instance or to generate a Kernel stub'''

    def __init__(self):
        if False:
            self._arguments = DynKernelArguments(None, None)  # for pyreverse

    def load(self, call, parent=None, use_raw_arrays=False):
        ''' sets up kernel information with the call object which is
        created by the parser. This object includes information about
        the invoke call and the associated kernel'''
        self._setup_qr(call.ktype.func_descriptors)
        self._setup(call.ktype, call.module_name, call.args, parent)

        # Store whether or not the call to this kernel will be passing
        # raw arrays (as opposed to having to dereference field
        # objects)
        self._use_raw_arrays = use_raw_arrays

    def load_meta(self, ktype):
        ''' sets up kernel information with the kernel type object
        which is created by the parser. The object includes the
        metadata describing the kernel code '''

        # create a name for each argument
        from parse import Arg
        args = []
        for idx, descriptor in enumerate(ktype.arg_descriptors):
            pre = None
            if descriptor.type.lower() == "gh_operator":
                pre = "op_"
            elif descriptor.type.lower() == "gh_field":
                pre = "field_"
            else:
                raise GenerationError(
                    "load_meta expected one of 'gh_field, gh_operator' but "
                    "found '{0}'".format(descriptor.type))
            args.append(Arg("variable", pre+str(idx+1)))
        # initialise qr so we can test whether it is required
        self._setup_qr(ktype.func_descriptors)
        if self._qr_required:
            # it is required so add a qr algorithm argument
            args.append(Arg("variable", "qr"))
        self._setup(ktype, "dummy_name", args, None)

    def _setup_qr(self, func_descriptors):
        ''' initialisation of the qr information. This may be needed before
        general setup so is computed in a separate method. '''
        self._qr_required = False
        for descriptor in func_descriptors:
            if len(descriptor.operator_names) > 0:
                self._qr_required = True
                break

    def _setup(self, ktype, module_name, args, parent):
        ''' internal setup of kernel information. '''
        from parse import KernelCall
        Kern.__init__(self, DynKernelArguments,
                      KernelCall(module_name, ktype, args),
                      parent, check=False)
        self._func_descriptors = ktype.func_descriptors
        self._fs_descriptors = FSDescriptors(ktype.func_descriptors)
        # dynamo 0.3 api kernels require quadrature rule arguments to be
        # passed in if one or more basis functions are used by the kernel.
        self._qr_args = {"nh": "nqp_h", "nv": "nqp_v", "h": "wh", "v": "wv"}
        # perform some consistency checks as we have switched these
        # off in the base class
        if self._qr_required:
            # check we have an extra argument in the algorithm call
            if len(ktype.arg_descriptors)+1 != len(args):
                raise GenerationError(
                    "error: QR is required for kernel '{0}' which means that "
                    "a QR argument must be passed by the algorithm layer. "
                    "Therefore the number of arguments specified in the "
                    "kernel metadata '{1}', must be one less than the number "
                    "of arguments in the algorithm layer. However, I found "
                    "'{2}'".format(ktype.procedure.name,
                                   len(ktype.arg_descriptors),
                                   len(args)))
        else:
            # check we have the same number of arguments in the
            # algorithm call and the kernel metadata
            if len(ktype.arg_descriptors) != len(args):
                raise GenerationError(
                    "error: QR is not required for kernel '{0}'. Therefore "
                    "the number of arguments specified in the kernel "
                    "metadata '{1}', must equal the number of arguments in "
                    "the algorithm layer. However, I found '{2}'".
                    format(ktype.procedure.name,
                           len(ktype.arg_descriptors), len(args)))
        # if there is a quadrature rule, what is the name of the
        # algorithm argument?
        self._qr_text = ""
        self._qr_name = ""
        if self._qr_required:
            qr_arg = args[-1]
            self._qr_text = qr_arg.text
            self._name_space_manager = NameSpaceFactory().create()
            # use our namespace manager to create a unique name unless
            # the context and label match and in this case return the
            # previous name
            self._qr_name = self._name_space_manager.create_name(
                root_name=qr_arg.varName, context="AlgArgs",
                label=self._qr_text)

    @property
    def fs_descriptors(self):
        ''' Returns a list of function space descriptor objects of
        type FSDescriptor which contain information about the function
        spaces. '''
        return self._fs_descriptors

    @property
    def qr_required(self):
        ''' Returns True if this kernel makes use of a quadrature
        rule, else returns False. '''
        return self._qr_required

    @property
    def qr_text(self):
        ''' Returns the QR argument-text used by the algorithm layer
        in the calling argument list. '''
        return self._qr_text

    @property
    def qr_name(self):
        ''' Returns a Quadrature-rule name for this Kernel. '''
        return self._qr_name

    def dofmap_index(self, fspace):
        ''' Return the index into the dofmap on the supplied function
        space. If this space has been coloured then the indexing must
        use the colour map for that space. '''
        if self.is_coloured(fspace):
            # If this kernel call is within a coloured loop that
            # is over the specified space then we must use the colour
            # map associated with that space for any dofmap/orientation
            # look-ups
            darg = "cmap_" + fspace + "(colour, cell)"
        else:
            darg = "cell"
        darg =  "(:," + darg + ")"
        return darg

    def local_vars(self):
        ''' Returns the names used by the Kernel that vary from one
        invocation to the next and therefore require privatisation
        when parallelised. '''
        lvars = []
        # Dof maps for fields
        for unique_fs in self.arguments.unique_fss:
            if self.field_on_space(unique_fs):
                # A map is required as there is a field on this space
                lvars.append(self._fs_descriptors.map_name(unique_fs))
        # Orientation maps
        for unique_fs in self.arguments.unique_fss:
            if self._fs_descriptors.exists(unique_fs):
                fs_descriptor = self._fs_descriptors.get_descriptor(unique_fs)
                if fs_descriptor.orientation:
                    lvars.append(fs_descriptor.orientation_name)
        return lvars

    def field_on_space(self, func_space):
        ''' Returns True if a field exists on this space for this kernel. '''
        if func_space in self.arguments.unique_fss:
            for arg in self.arguments.args:
                if arg.function_space == func_space and \
                        arg.type == "gh_field":
                    return True
        return False

    def _create_arg_list(self, parent, my_type="call", raw_arrays=False):
        ''' creates the kernel call or kernel stub subroutine argument
        list. For kernel stubs it also creates the data
        declarations. '''
        from f2pygen import DeclGen, AssignGen, UseGen
        if my_type == "subroutine":
            # add in any required USE associations
            parent.add(UseGen(parent, name="constants_mod", only="True",
                              funcnames=["r_def"]))
        if raw_arrays:
            # If we're using raw arrays then we cannot be
            # accessing elements of derived types
            name_sep = "_"
        else:
            name_sep = "%"

        # create the argument list
        arglist = []
        if self._arguments.has_operator:
            # 0.5: provide cell position
            arglist.append("cell")
            if my_type == "subroutine":
                parent.add(DeclGen(parent, datatype="integer", intent="in",
                                   entity_decls=["cell"]))
        # 1: provide mesh height
        arglist.append("nlayers")
        if my_type == "subroutine":
            parent.add(DeclGen(parent, datatype="integer", intent="in",
                               entity_decls=["nlayers"]))
        # 2: Provide data associated with fields in the order
        #    specified in the metadata.  If we have a vector field
        #    then generate the appropriate number of arguments.
        first_arg = True
        first_arg_decl = None
        for arg in self._arguments.args:
            undf_name = self._fs_descriptors.undf_name(arg.function_space)
            if arg.type == "gh_field":
                dataref = name_sep+"data"
                if arg.vector_size > 1:
                    for idx in range(1, arg.vector_size+1):
                        if my_type == "subroutine":
                            text = arg.name + "_" + arg.function_space + \
                                "_v" + str(idx)
                            intent = arg.intent
                            decl = DeclGen(parent, datatype="real",
                                           kind="r_def", dimension=undf_name,
                                           intent=intent, entity_decls=[text])
                            parent.add(decl)
                            if first_arg:
                                first_arg = False
                                first_arg_decl = decl
                        else:
                            if raw_arrays:
                                text = arg.proxy_name + "_" + str(idx)
                            else:
                                text = arg.proxy_name + "(" + str(idx) + ")" \
                                       + dataref
                        arglist.append(text)
                else:
                    if my_type == "subroutine":
                        text = arg.name + "_" + arg.function_space
                        intent = arg.intent
                        decl = DeclGen(parent, datatype="real",
                                       kind="r_def", dimension=undf_name,
                                       intent=intent, entity_decls=[text])
                        parent.add(decl)
                        if first_arg:
                            first_arg = False
                            first_arg_decl = decl
                    else:
                        if raw_arrays:
                            text = arg.proxy_name
                        else:
                            text = arg.proxy_name+dataref
                    arglist.append(text)
            elif arg.type == "gh_operator":
                if my_type == "subroutine":
                    # check whether the operator works on the same space.
                    if arg.descriptor.function_space_from != \
                       arg.descriptor.function_space_to:
                        raise GenerationError(
                            "Stub gen currently assumes that operators work "
                            "on the same function space, therefore the "
                            "declarations will be incorrect. The generator"
                            "needs to know which dimension is 'from' and "
                            "which is 'to' before we can generate the "
                            "correct code.")
                    size = arg.name+"_ncell_3d"
                    arglist.append(size)
                    decl = DeclGen(parent, datatype="integer", intent="in",
                                   entity_decls=[size])
                    parent.add(decl)
                    if first_arg:
                        first_arg = False
                        first_arg_decl = decl
                    text = arg.name
                    arglist.append(text)
                    intent = arg.intent
                    ndf_name = self._fs_descriptors.ndf_name(
                        arg.function_space)
                    parent.add(DeclGen(parent, datatype="real",
                                       kind="r_def",
                                       dimension=ndf_name + "," + ndf_name +
                                       "," + size,
                                       intent=intent, entity_decls=[text]))
                else:
                    arglist.append(arg.proxy_name_indexed+name_sep+
                                   "ncell_3d")
                    arglist.append(arg.proxy_name_indexed+name_sep+
                                   "local_stencil")
            else:
                raise GenerationError(
                    "Unexpected arg type found in "
                    "dynamo0p3.py:DynKern:gen_code(). Expected one of"
                    " [gh_field, gh_operator] but found " + arg.type)
        # 3: For each function space (in the order they appear in the
        # metadata arguments)
        for unique_fs in self.arguments.unique_fss:
            # 3.1 Provide compulsory arguments common to operators and
            # fields on a space. There is one: "ndf".
            ndf_name = self._fs_descriptors.ndf_name(unique_fs)
            arglist.append(ndf_name)
            if my_type == "subroutine":
                parent.add(DeclGen(parent, datatype="integer", intent="in",
                           entity_decls=[ndf_name]))
            # 3.1.1 Provide additional compulsory arguments if there
            # is a field on this space
            if self.field_on_space(unique_fs):
                undf_name = self._fs_descriptors.undf_name(unique_fs)
                arglist.append(undf_name)
                map_name = self._fs_descriptors.map_name(unique_fs)
                arglist.append(map_name+self.dofmap_index(unique_fs))
                if my_type == "subroutine":
                    # ndf* declarations need to be before argument
                    # declarations as some compilers don't like
                    # declarations after they have been used. We place
                    # ndf* before the first argument declaration
                    # (field or operator) (rather than after nlayers)
                    # as this keeps the declarations in the order
                    # specified in the metadata and first used by
                    # fields/operators.
                    parent.add(DeclGen(parent, datatype="integer", intent="in",
                                       entity_decls=[undf_name]),
                               position=["before", first_arg_decl.root])
                    if not raw_arrays:
                        parent.add(DeclGen(parent, datatype="integer",
                                           intent="in",
                                           dimension=ndf_name,
                                           entity_decls=[map_name]))
            # 3.2 Provide any optional arguments. These arguments are
            # associated with the keyword arguments (basis function,
            # differential basis function and orientation) for a
            # function space.
            if self._fs_descriptors.exists(unique_fs):
                descriptor = self._fs_descriptors.get_descriptor(unique_fs)
                if descriptor.requires_basis:
                    basis_name = descriptor.basis_name
                    arglist.append(basis_name)
                    if my_type == "subroutine":
                        # the size of the first dimension for a
                        # basis array depends on the
                        # function space. The values are
                        # w0=1, w1=3, w2=3, w3=1
                        first_dim = None
                        if unique_fs.lower() in ["w0", "w3"]:
                            first_dim = "1"
                        elif unique_fs.lower() in ["w1", "w2"]:
                            first_dim = "3"
                        else:
                            raise GenerationError(
                                "Unsupported space for basis function, "
                                "expecting one of 'W0,W1,W2,W3' but found "
                                "'{0}'".format(unique_fs))
                        parent.add(DeclGen(parent, datatype="real",
                                           kind="r_def", intent="in",
                                           dimension=first_dim + "," +
                                           ndf_name + "," +
                                           self._qr_args["nh"] + "," +
                                           self._qr_args["nv"],
                                           entity_decls=[basis_name]))
                if descriptor.requires_diff_basis:
                    diff_basis_name = descriptor.diff_basis_name
                    arglist.append(diff_basis_name)
                    if my_type == "subroutine":
                        # the size of the first dimension for a
                        # differential basis array depends on the
                        # function space. The values are
                        # w0=3,w1=3,w2=1,w3=1
                        first_dim = None
                        if unique_fs.lower() in ["w2", "w3"]:
                            first_dim = "1"
                        elif unique_fs.lower() in ["w0", "w1"]:
                            first_dim = "3"
                        else:
                            raise GenerationError(
                                "Unsupported space for differential basis "
                                "function, expecting one of 'W0,W1,W2,W3'"
                                " but found '{0}'".format(unique_fs))
                        parent.add(DeclGen(parent, datatype="real",
                                           kind="r_def", intent="in",
                                           dimension=first_dim + "," +
                                           ndf_name + "," +
                                           self._qr_args["nh"] + "," +
                                           self._qr_args["nv"],
                                           entity_decls=[diff_basis_name]))
                if descriptor.requires_orientation:
                    orientation_name = descriptor.orientation_name
                    arglist.append(orientation_name+self.dofmap_index(unique_fs))
                    if my_type == "subroutine":
                        parent.add(DeclGen(parent, datatype="integer",
                                           intent="in", dimension=ndf_name,
                                           entity_decls=[orientation_name]))
            # 3.3 Fix for boundary_dofs array to the boundary
            # condition kernel (enforce_bc_kernel) arguments
            if self.name.lower() == "enforce_bc_code" and \
               unique_fs.lower() == "any_space_1":
                arglist.append("boundary_dofs")
                if my_type == "subroutine":
                    ndf_name = self._fs_descriptors.ndf_name("any_space_1")
                    parent.add(DeclGen(parent, datatype="integer", intent="in",
                                       dimension=ndf_name+",2",
                                       entity_decls=["boundary_dofs"]))
                if my_type == "call":
                    parent.add(DeclGen(parent, datatype="integer",
                                       pointer=True, entity_decls=[
                                           "boundary_dofs(:,:) => null()"]))
                    proxy_name = self._arguments.get_field("any_space_1").\
                        proxy_name
                    new_parent, position = parent.start_parent_loop()
                    new_parent.add(AssignGen(new_parent, pointer=True,
                                             lhs="boundary_dofs",
                                             rhs=proxy_name +
                                             "%vspace%get_boundary_dofs()"),
                                   position=["before", position])
        # 4: Provide qr arguments if required
        if self._qr_required:
            arglist.extend([self._qr_args["nh"], self._qr_args["nv"],
                            self._qr_args["h"], self._qr_args["v"]])
            if my_type == "subroutine":
                parent.add(DeclGen(parent, datatype="integer", intent="in",
                                   entity_decls=[self._qr_args["nh"],
                                                 self._qr_args["nv"]]))
                parent.add(DeclGen(parent, datatype="real", kind="r_def",
                                   intent="in", dimension=self._qr_args["nh"],
                                   entity_decls=[self._qr_args["h"]]))
                parent.add(DeclGen(parent, datatype="real", kind="r_def",
                                   intent="in", dimension=self._qr_args["nv"],
                                   entity_decls=[self._qr_args["v"]]))
        return arglist

    @property
    def gen_stub(self):
        ''' output a kernel stub '''
        from f2pygen import ModuleGen, SubroutineGen

        # remove "_code" from the name if it exists to determine the
        # base name which (if dynamo0.3 naming conventions are
        # followed) is used as the root for the module and subroutine
        # names.
        if self.name.lower().endswith("_code"):
            base_name = self.name[:-5]
        else:
            # TODO: add a warning here when logging is added
            base_name = self.name

        # create an empty PSy layer module
        psy_module = ModuleGen(base_name+"_mod")

        # create the subroutine
        sub_stub = SubroutineGen(psy_module, name=base_name+"_code",
                                 implicitnone=True)
        # create the arglist and declarations
        arglist = self._create_arg_list(sub_stub, my_type="subroutine")
        # add the arglist
        sub_stub.args = arglist
        # add the subroutine to the parent module
        psy_module.add(sub_stub)
        return psy_module.root

    @property
    def incremented_field(self, mapping=None):
        ''' Returns the argument corresponding to a field that has
        INC access.  '''
        if mapping is None:
            my_mapping = FIELD_ACCESS_MAP
        else:
            my_mapping = mapping
        return Kern.incremented_field(self, my_mapping)

    @property
    def written_field(self, mapping=None):
        ''' Returns the argument corresponding to a field that has
        WRITE access '''
        if mapping is None:
            my_mapping = FIELD_ACCESS_MAP
        else:
            my_mapping = mapping
        return Kern.written_field(self, my_mapping)

    def gen_code(self, parent):
        ''' Generates dynamo version 0.3 specific psy code for a call to
            the dynamo kernel instance. '''
        from f2pygen import CallGen, DeclGen, AssignGen, UseGen, CommentGen, \
            IfThenGen, SubroutineGen

        # Correctness checking
        if self.is_coloured():
            # Find which argument object has INC access in order to look-up
            # the colour map
            try:
                _ = self.incremented_field
            except FieldNotFoundError:
                # TODO Warn that we're colouring a kernel that has
                # no field object with INC access
                pass
        else:
            # This kernel call has not been coloured
            #  - is it OpenMP parallel, i.e. are we a child of
            # an OpenMP directive?
            if self.is_openmp_parallel():
                try:
                    # It is OpenMP parallel - does it have an argument
                    # with INC access?
                    arg = self.incremented_field
                except FieldNotFoundError:
                    arg = None
                if arg:
                    raise GenerationError("Kernel {0} has an argument with "
                                          "INC access and therefore must "
                                          "be coloured in order to be "
                                          "parallelised with OpenMP".
                                          format(self._name))

        # This kernel may or may not be called from within a coloured
        # loop and that loop may or may not have directives applied to
        # it.  Therefore we must take care in our search for our
        # enclosing Subroutine
        new_parent = parent
        while new_parent:
            new_parent = new_parent.parent
            if isinstance(new_parent, SubroutineGen):
                break
        parent_routine = new_parent

        parent_routine.add(DeclGen(parent, datatype="integer",
                                   entity_decls=["cell"]))

        # create a maps_required logical which we can use to add in
        # spacer comments if necessary
        maps_required = False
        for unique_fs in self.arguments.unique_fss:
            if self.field_on_space(unique_fs):
                maps_required = True

        # orientation arrays initialisation and their declarations is
        # handled in DynInvoke::gen_code
        arglist = self._create_arg_list(parent, raw_arrays=True)

        # generate the kernel call and associated use statement
        parent.add(CallGen(parent, self._name, arglist))
<<<<<<< HEAD
        parent_routine.add(UseGen(parent_routine,
                                  name=self._module_name,
                                  only=True,
                                  funcnames=[self._name]))
=======
        if not self.module_inline:
            parent.add(UseGen(parent, name=self._module_name,
                              only=True, funcnames=[self._name]))
>>>>>>> 174a6ccb
        # 5: Fix for boundary_dofs array in matrix_vector_mm_code
        if self.name == "matrix_vector_mm_code":
            # In matrix_vector_mm_code, all fields are on the same
            # (unknown) space. Therefore we can use any field to
            # dereference. We choose the 2nd one as that is what is
            # done in the manual implementation.
            enforce_bc_arg = self.arguments.args[0]
            space_name = "w2"
            self._name_space_manager = NameSpaceFactory().create()
            # Look-up the variable names that we created when
            # generating the PSy2 subroutine in DynInvoke::gen_code()
            fs_name = self._name_space_manager.create_name(context="psy2",
                                                           label="bc_fs_name")
            boundary_dofs_name = self._name_space_manager.create_name(
                context="psy2",
                label="bc_dofs_name")
            kern_func_space_name = enforce_bc_arg.function_space
            ndf_name = self.fs_descriptors.ndf_name(kern_func_space_name)
            undf_name = self.fs_descriptors.undf_name(kern_func_space_name)
            map_name = self.fs_descriptors.map_name(kern_func_space_name) + \
                       self.dofmap_index(kern_func_space_name)

            parent.add(UseGen(parent, name="function_space_mod",
                              only=True, funcnames=[space_name]))

            parent.add(CommentGen(parent, ""))
            if_then = IfThenGen(parent, fs_name+" .eq. "+space_name)
            parent.add(if_then)
            nlayers_name = self._name_space_manager.create_name(
                root_name="nlayers", context="PSyVars", label="nlayers")
            parent.add(UseGen(parent,
                              name="enforce_bc_kernel_mod",
                              only=True,
                              funcnames=["enforce_bc_code"]))
            if_then.add(CallGen(if_then, "enforce_bc_code",
                                [nlayers_name,
                                 enforce_bc_arg.proxy_name,
                                 ndf_name, undf_name, map_name,
                                 boundary_dofs_name]))
            parent.add(CommentGen(parent, ""))


class FSDescriptor(object):
    ''' Provides information about a particular function space. '''

    def __init__(self, descriptor):
        self._descriptor = descriptor

    @property
    def requires_basis(self):
        ''' Returns True if a basis function is associated with this
        function space, otherwise it returns False. '''
        if "gh_basis" in self._descriptor.operator_names:
            return True
        else:
            return False

    @property
    def requires_diff_basis(self):
        ''' Returns True if a differential basis function is
        associated with this function space, otherwise it returns
        False. '''
        if "gh_diff_basis" in self._descriptor.operator_names:
            return True
        else:
            return False

    @property
    def requires_orientation(self):
        ''' Returns True if an orientation function is
        associated with this function space, otherwise it returns
        False. '''
        if "gh_orientation" in self._descriptor.operator_names:
            return True
        else:
            return False

    def name(self, operator_name):
        ''' Returns the names of the specified operator for this
        function space. The name is unique to the function space, it
        is not the raw metadata value. '''
        if operator_name == "gh_orientation":
            return self.orientation_name
        elif operator_name == "gh_basis":
            return self.basis_name
        elif operator_name == "gh_diff_basis":
            return self.diff_basis_name
        else:
            raise GenerationError("FSDescriptor:name: unsupported name '{0}'"
                                  " found".format(operator_name))

    @property
    def basis_name(self):
        ''' Returns a name for the basis function on this function
        space. The name is unique to the function space, it is not the
        raw metadata value. '''

        return "basis"+"_"+self._descriptor.function_space_name

    @property
    def diff_basis_name(self):
        ''' Returns a name for the differential basis function on this
        function space. The name is unique to the function space, it
        is not the raw metadata value. '''
        return "diff_basis"+"_"+self._descriptor.function_space_name

    @property
    def fs_name(self):
        ''' Returns the raw metadata value of this function space. '''
        return self._descriptor.function_space_name

    @property
    def orientation_name(self):
        ''' Returns a name for orientation on this function space. The
        name is unique to the function space, it is not the raw
        metadata value. '''
        for operator_name in self._descriptor.operator_names:
            if operator_name == "gh_orientation":
                return "orientation"+"_"+self._descriptor.function_space_name
        raise GenerationError(
            "Internal logic error: FS-Descriptor:orientation_name: This "
            "descriptor has no orientation so can not have a name")

    @property
    def orientation(self):
        ''' Returns True if orientation is associated with this
        function space, otherwise it returns False. '''
        for operator_name in self._descriptor.operator_names:
            if operator_name == "gh_orientation":
                return True
        return False


class FSDescriptors(object):
    ''' Contains a collection of FSDescriptor objects and methods
    that provide information across these objects. '''

    def __init__(self, descriptors):
        self._orig_descriptors = descriptors
        self._descriptors = []
        for descriptor in descriptors:
            self._descriptors.append(FSDescriptor(descriptor))

    def ndf_name(self, func_space):
        ''' Returns a ndf name for this function space. '''
        return "ndf_"+func_space

    def undf_name(self, func_space):
        ''' Returns a undf name for this function space. '''
        return "undf_"+func_space

    def map_name(self, func_space):
        ''' Returns a dofmap name for this function space. '''
        return "map_"+func_space

    @property
    def orientation(self):
        ''' Return True if at least one descriptor specifies
        orientation, otherwise return False. '''
        for descriptor in self._descriptors:
            if descriptor.orientation:
                return True
        return False

    @property
    def orientation_names(self):
        ''' Returns a list of all orientation names used in this
        objects collection of FSDescriptor objects. '''
        names = []
        for descriptor in self._descriptors:
            if descriptor.orientation:
                names.append(descriptor.orientation_name)
        return names

    def exists(self, fs_name):
        ''' Return True if a descriptor with the specified function
        space name exists, otherwise return False. '''
        for descriptor in self._descriptors:
            if descriptor.fs_name == fs_name:
                return True
        return False

    def get_descriptor(self, fs_name):
        ''' Return the descriptor with the specified function space
        name. If it does not exist raise an error.'''
        for descriptor in self._descriptors:
            if descriptor.fs_name == fs_name:
                return descriptor
        raise GenerationError(
            "FSDescriptors:get_descriptor: there is no descriptor for "
            "function space {0}".format(fs_name))


class DynKernelArguments(Arguments):
    ''' Provides information about Dynamo kernel call arguments
    collectively, as specified by the kernel argument metadata. '''

    def __init__(self, call, parent_call):
        if False:  # for pyreverse
            self._0_to_n = DynKernelArgument(None, None, None)
        Arguments.__init__(self, parent_call)
        self._args = []
        for (idx, arg) in enumerate(call.ktype.arg_descriptors):
            self._args.append(DynKernelArgument(arg, call.args[idx],
                                                parent_call))
        self._dofs = []

    def get_field(self, func_space):
        ''' Returns the first field found that is on the specified
        function space. If no field is found an exception is raised. '''
        for arg in self._args:
            if arg.function_space == func_space:
                return arg
        raise FieldNotFoundError("DynKernelArguments:get_field: there is no"
                                 " field with function space {0}".
                                 format(func_space))

    @property
    def has_operator(self):
        ''' Returns true if at least one of the arguments is an operator. '''
        for arg in self._args:
            if arg.type == "gh_operator":
                return True
        return False

    @property
    def unique_fss(self):
        ''' Returns a unique list of function spaces used by the
        arguments. '''
        func_space = []
        for arg in self._args:
            if arg.function_space not in func_space:
                func_space.append(arg.function_space)
        return func_space

    def iteration_space_arg(self, mapping=None):
        ''' Returns the first argument that is written to. This can be
        used to dereference for the iteration space. '''
        if mapping is not None:
            my_mapping = mapping
        else:
            my_mapping = FIELD_ACCESS_MAP
        arg = Arguments.iteration_space_arg(self, my_mapping)
        return arg

    @property
    def dofs(self):
        ''' Currently required for invoke base class although this
        makes no sense for dynamo. Need to refactor the invoke class
        and pull out dofs into the gunghoproto api. '''
        return self._dofs


class DynKernelArgument(Argument):
    ''' Provides information about individual Dynamo kernel call
    arguments as specified by the kernel argument metadata. '''

    def __init__(self, arg, arg_info, call):
        self._arg = arg
        Argument.__init__(self, call, arg_info, arg.access)
        self._vector_size = arg.vector_size
        self._type = arg.type

    @property
    def descriptor(self):
        return self._arg

    @property
    def ref_name(self):
        ''' Returns the name used to dereference this type of argument. '''
        if self._type == "gh_field":
            return "vspace"
        elif self._type == "gh_operator":
            return "fs_from"
        else:
            raise GenerationError(
                "ref_name: Error, unsupported arg type '{0}' found".
                format(self._type))

    @property
    def type(self):
        ''' Returns the type of this argument. '''
        return self._type

    @property
    def vector_size(self):
        ''' Returns the vector size of this argument as specified in
        the Kernel metadata. '''
        return self._vector_size

    @property
    def proxy_name(self):
        ''' Returns the proxy name for this argument. '''
        return self._name+"_proxy"

    @property
    def proxy_declaration_name(self):
        ''' Returns the proxy name for this argument with the array
        dimensions added if required. '''
        if self._vector_size > 1:
            return self.proxy_name+"("+str(self._vector_size)+")"
        else:
            return self.proxy_name

    @property
    def declaration_name(self):
        ''' Returns the name for this argument with the array
        dimensions added if required. '''
        if self._vector_size > 1:
            return self._name+"("+str(self._vector_size)+")"
        else:
            return self._name

    @property
    def proxy_name_indexed(self):
        ''' Returns the proxy name for this argument with an
        additional index which accesses the first element for a vector
        argument. '''
        if self._vector_size > 1:
            return self._name+"_proxy(1)"
        else:
            return self._name+"_proxy"

    @property
    def function_space(self):
        ''' Returns the expected finite element function space for this
            argument as specified by the kernel argument metadata. '''
        return self._arg.function_space

    @property
    def intent(self):
        if self.access == "gh_read":
            return "in"
        elif self.access == "gh_write":
            return "out"
        elif self.access == "gh_inc":
            return "inout"
        else:
            raise GenerationError(
                "Expecting argument access to be one of 'gh_read, gh_write, "
                "gh_inc' but found '{0}'".format(self.access))<|MERGE_RESOLUTION|>--- conflicted
+++ resolved
@@ -1898,16 +1898,13 @@
 
         # generate the kernel call and associated use statement
         parent.add(CallGen(parent, self._name, arglist))
-<<<<<<< HEAD
-        parent_routine.add(UseGen(parent_routine,
-                                  name=self._module_name,
-                                  only=True,
-                                  funcnames=[self._name]))
-=======
+
         if not self.module_inline:
-            parent.add(UseGen(parent, name=self._module_name,
-                              only=True, funcnames=[self._name]))
->>>>>>> 174a6ccb
+            parent_routine.add(UseGen(parent_routine,
+                                      name=self._module_name,
+                                      only=True,
+                                      funcnames=[self._name]))
+
         # 5: Fix for boundary_dofs array in matrix_vector_mm_code
         if self.name == "matrix_vector_mm_code":
             # In matrix_vector_mm_code, all fields are on the same
