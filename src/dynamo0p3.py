--- conflicted
+++ resolved
@@ -1076,7 +1076,6 @@
             invoke_sub.add(DeclGen(invoke_sub, datatype="real",
                                    allocatable=True,
                                    kind="r_def",
-<<<<<<< HEAD
                                    entity_decls=psy1_operator_declarations))
             invoke_sub_arrays.add(DeclGen(invoke_sub_arrays,
                                           datatype="real",
@@ -1102,6 +1101,9 @@
                     # Declaration of variable to hold the number of colours
                     invoke_sub.add(DeclGen(parent, datatype="integer",
                                            entity_decls=["ncolour"+suffix]))
+            # Declaration of variable to hold the number of colours
+            invoke_sub.add(DeclGen(parent, datatype="integer",
+                                   entity_decls=["ncolour"]))
 
                     # Add the look-up of the colouring map for this kernel
                     # call
@@ -1132,20 +1134,6 @@
                                             entity_decls=\
                                             ["cmap"+suffix+"(:,:)",
                                              "ncp_colour"+suffix+"(ncolour"+suffix+")"]))
-=======
-                                   entity_decls=operator_declarations))
-
-        if self.is_coloured():
-            # Add declarations of the colour map and array holding the
-            # no. of cells of each colour
-            invoke_sub.add(DeclGen(parent, datatype="integer",
-                                   pointer=True,
-                                   entity_decls=["cmap(:,:)",
-                                                 "ncp_colour(:)"]))
-            # Declaration of variable to hold the number of colours
-            invoke_sub.add(DeclGen(parent, datatype="integer",
-                                   entity_decls=["ncolour"]))
->>>>>>> 0eea412b
 
         if self.qr_required:
             # add calls to compute the values of any basis arrays
