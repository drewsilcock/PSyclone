--- conflicted
+++ resolved
@@ -203,7 +203,6 @@
             elif self._loop_type == "outer":
                 self._stop = "idim2"
                 index = "2"
-<<<<<<< HEAD
             try:
                 new_parent, position = parent.start_parent_loop()
                 position_list = ["before", position]
@@ -215,15 +214,9 @@
                 # it immediately after the last variable declaration
                 position_list = ["after", parent.last_declaration()]
             dim_size = AssignGen(new_parent, lhs=self._stop,
-                                 rhs="SIZE("+self.field_name+", "+index+")")
-            new_parent.add(dim_size, position=position_list)
-=======
-            new_parent, position = parent.start_parent_loop()
-            dim_size = AssignGen(new_parent, lhs=self._stop,
                                  rhs=("SIZE(" + self.field_name + ", " +
                                       index + ")"))
-            new_parent.add(dim_size, position=["before", position])
->>>>>>> 1239b3bf
+            new_parent.add(dim_size, position=position_list)
 
             dims = DeclGen(parent, datatype="INTEGER",
                            entity_decls=[self._stop])
