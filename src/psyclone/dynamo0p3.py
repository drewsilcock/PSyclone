--- conflicted
+++ resolved
@@ -56,11 +56,8 @@
 from psyclone.psyGen import PSy, Invokes, Invoke, InvokeSchedule, Loop, \
     Arguments, KernelArgument, NameSpaceFactory, GenerationError, \
     InternalError, FieldNotFoundError, HaloExchange, GlobalSum, \
-<<<<<<< HEAD
-    FORTRAN_INTENT_NAMES, DataAccess, Literal, Reference, Schedule
-=======
-    FORTRAN_INTENT_NAMES, DataAccess, CodedKern
->>>>>>> f4276f7d
+    FORTRAN_INTENT_NAMES, DataAccess, Literal, Reference, Schedule, \
+    CodedKern
 
 # First section : Parser specialisations and classes
 
