--- conflicted
+++ resolved
@@ -166,23 +166,18 @@
     :param bool distributed_memory: A logical flag specifying whether to \
                                     generate distributed memory code. The \
                                     default is set in the config.py file.
-<<<<<<< HEAD
-    :param str kern_out_path: Directory to which to write transformed
+    :param str kern_out_path: Directory to which to write transformed \
                               kernel code.
-    :param bool kern_naming: the scheme to use when re-naming transformed
+    :param bool kern_naming: the scheme to use when re-naming transformed \
                              kernels.
-    :return: The algorithm code and the psy code.
-    :rtype: ast
-    :raises IOError: if the filename or search path do not exist.
-    :raises GenerationError: if an invalid API is specified.
-    :raises GenerationError: if an invalid kernel-renaming scheme is specified.
-=======
     :return: 2-tuple containing fparser1 ASTs for the algorithm code and \
              the psy code.
     :rtype: (:py:class:`fparser.one.block_statements.BeginSource`, \
              :py:class:`fparser.one.block_statements.Module`)
+
     :raises IOError: if the filename or search path do not exist
->>>>>>> 665f3cb5
+    :raises GenerationError: if an invalid API is specified.
+    :raises GenerationError: if an invalid kernel-renaming scheme is specified.
 
     For example:
 
