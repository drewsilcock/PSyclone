# -----------------------------------------------------------------------------
# BSD 3-Clause License
#
# Copyright (c) 2017-2019, Science and Technology Facilities Council.
# All rights reserved.
#
# Redistribution and use in source and binary forms, with or without
# modification, are permitted provided that the following conditions are met:
#
# * Redistributions of source code must retain the above copyright notice, this
#   list of conditions and the following disclaimer.
#
# * Redistributions in binary form must reproduce the above copyright notice,
#   this list of conditions and the following disclaimer in the documentation
#   and/or other materials provided with the distribution.
#
# * Neither the name of the copyright holder nor the names of its
#   contributors may be used to endorse or promote products derived from
#   this software without specific prior written permission.
#
# THIS SOFTWARE IS PROVIDED BY THE COPYRIGHT HOLDERS AND CONTRIBUTORS
# "AS IS" AND ANY EXPRESS OR IMPLIED WARRANTIES, INCLUDING, BUT NOT
# LIMITED TO, THE IMPLIED WARRANTIES OF MERCHANTABILITY AND FITNESS
# FOR A PARTICULAR PURPOSE ARE DISCLAIMED. IN NO EVENT SHALL THE
# COPYRIGHT HOLDER OR CONTRIBUTORS BE LIABLE FOR ANY DIRECT, INDIRECT,
# INCIDENTAL, SPECIAL, EXEMPLARY, OR CONSEQUENTIAL DAMAGES (INCLUDING,
# BUT NOT LIMITED TO, PROCUREMENT OF SUBSTITUTE GOODS OR SERVICES;
# LOSS OF USE, DATA, OR PROFITS; OR BUSINESS INTERRUPTION) HOWEVER
# CAUSED AND ON ANY THEORY OF LIABILITY, WHETHER IN CONTRACT, STRICT
# LIABILITY, OR TORT (INCLUDING NEGLIGENCE OR OTHERWISE) ARISING IN
# ANY WAY OUT OF THE USE OF THIS SOFTWARE, EVEN IF ADVISED OF THE
# POSSIBILITY OF SUCH DAMAGE.
# ----------------------------------------------------------------------------
# Authors R. W. Ford and A. R. Porter, STFC Daresbury Lab

'''This module implements the PSyclone NEMO API by specialising
    the required base classes for both code generation (PSy, Invokes,
    Invoke, Schedule, Loop, Kern, Arguments and KernelArgument)
    and parsing (Descriptor and KernelType).

'''

from __future__ import print_function, absolute_import
import copy
<<<<<<< HEAD
from psyclone.psyGen import PSy, Invokes, Invoke, Schedule, Node, \
    Loop, Kern, GenerationError, InternalError, colored, IfBlock, IfClause, \
    NameSpaceFactory, Fparser2ASTProcessor, ACCEnterDataDirective, \
=======
from psyclone.psyGen import PSy, Invokes, Invoke, Schedule, Node, Loop, Kern, \
    InternalError, IfBlock, IfClause, NameSpaceFactory, Fparser2ASTProcessor, \
>>>>>>> fd6d33af
    SCHEDULE_COLOUR_MAP as _BASE_CMAP
from fparser.two.utils import walk_ast, get_child
from fparser.two import Fortran2003

# The base colour map doesn't have CodeBlock as that is currently
# a NEMO-API-specific entity.
NEMO_SCHEDULE_COLOUR_MAP = copy.deepcopy(_BASE_CMAP)
NEMO_SCHEDULE_COLOUR_MAP["CodeBlock"] = "red"

# The valid types of loop and associated loop variable and bounds
VALID_LOOP_TYPES = {"lon": {"var": "ji", "start": "1", "stop": "jpi"},
                    "lat": {"var": "jj", "start": "1", "stop": "jpj"},
                    "levels": {"var": "jk", "start": "1", "stop": "jpk"},
                    # TODO what is the upper bound of tracer loops?
                    "tracers": {"var": "jt", "start": "1", "stop": ""},
                    "unknown": {"var": "", "start": "1", "stop": ""}}

# Mapping from loop variable to loop type. This is how we identify each
# explicit do loop we encounter.
NEMO_LOOP_TYPE_MAPPING = {"ji": "lon", "jj": "lat", "jk": "levels",
                          "jt": "tracers", "jn": "tracers"}

# Mapping from loop type to array index. NEMO uses an "i, j, k" data
# layout.
NEMO_INDEX_ORDERING = ["lon", "lat", "levels", "tracers"]


class NemoFparser2ASTProcessor(Fparser2ASTProcessor):
    '''
    Specialisation of Fparser2ASTProcessor for the Nemo API. It is used
    as a Mixin in the Nemo API.
    '''
    def __init__(self):
        super(NemoFparser2ASTProcessor, self).__init__()

    def _create_child(self, child, parent=None):
        '''
        Adds Nemo API specific processors for certain fparser2 types
        before calling the parent _create_child.

        :param child: node in fparser2 AST.
        :type child:  :py:class:`fparser.two.utils.Base`
        :param parent: Parent node in the PSyclone IR we are constructing.
        :type parent: :py:class:`psyclone.psyGen.Node`
        :return: Returns the PSyIRe representation of child.
        :rtype: :py:class:`psyclone.psyGen.Node`
        '''
        if isinstance(child, Fortran2003.Block_Nonlabel_Do_Construct):
            return NemoLoop(child, parent=parent)
        elif isinstance(child, Fortran2003.Nonlabel_Do_Stmt):
            pass
        elif NemoImplicitLoop.match(child):
            return NemoImplicitLoop(child, parent=parent)
        elif NemoIfBlock.match(child):
            return NemoIfBlock(child, parent=parent)
        else:
            return super(NemoFparser2ASTProcessor,
                         self)._create_child(child, parent=parent)


class NemoInvoke(Invoke):
    '''
    Represents a NEMO 'Invoke' which, since NEMO is existing code, means
    an existing program unit, e.g. a subroutine.

    :param ast: node in fparser2 AST representing the program unit.
    :type ast: :py:class:`fparser.two.Fortran2003.Main_Program` or \
               :py:class:`fparser.two.Fortran2003.Module`
    :param str name: the name of this Invoke (program unit).
    '''
    def __init__(self, ast, name):
        self._schedule = None
        self._name = name
        # Store the whole fparser2 AST
        self._ast = ast
        # A temporary workaround for the fact that we don't yet have a
        # symbol table to store information on the variable declarations.
        # TODO (#255) remove this workaround.
        self._loop_vars = []
        self._name_space_manager = NameSpaceFactory().create()
        from fparser.two.Fortran2003 import Execution_Part, Specification_Part

        # Find the section of the tree containing the execution part
        # of the code
        exe_part = get_child(ast, Execution_Part)
        if not exe_part:
            # This subroutine has no execution part so we skip it
            # TODO log this event
            return

        # Store the root of this routine's specification in the AST
        self._spec_part = get_child(ast, Specification_Part)

        # We now walk through the AST produced by fparser2 and construct a
        # new AST using objects from the nemo module.
        self._schedule = NemoSchedule(self, exe_part)

    def update(self):
        '''Updates the fparser2 AST associated with this Schedule to make it
        reflect any transformations that have been applied to the
        PSyclone AST.

        '''
        if not self._schedule:
            return
        self._schedule.update()


class NemoInvokes(Invokes):
    '''
    Class capturing information on all 'Invokes' (program units) within
    a single NEMO source file.

    :param ast: The fparser2 AST for the whole Fortran source file
    :type ast: :py:class:`fparser.two.Fortran2003.Main_Program`
    '''
    def __init__(self, ast):
        from fparser.two.Fortran2003 import Main_Program, Program_Stmt, \
            Subroutine_Subprogram, Function_Subprogram, Function_Stmt, \
            Subroutine_Stmt, Name

        self.invoke_map = {}
        self.invoke_list = []
        # Keep a pointer to the whole fparser2 AST
        self._ast = ast

        # Find all the subroutines contained in the file
        routines = walk_ast(ast.content, [Subroutine_Subprogram,
                                          Function_Subprogram])
        # Add the main program as a routine to analyse - take care
        # here as the Fortran source file might not contain a
        # main program (might just be a subroutine in a module)
        main_prog = get_child(ast, Main_Program)
        if main_prog:
            routines.append(main_prog)

        # Analyse each routine we've found
        for subroutine in routines:
            # Get the name of this (sub)routine
            substmt = walk_ast(subroutine.content,
                               [Subroutine_Stmt, Function_Stmt, Program_Stmt])
            if isinstance(substmt[0], Function_Stmt):
                for item in substmt[0].items:
                    if isinstance(item, Name):
                        sub_name = str(item)
                        break
            else:
                sub_name = str(substmt[0].get_name())

            my_invoke = NemoInvoke(subroutine, name=sub_name)
            self.invoke_map[sub_name] = my_invoke
            self.invoke_list.append(my_invoke)

    def update(self):
        ''' Walk down the tree and update the underlying fparser2 AST
        to reflect any transformations. '''
        for invoke in self.invoke_list:
            invoke.update()


class NemoPSy(PSy):
    '''
    The NEMO-specific PSy class. This creates a NEMO-specific
    invokes object (which controls all the required invocation calls).
    Also overrides the PSy gen() method so that we update and then
    return the fparser2 AST for the (transformed) PSy layer.

    :param ast: the fparser2 AST for this PSy layer (i.e. NEMO routine)
    :type ast: :py:class:`fparser.two.Fortran2003.Main_Program` or \
               :py:class:`fparser.two.Fortran2003.Subroutine_Subprogram` or \
               :py:class:`fparser.two.Fortran2003.Function_Subprogram`.
    :raises InternalError: if no Fortran2003.Name nodes are found in the \
                           supplied AST.
    '''
    def __init__(self, ast):
        names = walk_ast(ast.content, [Fortran2003.Name])
        # The name of the program unit will be the first in the list
        if not names:
            raise InternalError("Found no names in supplied Fortran - should "
                                "be impossible!")
        self._name = str(names[0]) + "_psy"

        self._invokes = NemoInvokes(ast)
        self._ast = ast

    def inline(self, _):
        '''
        :raises NotImplementedError: since kernels in NEMO are, in general,
                                     already in-lined.
        '''
        # Override base-class method because we don't yet support it
        raise NotImplementedError("The NemoPSy.inline method has not yet "
                                  "been implemented!")

    @property
    def gen(self):
        '''
        Generate the (updated) fparser2 AST for the NEMO code represented
        by this NemoPSy object.

        :returns: the fparser2 AST for the Fortran code.
        :rtype: :py:class:`fparser.two.Fortran2003.Main_Program` or \
                :py:class:`fparser.two.Fortran2003.Subroutine_Subprogram` or \
                :py:class:`fparser.two.Fortran2003.Function_Subprogram`.
        '''
        # Walk down our Schedule and update the underlying fparser2 AST
        # to account for any transformations
        self.invokes.update()

        # Return the fparser2 AST
        return self._ast


class NemoSchedule(Schedule, NemoFparser2ASTProcessor):
    '''
    The NEMO-specific schedule class. This is the top-level node in
    PSyclone's IR of a NEMO program unit (program, subroutine etc).

    :param invoke: The Invoke to which this Schedule belongs.
    :type invoke: :py:class:`psyclone.nemo.NemoInvoke`
    :param ast: the fparser2 AST of the NEMO code for which to generate \
                a Schedule.
    :type ast: :py:class:`fparser.two.Fortran2003.Main_Program` or \
               :py:class:`fparser.two.Fortran2003.Subroutine_Subprogram` or \
               :py:class:`fparser.two.Fortran2003.Function_Subprogram`.

    '''
    def __init__(self, invoke, ast):
        Node.__init__(self)
        NemoFparser2ASTProcessor.__init__(self)

        self._invoke = invoke
        self._ast = ast
        self.process_nodes(self, ast.content, ast)

    def view(self, indent=0):
        '''
        Print a representation of this NemoSchedule to stdout.

        :param int indent: level to which to indent output.
        '''
        print(self.indent(indent) + self.coloured_text + "[]")
        for entity in self._children:
            entity.view(indent=indent + 1)

    def __str__(self):
        ''' Returns the string representation of this NemoSchedule. '''
        result = "NemoSchedule():\n"
        for entity in self._children:
            result += str(entity)+"\n"
        result += "End Schedule"
        return result


class NemoKern(Kern):
    ''' Stores information about NEMO kernels as extracted from the
    NEMO code. Kernels are leaves in the Schedule AST (i.e. they have
    no children).

    :param loop: Reference to the loop (in the fparser2 AST) containing \
                 this kernel
    :type loop: :py:class:`fparser.two.Fortran2003.Block_Nonlabel_Do_Construct`
    :param parent: the parent of this Kernel node in the PSyclone AST
    type parent: :py:class:`psyclone.nemo.NemoLoop`
    '''
    def __init__(self, loop=None, parent=None):
        ''' Create an empty NemoKern object. The object is given state via
        a subsequent call to the load method if loop is None. '''
        # Create those member variables required for testing and to keep
        # pylint happy
        self._children = []
        self._name = ""
        # The Loop object created by fparser2 which holds the AST for the
        # section of code associated with this kernel
        self._loop = None
        # List of the loop variables, one for each loop
        self._loop_vars = []
        # A list of 2-tuples, one for each loop
        self._loop_ranges = []
        # List of variable names that must be thread-private
        self._private_vars = None
        # List of variable names that must be first-private because they
        # are scalars with a first access of read
        self._first_private_vars = None
        # Whether or not this kernel performs a reduction
        self._reduction = False
        # List of variables that are shared between threads
        self._shared_vars = None
        # Type of kernel (2D, 3D..)
        self._kernel_type = ""
        self._body = []
        # Will point to the corresponding set of nodes in the fparser2 AST
        self._ast = []
        if loop:
            self.load(loop)

    @staticmethod
    def match(node):
        '''
        Whether or not the AST fragment pointed to by node represents a
        kernel. A kernel is defined as a section of code that sits
        within a recognised loop structure and does not itself contain
        loops or IO operations.

        :param node: Node in fparser2 AST to check.
        :type node: :py:class:`fparser.two.Fortran2003.Base`
        :returns: True if this node conforms to the rules for a kernel.
        :rtype: bool
        '''
        from fparser.two.Fortran2003 import Subscript_Triplet,  \
            Block_Nonlabel_Do_Construct, Write_Stmt, Read_Stmt
        child_loops = walk_ast(node.content,
                               [Block_Nonlabel_Do_Construct, Write_Stmt,
                                Read_Stmt])
        if child_loops:
            # A kernel cannot contain other loops or reads or writes
            return False

        # Currently a kernel cannot contain implicit loops.
        # TODO we may have to differentiate between implicit loops over
        # grid points and any other implicit loop. Possibly using the
        # scope of the array being accessed?
        impl_loops = walk_ast(node.content, [Subscript_Triplet])
        if impl_loops:
            return False

        return True

    @property
    def ktype(self):
        '''
        :returns: what type of kernel this is.
        :rtype: str
        '''
        return self._kernel_type

    def load(self, loop):
        ''' Populate the state of this NemoKern object.

        :param loop: node in the fparser2 AST representing a loop (explicit \
                     or implicit).
        :type loop: :py:class:`fparser.two.Fortran2003.Assignment_Stmt` or \
                :py:class:`fparser.two.Fortran2003.Block_Nonlabel_Do_Construct`

        :raises InternalError: if the supplied loop node is not recognised.
        '''
        from fparser.two.Fortran2003 import Block_Nonlabel_Do_Construct, \
            Assignment_Stmt

        if isinstance(loop, Block_Nonlabel_Do_Construct):
            self._load_from_loop(loop)
        elif isinstance(loop, Assignment_Stmt):
            self._load_from_implicit_loop(loop)
        else:
            raise InternalError(
                "Expecting either Block_Nonlabel_Do_Construct or "
                "Assignment_Stmt but got {0}".format(str(type(loop))))

    def _load_from_loop(self, loop):
        '''
        Populate the state of this NemoKern object from an fparser2
        AST for an explicit loop.

        :param loop: Node in the fparser2 AST representing an implicit loop.
        :type loop: :py:class:`fparser.two.Fortran2003.Assignment_Stmt`

        :raises InternalError: if first child of supplied loop node is not a \
                           :py:class:`fparser.two.Fortran2003.Nonlabel_Do_Stmt`
        '''
        from fparser.two.Fortran2003 import Nonlabel_Do_Stmt, End_Do_Stmt

        # Keep a pointer to the original loop in the AST
        self._loop = loop

        if not isinstance(loop.content[0], Nonlabel_Do_Stmt):
            raise InternalError("Expecting Nonlabel_Do_Stmt as first child "
                                "of Block_Nonlabel_Do_Construct but "
                                "got {0}".format(type(loop.content[0])))
        self._body = []
        for content in loop.content[1:]:
            if isinstance(content, End_Do_Stmt):
                break
            self._body.append(content)

        # Kernel is "explicit" since we have a coded loop nest rather than
        # array notation
        self._kernel_type = "Explicit"

        # TODO decide how to provide this functionality. Do we use
        # Habakkuk or something else?
        #  Analyse the loop body to identify private and shared variables
        #  for use when parallelising with OpenMP.
        # from habakkuk.make_dag import dag_of_code_block
        #  Create a DAG of the kernel code block using Habakkuk
        # kernel_dag = dag_of_code_block(loop, "nemo_kernel")
        # inputs = kernel_dag.input_nodes()
        # outputs = kernel_dag.output_nodes()
        # print "Kernel has {0} outputs: ".format(len(outputs)) + \
        #     ",".join([node.variable.orig_name for node in outputs])
        self._shared_vars = set()
        self._first_private_vars = set()
        self._private_vars = set()
        #  If there are scalar variables that are inputs to the DAG (other than
        #  the loop counters) then they must be declared first-private in an
        #  OpenMP loop directive.
        # for node in inputs:
        #     if not node.node_type:
        #         if node.name not in NEMO_LOOP_TYPE_MAPPING:
        #             self._first_private_vars.add(node.name)
        # for key, node in kernel_dag._nodes.iteritems():
        #     if node.node_type == "array_ref":
        #         self._shared_vars.add(node.variable.orig_name)
        #     elif not node.node_type:
        #         self._private_vars.add(node.variable.orig_name)
        # self._private_vars -= self._first_private_vars
        # print "OpenMP shared vars: " + ",".join(self._shared_vars)
        # print "OpenMP private vars: " + ",".join(self._private_vars)
        # print "OpenMP first-private vars: " + \
        #     ",".join(self._first_private_vars)

    def _load_from_implicit_loop(self, loop):
        '''
        Populate the state of this NemoKern object from an fparser2
        AST for an implicit loop (Fortran array syntax).

        :param loop: Node in the fparser2 AST representing an implicit loop.
        :type loop: :py:class:`fparser.two.Fortran2003.Assignment_Stmt`
        '''
        # TODO implement this method!
        self._kernel_type = "Implicit"
        self._loop = loop

    def local_vars(self):
        '''
        :returns: list of the variable (names) that are local to this loop \
                  (and must therefore be e.g. threadprivate if doing OpenMP)
        :rtype: list of str
        '''
        return []

    def view(self, indent=0):
        '''
        Print representation of this node to stdout.
        :param int indent: level to which to indent output.
        '''
        print(self.indent(indent) + self.coloured_text + "[" +
              self.ktype + "]")


class NemoLoop(Loop, NemoFparser2ASTProcessor):
    '''
    Class representing a Loop in NEMO.

    :param ast: node in the fparser2 AST representing the loop.
    :type ast: :py:class:`fparser.two.Block_Nonlabel_Do_Construct`
    :param parent: parent of this NemoLoop in the PSyclone AST.
    :type parent: :py:class:`psyclone.psyGen.Node`
    '''
    def __init__(self, ast, parent=None):
        from fparser.two.Fortran2003 import Loop_Control
        Loop.__init__(self, parent=parent,
                      valid_loop_types=VALID_LOOP_TYPES)
        NemoFparser2ASTProcessor.__init__(self)
        # Keep a ptr to the corresponding node in the AST
        self._ast = ast

        # Get the loop variable
        ctrl = walk_ast(ast.content, [Loop_Control])
        # Second element of items member of Loop Control is itself a tuple
        # containing:
        #   Loop variable, [start value expression, end value expression, step
        #   expression]
        # Loop variable will be an instance of Fortran2003.Name
        loop_var = str(ctrl[0].items[1][0])
        self._variable_name = str(loop_var)

        # Identify the type of loop
        if self._variable_name in NEMO_LOOP_TYPE_MAPPING:
            self.loop_type = NEMO_LOOP_TYPE_MAPPING[self._variable_name]
        else:
            self.loop_type = "unknown"

        # Get the loop limits. These are given in a list which is the second
        # element of a tuple which is itself the second element of the items
        # tuple:
        # (None, (Name('jk'), [Int_Literal_Constant('1', None), Name('jpk'),
        #                      Int_Literal_Constant('1', None)]), None)
        limits_list = ctrl[0].items[1][1]
        self._start = str(limits_list[0])
        self._stop = str(limits_list[1])
        if len(limits_list) == 3:
            self._step = str(limits_list[2])
        else:
            # Default loop increment is 1
            self._step = "1"

        # Is this loop body a kernel?
        if NemoKern.match(self._ast):
            self.addchild(NemoKern(self._ast, parent=self))
            return
        # It's not - walk on down the AST...
        self.process_nodes(self, self._ast.content, self._ast)

    def __str__(self):
        result = ("NemoLoop[" + self._loop_type + "]: " + self._variable_name +
                  "=" + ",".join([self._start, self._stop, self._step]) + "\n")
        for entity in self._children:
            result += str(entity) + "\n"
        result += "EndLoop"
        return result

    @property
    def kernel(self):
        '''
        :returns: the kernel object if one is associated with this loop, \
                  None otherwise.
        :rtype: :py:class:`psyclone.nemo.NemoKern` or None

        :raises NotImplementedError: if the loop contains >1 kernel.
        '''
        kernels = self.walk(self.children, NemoKern)
        if kernels:
            # TODO cope with case where loop contains >1 kernel (e.g.
            # following loop fusion)
            if len(kernels) > 1:
                raise NotImplementedError(
                    "Kernel getter method does not yet support a loop "
                    "containing more than one kernel but this loop contains "
                    "{0}".format(len(kernels)))
            return kernels[0]
        return None


class NemoImplicitLoop(NemoLoop):
    '''
    Class representing an implicit loop in NEMO (i.e. using Fortran array
    syntax).

    :param ast: the part of the fparser2 AST representing the loop.
    :type ast: :py:class:`fparser.two.Fortran2003.Assignment_Stmt`
    :param parent: the parent of this Loop in the PSyIRe.
    :type parent: :py:class:`psyclone.psyGen.Node`

    '''
    def __init__(self, ast, parent=None):
        Loop.__init__(self, parent=parent,
                      valid_loop_types=VALID_LOOP_TYPES)
        # Keep a ptr to the corresponding node in the AST
        self._ast = ast

    @staticmethod
    def match(node):
        '''
        Checks whether the supplied node in the fparser2 AST represents
        an implicit loop (using Fortran array syntax).

        :param node: node in the fparser2 AST to check
        :type node: :py:class:`fparser.two.Fortran2003.Assignment_Stmt`
        :returns: True if the node does represent an implicit loop.
        :rtype: bool

        '''
        if not isinstance(node, Fortran2003.Assignment_Stmt):
            return False
        # We are expecting something like:
        #    array(:,:,jk) = some_expression
        # but we have to beware of cases like the following:
        #   array(1,:,:) = a_func(array2(:,:,:), mask(:,:))
        # where a_func is an array-valued function and `array2(:,:,:)`
        # could just be `array2`.
        # We check the left-hand side...
        lhs = node.items[0]
        if not isinstance(lhs, Fortran2003.Part_Ref):
            # LHS is not an array reference
            return False
        colons = walk_ast(lhs.items, [Fortran2003.Subscript_Triplet])
        if not colons:
            # LHS does not use array syntax
            return False
        # Now check the right-hand side...
        rhs = node.items[2]
        colons = walk_ast(rhs.items, [Fortran2003.Subscript_Triplet])
        if not colons:
            # We don't have any array syntax on the RHS
            return True
        # Check that we haven't got array syntax used within the index
        # expression to another array. Array references are represented by
        # Part_Ref nodes in the fparser2 AST. This would be easier to do
        # if the fparser2 AST carried parent information with each node.
        # As it is we have to walk down the tree rather than come back up
        # from each colon.
        # Find all array references
        array_refs = []
        if isinstance(rhs, Fortran2003.Part_Ref):
            # Since walk_ast is slightly clunky we have to manually allow
            # for the top-level "rhs" node being an array reference
            array_refs.append(rhs)
        array_refs += walk_ast(rhs.items, [Fortran2003.Part_Ref])
        for ref in array_refs:
            nested_refs = walk_ast(ref.items, [Fortran2003.Part_Ref])
            # Do any of these nested array references use array syntax?
            for nested_ref in nested_refs:
                colons = walk_ast(nested_ref.items,
                                  [Fortran2003.Subscript_Triplet])
                if colons:
                    return False
        return True


class NemoIfBlock(IfBlock, NemoFparser2ASTProcessor):
    '''
    Represents an if-block within a NEMO Schedule.
    Within the fparser2 AST, an if-block is represented as:
      If_Then_Stmt
      statement(s)
      Else_Stmt
      further statement(s)
      End_If_Stmt
    i.e. the statements contained inside the if-block are siblings
    of the control statements, not children of them.

    :param ast: reference to fparser2 AST representing if block.
    :type ast: :py:class:`fparser.two.Fortran2003.If_Construct`
    :param parent: parent node of this if block in the PSyIRe.
    :type parent: :py:class:`psyclone.psyGen.Node`

    :raises InternalError: if the fparser2 AST does not have the expected \
                           structure.
    '''
    def __init__(self, ast, parent=None):
        super(NemoIfBlock, self).__init__(parent=parent)
        NemoFparser2ASTProcessor.__init__(self)
        # Keep a ptr to the corresponding node in the AST
        self._ast = ast
        # Check that the fparser2 AST has the expected structure
        if not isinstance(ast.content[0], Fortran2003.If_Then_Stmt):
            raise InternalError("Failed to find opening if then statement: "
                                "{0}".format(str(ast)))
        if not isinstance(ast.content[-1], Fortran2003.End_If_Stmt):
            raise InternalError("Failed to find closing end if statement: "
                                "{0}".format(str(ast)))
        clause_indices = []
        for idx, child in enumerate(ast.content):
            child._parent = self._ast  # Retrofit parent info
            if isinstance(child, (Fortran2003.If_Then_Stmt,
                                  Fortran2003.Else_Stmt,
                                  Fortran2003.Else_If_Stmt,
                                  Fortran2003.End_If_Stmt)):
                clause_indices.append(idx)
        # Create the body of the main If
        end_idx = clause_indices[1]
        self._condition = str(ast.content[0].items[0])
        self.process_nodes(parent=self,
                           nodes=ast.content[1:end_idx],
                           nodes_parent=ast)
        # Now deal with any other clauses (i.e. "else if" or "else")
        # An If block has one fewer clauses than it has control statements
        # (c.f. panels and posts):
        num_clauses = len(clause_indices) - 1
        for idx in range(1, num_clauses):
            start_idx = clause_indices[idx]
            # No need to subtract 1 here as Python's slice notation means
            # that the end_idx'th element is excluded
            end_idx = clause_indices[idx+1]
            ast.content[start_idx]._parent = ast  # Retrofit parent info
            self.addchild(NemoIfClause(ast.content[start_idx:end_idx],
                                       parent=self))

    def gen_code(self):
        '''
        Override abstract method of base class.
        :raises InternalError: because is not relevant to this API.
        '''
        # If we get here it's an error as the NEMO API does not generate
        # code (we manipulate existing code instead).
        raise InternalError("this method should not have been called!")

    @staticmethod
    def match(node):
        '''
        Checks whether the supplied fparser2 AST represents an if-block
        that must be represented in the Schedule AST. If-blocks that do
        not contain kernels are just treated as code blocks.

        :param node: the node in the fparser2 AST representing an if-block
        :type node: :py:class:`fparser.two.Fortran2003.If_Construct`
        :returns: True if this if-block must be represented in the PSyIRe
        :rtype: bool

        '''
        if not isinstance(node, Fortran2003.If_Construct):
            return False

        # We only care about if-blocks if they contain something significant
        # i.e. a recognised type of loop (whether implicit or explicit).
        loops = walk_ast(node.content,
                         [Fortran2003.Subscript_Triplet,
                          Fortran2003.Block_Nonlabel_Do_Construct])
        if loops:
            return True
        return False


class NemoIfClause(IfClause, NemoFparser2ASTProcessor):
    '''
    Represents a sub-clause of an if-block (else-if or else).

    :param list ast_nodes: List of nodes making up the clause in the fparser2 \
                           AST. First node is the else/else-if statement \
                           itself.
    :param parent: Parent of this clause in the PSyIRe (must be an IfBlock).
    :type parent: :py:class:`psyclone.nemo.NemoIfBlock`

    :raises InternalError: if fparser2 AST doesn't have the expected structure.
    '''
    def __init__(self, ast_nodes, parent=None):
        super(NemoIfClause, self).__init__(parent=parent)
        NemoFparser2ASTProcessor.__init__(self)
        # Keep a ptr to the corresponding node in the AST
        self._ast = ast_nodes[0]
        self._ast_start = ast_nodes[0]
        self._ast_end = ast_nodes[-1]
        # Store what type of clause we are
        if isinstance(ast_nodes[0], Fortran2003.Else_Stmt):
            self._clause_type = "Else"
        elif isinstance(ast_nodes[0], Fortran2003.Else_If_Stmt):
            self._clause_type = "Else If"
        else:
            raise InternalError(
                "Unrecognised member of if block: '{0}'. Expected one of "
                "Else_Stmt or Else_If_Stmt.".format(type(ast_nodes[0])))
        # Continue on down the AST
        self.process_nodes(parent=self,
                           nodes=ast_nodes[1:],
                           nodes_parent=self._ast._parent)

    def gen_code(self):
        '''
        Override abstract method of base class.
        :raises InternalError: because is not relevant to this API.
        '''
        # If we get here it's an error as the NEMO API does not generate
        # code (we manipulate existing code instead).
        raise InternalError("This method should not have been called!")

class NemoACCEnterDataDirective(ACCEnterDataDirective):
    ''' '''
    def data_on_device(self, parent):
        ''' '''
        return

    def update(self):
        ''' '''
        start_text = "!$ACC DATA"
        self.add_region(start_text, start_index=0)<|MERGE_RESOLUTION|>--- conflicted
+++ resolved
@@ -34,22 +34,17 @@
 # Authors R. W. Ford and A. R. Porter, STFC Daresbury Lab
 
 '''This module implements the PSyclone NEMO API by specialising
-    the required base classes for both code generation (PSy, Invokes,
-    Invoke, Schedule, Loop, Kern, Arguments and KernelArgument)
-    and parsing (Descriptor and KernelType).
+   the required base classes for both code generation (PSy, Invokes,
+   Invoke, Schedule, Loop, Kern, Arguments and KernelArgument)
+   and parsing (Descriptor and KernelType).
 
 '''
 
 from __future__ import print_function, absolute_import
 import copy
-<<<<<<< HEAD
 from psyclone.psyGen import PSy, Invokes, Invoke, Schedule, Node, \
-    Loop, Kern, GenerationError, InternalError, colored, IfBlock, IfClause, \
+    Loop, Kern, InternalError, IfBlock, IfClause, \
     NameSpaceFactory, Fparser2ASTProcessor, ACCEnterDataDirective, \
-=======
-from psyclone.psyGen import PSy, Invokes, Invoke, Schedule, Node, Loop, Kern, \
-    InternalError, IfBlock, IfClause, NameSpaceFactory, Fparser2ASTProcessor, \
->>>>>>> fd6d33af
     SCHEDULE_COLOUR_MAP as _BASE_CMAP
 from fparser.two.utils import walk_ast, get_child
 from fparser.two import Fortran2003
