--- conflicted
+++ resolved
@@ -930,9 +930,6 @@
     :type parent: :py:class:`psyclone.psyGen.Node`
 
     '''
-<<<<<<< HEAD
-    def __init__(self, ast=None, children=None, parent=None):
-=======
     # Define two class constants: START_DEPTH and START_POSITION
     # START_DEPTH is used to calculate depth of all Nodes in the tree
     # (1 for main Nodes and increasing for their descendants).
@@ -941,8 +938,7 @@
     # the tree (absolute or relative to a parent).
     START_POSITION = 0
 
-    def __init__(self, children=None, parent=None):
->>>>>>> 283e25d6
+    def __init__(self, ast=None, children=None, parent=None):
         if not children:
             self._children = []
         else:
@@ -5433,12 +5429,8 @@
         :type node: :py:class:`fparser.two.Fortran2003.Assignment_Stmt`
         :param parent: Parent node of the PSyIR node we are constructing.
         :type parent: :py:class:`psyclone.psyGen.Node`
-<<<<<<< HEAD
 
         :returns: PSyIR representation of node.
-=======
-        :returns: PSyIR representation of node
->>>>>>> 283e25d6
         :rtype: :py:class:`psyclone.psyGen.Assignment`
         '''
         assignment = Assignment(node, parent=parent)
