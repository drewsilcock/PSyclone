--- conflicted
+++ resolved
@@ -1670,13 +1670,9 @@
         Returns a text description of this node with (optional) control codes
         to generate coloured output in a terminal that supports it.
 
-<<<<<<< HEAD
         :param bool colour: whether or not to include colour control codes.
 
         :returns: description of this node, possibly coloured.
-=======
-        :returns: Text containing the name of this node, possibly coloured.
->>>>>>> a3451057
         :rtype: str
         '''
         return self.coloured_name(colour) + "[]"
@@ -6551,22 +6547,8 @@
                 "{0}.Operator but found {1}.".format(type(self).__name__,
                                                      type(operator).__name__))
         self._operator = operator
-<<<<<<< HEAD
         self._text_name = "Operation"
         self._colour_key = "Operation"
-=======
-
-    @property
-    @abc.abstractmethod
-    def coloured_text(self):
-        '''
-        Abstract method to return the name of this node type with control
-        codes for terminal colouring.
-
-        :returns: Name of node + control chars for colour.
-        :rtype: str
-        '''
->>>>>>> a3451057
 
     @property
     def operator(self):
@@ -6627,24 +6609,9 @@
         'REAL', 'INT'
         ])
 
-<<<<<<< HEAD
     def __init__(self, operation, parent=None):
         super(UnaryOperation, self).__init__(operation, parent)
         self._text_name = "UnaryOperation"
-=======
-    @property
-    def coloured_text(self):
-        '''
-        Return the name of this node type with control codes for
-        terminal colouring.
-
-        :returns: Name of node + control chars for colour.
-        :rtype: str
-
-        '''
-        return colored("UnaryOperation",
-                       SCHEDULE_COLOUR_MAP["Operation"])
->>>>>>> a3451057
 
 
 class BinaryOperation(Operation):
@@ -6671,35 +6638,9 @@
         'SIZE'
         ])
 
-<<<<<<< HEAD
     def __init__(self, operator, parent=None):
         super(BinaryOperation, self).__init__(operator, parent)
         self._text_name = "BinaryOperation"
-=======
-    def math_equal(self, other):
-        ''':param other: the node to compare self with.
-        :type other: py:class:`psyclone.psyGen.Node`
-
-        :returns: True if the self has the same results as other.
-        :rtype: bool
-        '''
-        if not super(BinaryOperation, self).math_equal(other):
-            # Support some commutative law, unfortunately we now need
-            # to repeat some tests already done in super(), since we
-            # don't know why the above test failed
-            # TODO #533 for documenting restrictions
-            # pylint: disable=unidiomatic-typecheck
-            if type(self) != type(other):
-                return False
-            if self.operator != other.operator:
-                return False
-            if self.operator not in [self.Operator.ADD, self.Operator.MUL,
-                                     self.Operator.AND, self.Operator.OR,
-                                     self.Operator.EQ]:
-                return False
-            return self._children[0].math_equal(other.children[1]) and \
-                self._children[1].math_equal(other.children[0])
-        return self.operator == other.operator
 
     @property
     def coloured_text(self):
@@ -6712,7 +6653,6 @@
         '''
         return colored("BinaryOperation",
                        SCHEDULE_COLOUR_MAP["Operation"])
->>>>>>> a3451057
 
 
 class NaryOperation(Operation):
@@ -6840,39 +6780,23 @@
     def __init__(self, parent=None):
         super(Return, self).__init__(parent=parent)
 
-<<<<<<< HEAD
     def node_str(self, colour=True):
-=======
-    @property
-    def coloured_text(self):
-        '''
-        Return the name of this node type with control codes for
+        '''
+        Return the name of this node type with optional control codes for
         terminal colouring.
+
+        :param bool colour: whether or not to include control codes for \
+                            coloured output.
 
         :returns: Name of node + control chars for colour.
         :rtype: str
         '''
-        return colored("Return", SCHEDULE_COLOUR_MAP["Return"])
-
-    def view(self, indent=0):
->>>>>>> a3451057
-        '''
-        Pass a text representation of this node in the schedule to the
-        base_view method.
-
-        :param int indent: level to which to indent output.
-        :param int index: position of this node wrt its siblings or None.
-        '''
-        return colored("Return", SCHEDULE_COLOUR_MAP["Return"]) + "[]"
+        return self.coloured_name(colour) + "[]"
 
     def __str__(self):
         return "Return[]\n"
 
 
-<<<<<<< HEAD
-__all__ = ['UnaryOperation', 'BinaryOperation', 'NaryOperation',
-           'Literal', 'Return']
-=======
 class Container(Node):
     '''Node representing a set of KernelSchedule and/or Container nodes,
     as well as a name and a SymbolTable. This construct can be used to
@@ -6941,5 +6865,5 @@
         return "Container[{0}]\n".format(self.name)
 
 
-__all__ = ['Literal', 'Return']
->>>>>>> a3451057
+__all__ = ['UnaryOperation', 'BinaryOperation', 'NaryOperation',
+           'Literal', 'Return', 'Container']