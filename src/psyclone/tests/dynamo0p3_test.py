# -----------------------------------------------------------------------------
# BSD 3-Clause License
#
# Copyright (c) 2017, Science and Technology Facilities Council
# (c) The copyright relating to this work is owned jointly by the Crown,
# Met Office and NERC 2016.
# However, it has been created with the help of the GungHo Consortium,
# whose members are identified at https://puma.nerc.ac.uk/trac/GungHo/wiki
# All rights reserved.
#
# Redistribution and use in source and binary forms, with or without
# modification, are permitted provided that the following conditions are met:
#
# * Redistributions of source code must retain the above copyright notice, this
#   list of conditions and the following disclaimer.
#
# * Redistributions in binary form must reproduce the above copyright notice,
#   this list of conditions and the following disclaimer in the documentation
#   and/or other materials provided with the distribution.

# * Neither the name of the copyright holder nor the names of its
#   contributors may be used to endorse or promote products derived from
#   this software without specific prior written permission.
#
# THIS SOFTWARE IS PROVIDED BY THE COPYRIGHT HOLDERS AND CONTRIBUTORS
# "AS IS" AND ANY EXPRESS OR IMPLIED WARRANTIES, INCLUDING, BUT NOT
# LIMITED TO, THE IMPLIED WARRANTIES OF MERCHANTABILITY AND FITNESS
# FOR A PARTICULAR PURPOSE ARE DISCLAIMED. IN NO EVENT SHALL THE
# COPYRIGHT HOLDER OR CONTRIBUTORS BE LIABLE FOR ANY DIRECT, INDIRECT,
# INCIDENTAL, SPECIAL, EXEMPLARY, OR CONSEQUENTIAL DAMAGES (INCLUDING,
# BUT NOT LIMITED TO, PROCUREMENT OF SUBSTITUTE GOODS OR SERVICES;
# LOSS OF USE, DATA, OR PROFITS; OR BUSINESS INTERRUPTION) HOWEVER
# CAUSED AND ON ANY THEORY OF LIABILITY, WHETHER IN CONTRACT, STRICT
# LIABILITY, OR TORT (INCLUDING NEGLIGENCE OR OTHERWISE) ARISING IN
# ANY WAY OUT OF THE USE OF THIS SOFTWARE, EVEN IF ADVISED OF THE
# POSSIBILITY OF SUCH DAMAGE.
# -----------------------------------------------------------------------------
# Author R. Ford and A. R. Porter, STFC Daresbury Lab

''' This module tests the Dynamo 0.3 API using pytest. '''

# Since this is a file containing tests which often have to get in and
# change the internal state of objects we disable pylint's warning
# about such accesses
# pylint: disable=protected-access

# imports
import os
import pytest
from psyclone.parse import parse, ParseError
from psyclone.psyGen import PSyFactory, GenerationError
from psyclone.dynamo0p3 import DynKernMetadata, DynKern, DynLoop, \
    FunctionSpace, VALID_STENCIL_TYPES, DynHaloExchange, \
    DynGlobalSum
from psyclone.transformations import LoopFuseTrans
from psyclone.gen_kernel_stub import generate
import fparser
from fparser import api as fpapi
import utils

# constants
BASE_PATH = os.path.join(os.path.dirname(os.path.abspath(__file__)),
                         "test_files", "dynamo0p3")


def test_get_op_wrong_name():  # pylint: disable=invalid-name
    ''' Tests that the get_operator_name() utility raises an error
    if passed the name of something that is not a valid operator '''
    from psyclone.dynamo0p3 import get_fs_operator_name
    with pytest.raises(GenerationError) as err:
        get_fs_operator_name("not_an_op", FunctionSpace("w3", None))
    assert "Unsupported name 'not_an_op' found" in str(err)


def test_get_op_orientation_name():  # pylint: disable=invalid-name
    ''' Test that get_operator_name() works for the orientation operator '''
    from psyclone.dynamo0p3 import get_fs_operator_name
    name = get_fs_operator_name("gh_orientation", FunctionSpace("w3", None))
    assert name == "orientation_w3"


CODE = '''
module testkern_qr
  type, extends(kernel_type) :: testkern_qr_type
     type(arg_type), meta_args(6) =                 &
          (/ arg_type(gh_real, gh_read),         &
             arg_type(gh_field,gh_write,w1),        &
             arg_type(gh_field,gh_read, w2),        &
             arg_type(gh_operator,gh_read, w2, w2), &
             arg_type(gh_field,gh_read, w3),        &
             arg_type(gh_integer, gh_read)          &
           /)
     type(func_type), dimension(3) :: meta_funcs =  &
          (/ func_type(w1, gh_basis),               &
             func_type(w2, gh_diff_basis),          &
             func_type(w3, gh_basis, gh_diff_basis) &
           /)
     integer, parameter :: iterates_over = cells
     integer, parameter :: gh_shape = gh_quadrature_XYoZ
   contains
     procedure() :: code => testkern_qr_code
  end type testkern_qr_type
contains
  subroutine testkern_qr_code(a,b,c,d)
  end subroutine testkern_qr_code
end module testkern_qr
'''

# functions


def test_arg_descriptor_wrong_type():  # pylint: disable=invalid-name
    ''' Tests that an error is raised when the argument descriptor
    metadata is not of type arg_type. '''
    fparser.logging.disable('CRITICAL')
    code = CODE.replace("arg_type(gh_field,gh_read, w2)",
                        "arg_typ(gh_field,gh_read, w2)", 1)
    ast = fpapi.parse(code, ignore_comments=False)
    name = "testkern_qr_type"
    with pytest.raises(ParseError) as excinfo:
        _ = DynKernMetadata(ast, name=name)
    assert "each meta_arg entry must be of type 'arg_type'" \
        in str(excinfo.value)


def test_arg_descriptor_vector_str():  # pylint: disable=invalid-name
    ''' Test the str method of an argument descriptor containing a vector '''
    fparser.logging.disable('CRITICAL')
    # Change the meta-data so that the second argument is a vector
    code = CODE.replace("gh_field,gh_write,w1", "gh_field*3,gh_write,w1", 1)
    ast = fpapi.parse(code, ignore_comments=False)
    name = "testkern_qr_type"
    dkm = DynKernMetadata(ast, name=name)
    dkm_str = str(dkm.arg_descriptors[1])
    expected = (
        "DynArgDescriptor03 object\n"
        "  argument_type[0]='gh_field'*3\n"
        "  access_descriptor[1]='gh_write'\n"
        "  function_space[2]='w1'")
    assert expected in dkm_str


def test_ad_scalar_type_too_few_args():  # pylint: disable=invalid-name
    ''' Tests that an error is raised when the argument descriptor
    metadata for a scalar has fewer than 2 args. '''
    fparser.logging.disable('CRITICAL')
    code = CODE.replace("arg_type(gh_real, gh_read)",
                        "arg_type(gh_real)", 1)
    ast = fpapi.parse(code, ignore_comments=False)
    name = "testkern_qr_type"
    with pytest.raises(ParseError) as excinfo:
        _ = DynKernMetadata(ast, name=name)
    assert 'each meta_arg entry must have at least 2 args' \
        in str(excinfo.value)


def test_ad_scalar_type_too_many_args():  # pylint: disable=invalid-name
    ''' Tests that an error is raised when the argument descriptor
    metadata for a scalar has more than 2 args. '''
    fparser.logging.disable('CRITICAL')
    code = CODE.replace("arg_type(gh_real, gh_read)",
                        "arg_type(gh_real, gh_read, w1)", 1)
    ast = fpapi.parse(code, ignore_comments=False)
    name = "testkern_qr_type"
    with pytest.raises(ParseError) as excinfo:
        _ = DynKernMetadata(ast, name=name)
    assert 'each meta_arg entry must have 2 arguments if' \
        in str(excinfo.value)


def test_ad_scalar_type_no_write():  # pylint: disable=invalid-name
    ''' Tests that an error is raised when the argument descriptor
    metadata for a scalar specifies GH_WRITE '''
    fparser.logging.disable('CRITICAL')
    code = CODE.replace("arg_type(gh_real, gh_read)",
                        "arg_type(gh_real, gh_write)", 1)
    ast = fpapi.parse(code, ignore_comments=False)
    name = "testkern_qr_type"
    with pytest.raises(ParseError) as excinfo:
        _ = DynKernMetadata(ast, name=name)
    assert ("scalar arguments must be read-only (gh_read) or a reduction "
            "(['gh_sum']) but found 'gh_write'" in str(excinfo.value))


def test_ad_scalar_type_no_inc():  # pylint: disable=invalid-name
    ''' Tests that an error is raised when the argument descriptor
    metadata for a scalar specifies GH_INC '''
    fparser.logging.disable('CRITICAL')
    code = CODE.replace("arg_type(gh_real, gh_read)",
                        "arg_type(gh_real, gh_inc)", 1)
    ast = fpapi.parse(code, ignore_comments=False)
    name = "testkern_qr_type"
    with pytest.raises(ParseError) as excinfo:
        _ = DynKernMetadata(ast, name=name)
    assert ("scalar arguments must be read-only (gh_read) or a reduction "
            "(['gh_sum']) but found 'gh_inc'" in str(excinfo.value))


def test_ad_field_type_too_few_args():  # pylint: disable=invalid-name
    ''' Tests that an error is raised when the argument descriptor
    metadata for a field has fewer than 3 args. '''
    fparser.logging.disable('CRITICAL')
    code = CODE.replace("arg_type(gh_field,gh_write,w1)",
                        "arg_type(gh_field,gh_write)", 1)
    ast = fpapi.parse(code, ignore_comments=False)
    name = "testkern_qr_type"
    with pytest.raises(ParseError) as excinfo:
        _ = DynKernMetadata(ast, name=name)
    assert 'each meta_arg entry must have at least 3 arguments' \
        in str(excinfo.value)


def test_ad_fld_type_too_many_args():  # pylint: disable=invalid-name
    ''' Tests that an error is raised when the argument descriptor
    metadata has more than 4 args. '''
    fparser.logging.disable('CRITICAL')
    code = CODE.replace("arg_type(gh_field,gh_write,w1)",
                        "arg_type(gh_field,gh_write,w1,w1,w2)", 1)
    ast = fpapi.parse(code, ignore_comments=False)
    name = "testkern_qr_type"
    with pytest.raises(ParseError) as excinfo:
        _ = DynKernMetadata(ast, name=name)
    assert "each meta_arg entry must have at most 4 arguments if its first" \
        in str(excinfo.value)


def test_ad_fld_type_1st_arg():  # pylint: disable=invalid-name
    ''' Tests that an error is raised when the 1st argument is
    invalid'''
    fparser.logging.disable('CRITICAL')
    code = CODE.replace("arg_type(gh_field,gh_write,w1)",
                        "arg_type(gh_hedge,gh_write,w1)", 1)
    ast = fpapi.parse(code, ignore_comments=False)
    name = "testkern_qr_type"
    with pytest.raises(ParseError) as excinfo:
        _ = DynKernMetadata(ast, name=name)
    assert 'the 1st argument of a meta_arg entry should be a valid ' \
        'argument type' in str(excinfo.value)


def test_ad_op_type_too_few_args():  # pylint: disable=invalid-name
    ''' Tests that an error is raised when the operator descriptor
    metadata has fewer than 4 args. '''
    fparser.logging.disable('CRITICAL')
    code = CODE.replace("arg_type(gh_operator,gh_read, w2, w2)",
                        "arg_type(gh_operator,gh_read, w2)", 1)
    ast = fpapi.parse(code, ignore_comments=False)
    name = "testkern_qr_type"
    with pytest.raises(ParseError) as excinfo:
        _ = DynKernMetadata(ast, name=name)
    assert 'meta_arg entry must have 4 arguments' in str(excinfo.value)


def test_ad_op_type_too_many_args():  # pylint: disable=invalid-name
    ''' Tests that an error is raised when the operator descriptor
    metadata has more than 4 args. '''
    fparser.logging.disable('CRITICAL')
    code = CODE.replace("arg_type(gh_operator,gh_read, w2, w2)",
                        "arg_type(gh_operator,gh_read, w2, w2, w2)", 1)
    ast = fpapi.parse(code, ignore_comments=False)
    name = "testkern_qr_type"
    with pytest.raises(ParseError) as excinfo:
        _ = DynKernMetadata(ast, name=name)
    assert 'meta_arg entry must have 4 arguments' in str(excinfo.value)


def test_ad_op_type_wrong_3rd_arg():  # pylint: disable=invalid-name
    ''' Tests that an error is raised when the 3rd entry in the operator
    descriptor metadata is invalid. '''
    fparser.logging.disable('CRITICAL')
    code = CODE.replace("arg_type(gh_operator,gh_read, w2, w2)",
                        "arg_type(gh_operator,gh_read, woops, w2)", 1)
    ast = fpapi.parse(code, ignore_comments=False)
    name = "testkern_qr_type"
    with pytest.raises(ParseError) as excinfo:
        _ = DynKernMetadata(ast, name=name)
    assert ("dynamo0.3 API the 3rd argument of a meta_arg entry must be "
            "a valid function space name" in str(excinfo.value))


def test_ad_op_type_1st_arg_not_space():  # pylint: disable=invalid-name
    ''' Tests that an error is raised when the operator descriptor
    metadata contains something that is not a valid space. '''
    fparser.logging.disable('CRITICAL')
    code = CODE.replace("arg_type(gh_operator,gh_read, w2, w2)",
                        "arg_type(gh_operator,gh_read, wbroke, w2)", 1)
    ast = fpapi.parse(code, ignore_comments=False)
    name = "testkern_qr_type"
    with pytest.raises(ParseError) as excinfo:
        _ = DynKernMetadata(ast, name=name)
    assert 'meta_arg entry must be a valid function space' in \
        str(excinfo.value)


def test_ad_invalid_type():  # pylint: disable=invalid-name
    ''' Tests that an error is raised when an invalid descriptor type
    name is provided as the first argument. '''
    fparser.logging.disable('CRITICAL')
    code = CODE.replace("gh_operator", "gh_operato", 1)
    ast = fpapi.parse(code, ignore_comments=False)
    name = "testkern_qr_type"
    with pytest.raises(ParseError) as excinfo:
        _ = DynKernMetadata(ast, name=name)
    assert '1st argument of a meta_arg entry should be a valid argument type' \
        in str(excinfo.value)


def test_ad_invalid_access_type():  # pylint: disable=invalid-name
    ''' Tests that an error is raised when an invalid access
    name is provided as the second argument. '''
    fparser.logging.disable('CRITICAL')
    code = CODE.replace("gh_read", "gh_ead", 1)
    ast = fpapi.parse(code, ignore_comments=False)
    name = "testkern_qr_type"
    with pytest.raises(ParseError) as excinfo:
        _ = DynKernMetadata(ast, name=name)
    assert '2nd argument of a meta_arg entry' in str(excinfo.value)


def test_arg_descriptor_invalid_fs1():
    ''' Tests that an error is raised when an invalid function space
    name is provided as the third argument. '''
    fparser.logging.disable('CRITICAL')
    code = CODE.replace("gh_field,gh_read, w3", "gh_field,gh_read, w4", 1)
    ast = fpapi.parse(code, ignore_comments=False)
    name = "testkern_qr_type"
    with pytest.raises(ParseError) as excinfo:
        _ = DynKernMetadata(ast, name=name)
    assert '3rd argument of a meta_arg entry' in str(excinfo.value)


def test_arg_descriptor_invalid_fs2():
    ''' Tests that an error is raised when an invalid function space
    name is provided as the third argument. '''
    fparser.logging.disable('CRITICAL')
    code = CODE.replace("w2, w2", "w2, w4", 1)
    ast = fpapi.parse(code, ignore_comments=False)
    name = "testkern_qr_type"
    with pytest.raises(ParseError) as excinfo:
        _ = DynKernMetadata(ast, name=name)
    assert '4th argument of a meta_arg entry' in str(excinfo.value)


def test_invalid_vector_operator():
    ''' Tests that an error is raised when a vector does not use "*"
    as it's operator. '''
    fparser.logging.disable('CRITICAL')
    code = CODE.replace("gh_field,gh_write,w1", "gh_field+3,gh_write,w1", 1)
    ast = fpapi.parse(code, ignore_comments=False)
    name = "testkern_qr_type"
    with pytest.raises(ParseError) as excinfo:
        _ = DynKernMetadata(ast, name=name)
    assert "must use '*' as the separator" in str(excinfo.value)


def test_invalid_vector_value_type():
    ''' Tests that an error is raised when a vector value is not a valid
    integer '''
    fparser.logging.disable('CRITICAL')
    code = CODE.replace("gh_field,gh_write,w1", "gh_field*n,gh_write,w1", 1)
    ast = fpapi.parse(code, ignore_comments=False)
    name = "testkern_qr_type"
    with pytest.raises(ParseError) as excinfo:
        _ = DynKernMetadata(ast, name=name)
    assert 'vector notation expects the format (field*n)' in str(excinfo.value)


def test_invalid_vector_value_range():
    ''' Tests that an error is raised when a vector value is not a valid
    value (<2) '''
    fparser.logging.disable('CRITICAL')
    code = CODE.replace("gh_field,gh_write,w1", "gh_field*1,gh_write,w1", 1)
    ast = fpapi.parse(code, ignore_comments=False)
    name = "testkern_qr_type"
    with pytest.raises(ParseError) as excinfo:
        _ = DynKernMetadata(ast, name=name)
    assert 'must contain a valid integer vector size' in str(excinfo.value)

# Testing that an error is raised when a vector value is not provided is
# not required here as it causes a parse error in the generic code.


def test_fs_descriptor_wrong_type():
    ''' Tests that an error is raised when the function space descriptor
    metadata is not of type func_type. '''
    fparser.logging.disable('CRITICAL')
    code = CODE.replace("func_type(w2", "funced_up_type(w2", 1)
    ast = fpapi.parse(code, ignore_comments=False)
    name = "testkern_qr_type"
    with pytest.raises(ParseError) as excinfo:
        _ = DynKernMetadata(ast, name=name)
    assert "each meta_func entry must be of type 'func_type'" in \
        str(excinfo.value)


def test_fs_descriptor_too_few_args():
    ''' Tests that an error is raised when there are two few arguments in
    the function space descriptor metadata (must be at least 2). '''
    fparser.logging.disable('CRITICAL')
    code = CODE.replace("w1, gh_basis", "w1", 1)
    ast = fpapi.parse(code, ignore_comments=False)
    name = "testkern_qr_type"
    with pytest.raises(ParseError) as excinfo:
        _ = DynKernMetadata(ast, name=name)
    assert 'meta_func entry must have at least 2 args' in str(excinfo.value)


def test_fs_desc_invalid_fs_type():
    ''' Tests that an error is raised when an invalid function space name
    is provided as the first argument. '''
    fparser.logging.disable('CRITICAL')
    code = CODE.replace("w3, gh_basis", "w4, gh_basis", 1)
    ast = fpapi.parse(code, ignore_comments=False)
    name = "testkern_qr_type"
    with pytest.raises(ParseError) as excinfo:
        _ = DynKernMetadata(ast, name=name)
    assert '1st argument of a meta_func entry should be a valid function ' + \
        'space name' in str(excinfo.value)


def test_fs_desc_replicated_fs_type():
    ''' Tests that an error is raised when a function space name
    is replicated. '''
    fparser.logging.disable('CRITICAL')
    code = CODE.replace("w3, gh_basis", "w1, gh_basis", 1)
    ast = fpapi.parse(code, ignore_comments=False)
    name = "testkern_qr_type"
    with pytest.raises(ParseError) as excinfo:
        _ = DynKernMetadata(ast, name=name)
    assert 'function spaces specified in meta_funcs must be unique' \
        in str(excinfo.value)


def test_fs_desc_invalid_op_type():
    ''' Tests that an error is raised when an invalid function space
    operator name is provided as an argument. '''
    fparser.logging.disable('CRITICAL')
    code = CODE.replace("w2, gh_diff_basis", "w2, gh_dif_basis", 1)
    ast = fpapi.parse(code, ignore_comments=False)
    name = "testkern_qr_type"
    with pytest.raises(ParseError) as excinfo:
        _ = DynKernMetadata(ast, name=name)
    assert '2nd argument and all subsequent arguments of a meta_func ' + \
        'entry should be one of' in str(excinfo.value)


def test_fs_desc_replicated_op_type():
    ''' Tests that an error is raised when a function space
    operator name is replicated as an argument. '''
    fparser.logging.disable('CRITICAL')
    code = CODE.replace("w3, gh_basis, gh_diff_basis",
                        "w3, gh_basis, gh_basis", 1)
    ast = fpapi.parse(code, ignore_comments=False)
    name = "testkern_qr_type"
    with pytest.raises(ParseError) as excinfo:
        _ = DynKernMetadata(ast, name=name)
    assert 'error to specify an operator name more than once' \
        in str(excinfo.value)


def test_fsdesc_fs_not_in_argdesc():
    ''' Tests that an error is raised when a function space
    name is provided that has not been used in the arg descriptor. '''
    fparser.logging.disable('CRITICAL')
    code = CODE.replace("w3, gh_basis", "w0, gh_basis", 1)
    ast = fpapi.parse(code, ignore_comments=False)
    name = "testkern_qr_type"
    with pytest.raises(ParseError) as excinfo:
        _ = DynKernMetadata(ast, name=name)
    assert 'function spaces specified in meta_funcs must exist in ' + \
        'meta_args' in str(excinfo)


def test_missing_shape_both():  # pylint: disable=invalid-name
    ''' Check that we raise the correct error if a kernel requiring
    quadrature/evaluator fails to specify the shape of the evaluator '''
    fparser.logging.disable('CRITICAL')
    # Remove the line specifying the shape of the evaluator
    code = CODE.replace(
        "     integer, parameter :: gh_shape = gh_quadrature_XYoZ\n",
        "", 1)
    ast = fpapi.parse(code, ignore_comments=False)
    name = "testkern_qr_type"
    with pytest.raises(ParseError) as excinfo:
        _ = DynKernMetadata(ast, name=name)
    assert ("must also supply the shape of that evaluator by setting "
            "'gh_shape' in the kernel meta-data but this is missing "
            "for kernel 'testkern_qr_type'" in str(excinfo))


def test_missing_shape_basis_only():  # pylint: disable=invalid-name
    ''' Check that we raise the correct error if a kernel specifying
    that it needs gh_basis fails to specify the shape of the evaluator '''
    fparser.logging.disable('CRITICAL')
    # Alter meta-data so only requires gh_basis
    code1 = CODE.replace(
        "     type(func_type), dimension(3) :: meta_funcs =  &\n"
        "          (/ func_type(w1, gh_basis),               &\n"
        "             func_type(w2, gh_diff_basis),          &\n"
        "             func_type(w3, gh_basis, gh_diff_basis) &\n",
        "     type(func_type), dimension(1) :: meta_funcs =  &\n"
        "          (/ func_type(w1, gh_basis)                &\n", 1)
    # Remove the line specifying the shape of the evaluator
    code = code1.replace(
        "     integer, parameter :: gh_shape = gh_quadrature_XYoZ\n",
        "", 1)
    ast = fpapi.parse(code, ignore_comments=False)
    name = "testkern_qr_type"
    with pytest.raises(ParseError) as excinfo:
        _ = DynKernMetadata(ast, name=name)
    assert ("must also supply the shape of that evaluator by setting "
            "'gh_shape' in the kernel meta-data but this is missing "
            "for kernel 'testkern_qr_type'" in str(excinfo))


def test_missing_eval_shape_diff_basis_only():  # pylint: disable=invalid-name
    ''' Check that we raise the correct error if a kernel specifying
    that it needs gh_diff_basis fails to specify the shape of the evaluator '''
    fparser.logging.disable('CRITICAL')
    # Alter meta-data so only requires gh_diff_basis
    code1 = CODE.replace(
        "     type(func_type), dimension(3) :: meta_funcs =  &\n"
        "          (/ func_type(w1, gh_basis),               &\n"
        "             func_type(w2, gh_diff_basis),          &\n"
        "             func_type(w3, gh_basis, gh_diff_basis) &\n",
        "     type(func_type), dimension(1) :: meta_funcs =  &\n"
        "          (/ func_type(w1, gh_diff_basis)           &\n", 1)
    # Remove the line specifying the shape of the evaluator
    code = code1.replace(
        "     integer, parameter :: gh_shape = gh_quadrature_XYoZ\n",
        "", 1)
    ast = fpapi.parse(code, ignore_comments=False)
    name = "testkern_qr_type"
    with pytest.raises(ParseError) as excinfo:
        _ = DynKernMetadata(ast, name=name)
    assert ("must also supply the shape of that evaluator by setting "
            "'gh_shape' in the kernel meta-data but this is missing "
            "for kernel 'testkern_qr_type'" in str(excinfo))


def test_invalid_shape():
    ''' Check that we raise the correct error if a kernel requiring
    quadrature/evaluator specifies an unrecognised shape for the evaluator '''
    fparser.logging.disable('CRITICAL')
    # Specify an invalid shape for the evaluator
    code = CODE.replace(
        "gh_shape = gh_quadrature_XYoZ",
        "gh_shape = quadrature_wrong", 1)
    ast = fpapi.parse(code, ignore_comments=False)
    name = "testkern_qr_type"
    with pytest.raises(ParseError) as excinfo:
        _ = DynKernMetadata(ast, name=name)
    print str(excinfo)
    assert ("request a valid gh_shape (one of ['gh_quadrature_xyoz', "
            "'gh_evaluator']) but got 'quadrature_wrong' for kernel "
            "'testkern_qr_type'" in str(excinfo))


def test_unecessary_shape():
    ''' Check that we raise the correct error if a kernel meta-data specifies
    an evaluator shape but does not require quadrature or an evaluator '''
    fparser.logging.disable('CRITICAL')
    # Remove the need for basis or diff-basis functions
    code = CODE.replace(
        "     type(func_type), dimension(3) :: meta_funcs =  &\n"
        "          (/ func_type(w1, gh_basis),               &\n"
        "             func_type(w2, gh_diff_basis),          &\n"
        "             func_type(w3, gh_basis, gh_diff_basis) &\n"
        "           /)\n",
        "", 1)
    ast = fpapi.parse(code, ignore_comments=False)
    name = "testkern_qr_type"
    with pytest.raises(ParseError) as excinfo:
        _ = DynKernMetadata(ast, name=name)
    print str(excinfo)
    assert ("Kernel 'testkern_qr_type' specifies a gh_shape "
            "(gh_quadrature_xyoz) but does not need an evaluator because no "
            "basis or differential basis functions are required"
            in str(excinfo))


def test_field(tmpdir, f90, f90flags):
    ''' Tests that a call with a set of fields, no basis functions and
    no distributed memory, produces correct code.'''
    _, invoke_info = parse(os.path.join(BASE_PATH, "1_single_invoke.f90"),
                           api="dynamo0.3")
    psy = PSyFactory("dynamo0.3", distributed_memory=False).create(invoke_info)

    if utils.TEST_COMPILE:
        # If compilation testing has been enabled (--compile flag to py.test)
        assert utils.code_compiles("dynamo0.3", psy, tmpdir, f90, f90flags)

    generated_code = psy.gen
    output = (
        "  MODULE single_invoke_psy\n"
        "    USE constants_mod, ONLY: r_def\n"
        "    USE quadrature_mod, ONLY: quadrature_type\n"
        "    USE operator_mod, ONLY: operator_type, operator_proxy_type, "
        "columnwise_operator_type, columnwise_operator_proxy_type\n"
        "    USE field_mod, ONLY: field_type, field_proxy_type\n"
        "    IMPLICIT NONE\n"
        "    CONTAINS\n"
        "    SUBROUTINE invoke_0_testkern_type(a, f1, f2, m1, m2)\n"
        "      USE testkern, ONLY: testkern_code\n"
        "      REAL(KIND=r_def), intent(in) :: a\n"
        "      TYPE(field_type), intent(inout) :: f1\n"
        "      TYPE(field_type), intent(in) :: f2, m1, m2\n"
        "      INTEGER cell\n"
        "      INTEGER ndf_w1, undf_w1, ndf_w2, undf_w2, ndf_w3, undf_w3\n"
        "      INTEGER nlayers\n"
        "      TYPE(field_proxy_type) f1_proxy, f2_proxy, m1_proxy, m2_proxy\n"
        "      INTEGER, pointer :: map_w2(:,:) => null(), "
        "map_w3(:,:) => null(), map_w1(:,:) => null()\n"
        "      !\n"
        "      ! Initialise field and/or operator proxies\n"
        "      !\n"
        "      f1_proxy = f1%get_proxy()\n"
        "      f2_proxy = f2%get_proxy()\n"
        "      m1_proxy = m1%get_proxy()\n"
        "      m2_proxy = m2%get_proxy()\n"
        "      !\n"
        "      ! Initialise number of layers\n"
        "      !\n"
        "      nlayers = f1_proxy%vspace%get_nlayers()\n"
        "      !\n"
        "      ! Look-up dofmaps for each function space\n"
        "      !\n"
        "      map_w2 => f2_proxy%vspace%get_whole_dofmap()\n"
        "      map_w3 => m2_proxy%vspace%get_whole_dofmap()\n"
        "      map_w1 => f1_proxy%vspace%get_whole_dofmap()\n"
        "      !\n"
        "      ! Initialise sizes and allocate any basis arrays for w1\n"
        "      !\n"
        "      ndf_w1 = f1_proxy%vspace%get_ndf()\n"
        "      undf_w1 = f1_proxy%vspace%get_undf()\n"
        "      !\n"
        "      ! Initialise sizes and allocate any basis arrays for w2\n"
        "      !\n"
        "      ndf_w2 = f2_proxy%vspace%get_ndf()\n"
        "      undf_w2 = f2_proxy%vspace%get_undf()\n"
        "      !\n"
        "      ! Initialise sizes and allocate any basis arrays for w3\n"
        "      !\n"
        "      ndf_w3 = m2_proxy%vspace%get_ndf()\n"
        "      undf_w3 = m2_proxy%vspace%get_undf()\n"
        "      !\n"
        "      ! Call our kernels\n"
        "      !\n"
        "      DO cell=1,f1_proxy%vspace%get_ncell()\n"
        "        !\n"
        "        CALL testkern_code(nlayers, a, f1_proxy%data, f2_proxy%data, "
        "m1_proxy%data, m2_proxy%data, ndf_w1, undf_w1, map_w1(:,cell), "
        "ndf_w2, undf_w2, map_w2(:,cell), ndf_w3, undf_w3, map_w3(:,cell))\n"
        "      END DO \n"
        "      !\n"
        "    END SUBROUTINE invoke_0_testkern_type\n"
        "  END MODULE single_invoke_psy")
    print output
    print generated_code
    assert str(generated_code).find(output) != -1


def test_field_deref():
    ''' Tests that a call with a set of fields (some obtained by
    de-referencing derived types) and no basis functions produces
    correct code.'''
    _, invoke_info = parse(os.path.join(BASE_PATH,
                                        "1.13_single_invoke_field_deref.f90"),
                           api="dynamo0.3")
    for dist_mem in [False, True]:

        psy = PSyFactory("dynamo0.3",
                         distributed_memory=dist_mem).create(invoke_info)
        generated_code = str(psy.gen)
        print generated_code
        output = (
            "    SUBROUTINE invoke_0_testkern_type(a, f1, est_f2, m1, "
            "est_m2)\n"
            "      USE testkern, ONLY: testkern_code\n")
        assert output in generated_code
        if dist_mem:
            output = "      USE mesh_mod, ONLY: mesh_type\n"
            assert output in generated_code
        output = (
            "      REAL(KIND=r_def), intent(in) :: a\n"
            "      TYPE(field_type), intent(inout) :: f1\n"
            "      TYPE(field_type), intent(in) :: est_f2, m1, est_m2\n"
            "      INTEGER cell\n"
            "      INTEGER ndf_w1, undf_w1, ndf_w2, undf_w2, ndf_w3, "
            "undf_w3\n")
        assert output in generated_code
        if dist_mem:
            output = "      TYPE(mesh_type), pointer :: mesh => null()\n"
            assert output in generated_code
        output = (
            "      INTEGER nlayers\n"
            "      TYPE(field_proxy_type) f1_proxy, est_f2_proxy, m1_proxy, "
            "est_m2_proxy\n"
            "      INTEGER, pointer :: map_w2(:,:) => null(), "
            "map_w3(:,:) => null(), map_w1(:,:) => null()\n"
            "      !\n"
            "      ! Initialise field and/or operator proxies\n"
            "      !\n"
            "      f1_proxy = f1%get_proxy()\n"
            "      est_f2_proxy = est_f2%get_proxy()\n"
            "      m1_proxy = m1%get_proxy()\n"
            "      est_m2_proxy = est_m2%get_proxy()\n"
            "      !\n"
            "      ! Initialise number of layers\n"
            "      !\n"
            "      nlayers = f1_proxy%vspace%get_nlayers()\n")
        assert output in generated_code
        if dist_mem:
            output = (
                "      !\n"
                "      ! Create a mesh object\n"
                "      !\n"
                "      mesh => f1%get_mesh()\n"
            )
            assert output in generated_code
        output = (
            "      !\n"
            "      ! Look-up dofmaps for each function space\n"
            "      !\n"
            "      map_w2 => est_f2_proxy%vspace%get_whole_dofmap()\n"
            "      map_w3 => est_m2_proxy%vspace%get_whole_dofmap()\n"
            "      map_w1 => f1_proxy%vspace%get_whole_dofmap()\n"
            "      !\n"
            "      ! Initialise sizes and allocate any basis arrays for w1\n"
            "      !\n"
            "      ndf_w1 = f1_proxy%vspace%get_ndf()\n"
            "      undf_w1 = f1_proxy%vspace%get_undf()\n"
            "      !\n"
            "      ! Initialise sizes and allocate any basis arrays for w2\n"
            "      !\n"
            "      ndf_w2 = est_f2_proxy%vspace%get_ndf()\n"
            "      undf_w2 = est_f2_proxy%vspace%get_undf()\n"
            "      !\n"
            "      ! Initialise sizes and allocate any basis arrays for w3\n"
            "      !\n"
            "      ndf_w3 = est_m2_proxy%vspace%get_ndf()\n"
            "      undf_w3 = est_m2_proxy%vspace%get_undf()\n"
            "      !\n")
        assert output in generated_code
        if dist_mem:
            output = (
                "      ! Call kernels and communication routines\n"
                "      !\n"
                "      IF (est_f2_proxy%is_dirty(depth=1)) THEN\n"
                "        CALL est_f2_proxy%halo_exchange(depth=1)\n"
                "      END IF \n"
                "      !\n"
                "      IF (m1_proxy%is_dirty(depth=1)) THEN\n"
                "        CALL m1_proxy%halo_exchange(depth=1)\n"
                "      END IF \n"
                "      !\n"
                "      IF (est_m2_proxy%is_dirty(depth=1)) THEN\n"
                "        CALL est_m2_proxy%halo_exchange(depth=1)\n"
                "      END IF \n"
                "      !\n"
                "      DO cell=1,mesh%get_last_halo_cell(1)\n")
            assert output in generated_code
        else:
            output = (
                "      ! Call our kernels\n"
                "      !\n"
                "      DO cell=1,f1_proxy%vspace%get_ncell()\n")
            assert output in generated_code
        output = (
            "        !\n"
            "        CALL testkern_code(nlayers, a, f1_proxy%data, "
            "est_f2_proxy%data, m1_proxy%data, est_m2_proxy%data, ndf_w1, "
            "undf_w1, map_w1(:,cell), ndf_w2, undf_w2, map_w2(:,cell), "
            "ndf_w3, undf_w3, map_w3(:,cell))\n"
            "      END DO \n")
        assert output in generated_code
        if dist_mem:
            output = (
                "      !\n"
                "      ! Set halos dirty/clean for fields modified in the "
                "above loop\n"
                "      !\n"
                "      CALL f1_proxy%set_dirty()\n"
                "      !")
            assert output in generated_code


def test_field_fs():
    ''' Tests that a call with a set of fields making use of all
    function spaces and no basis functions produces correct code.'''
    _, invoke_info = parse(os.path.join(BASE_PATH, "1.5_single_invoke_fs.f90"),
                           api="dynamo0.3")
    psy = PSyFactory("dynamo0.3").create(invoke_info)
    generated_code = psy.gen
    output = (
        "  MODULE single_invoke_fs_psy\n"
        "    USE constants_mod, ONLY: r_def\n"
        "    USE quadrature_mod, ONLY: quadrature_type\n"
        "    USE operator_mod, ONLY: operator_type, operator_proxy_type, "
        "columnwise_operator_type, columnwise_operator_proxy_type\n"
        "    USE field_mod, ONLY: field_type, field_proxy_type\n"
        "    IMPLICIT NONE\n"
        "    CONTAINS\n"
        "    SUBROUTINE invoke_0_testkern_fs_type(f1, f2, m1, m2, f3, f4, "
        "m3, m4)\n"
        "      USE testkern_fs, ONLY: testkern_code\n"
        "      USE mesh_mod, ONLY: mesh_type\n"
        "      TYPE(field_type), intent(inout) :: f1, f3\n"
        "      TYPE(field_type), intent(in) :: f2, m1, m2, f4, m3, m4\n"
        "      INTEGER cell\n"
        "      INTEGER ndf_w1, undf_w1, ndf_w2, undf_w2, ndf_w3, undf_w3, "
        "ndf_wtheta, undf_wtheta, ndf_w2h, undf_w2h, ndf_w2v, undf_w2v, "
        "ndf_any_w2, undf_any_w2\n"
        "      TYPE(mesh_type), pointer :: mesh => null()\n"
        "      INTEGER nlayers\n"
        "      TYPE(field_proxy_type) f1_proxy, f2_proxy, m1_proxy, m2_proxy, "
        "f3_proxy, f4_proxy, m3_proxy, m4_proxy\n"
        "      INTEGER, pointer :: map_w2(:,:) => null(), "
        "map_w3(:,:) => null(), map_wtheta(:,:) => null(), "
        "map_w1(:,:) => null(), map_any_w2(:,:) => null(), "
        "map_w2v(:,:) => null(), map_w2h(:,:) => null()\n"
        "      !\n"
        "      ! Initialise field and/or operator proxies\n"
        "      !\n"
        "      f1_proxy = f1%get_proxy()\n"
        "      f2_proxy = f2%get_proxy()\n"
        "      m1_proxy = m1%get_proxy()\n"
        "      m2_proxy = m2%get_proxy()\n"
        "      f3_proxy = f3%get_proxy()\n"
        "      f4_proxy = f4%get_proxy()\n"
        "      m3_proxy = m3%get_proxy()\n"
        "      m4_proxy = m4%get_proxy()\n"
        "      !\n"
        "      ! Initialise number of layers\n"
        "      !\n"
        "      nlayers = f1_proxy%vspace%get_nlayers()\n"
        "      !\n"
        "      ! Create a mesh object\n"
        "      !\n"
        "      mesh => f1%get_mesh()\n"
        "      !\n"
        "      ! Look-up dofmaps for each function space\n"
        "      !\n"
        "      map_w2 => f2_proxy%vspace%get_whole_dofmap()\n"
        "      map_w3 => m2_proxy%vspace%get_whole_dofmap()\n"
        "      map_wtheta => f3_proxy%vspace%get_whole_dofmap()\n"
        "      map_w1 => f1_proxy%vspace%get_whole_dofmap()\n"
        "      map_any_w2 => m4_proxy%vspace%get_whole_dofmap()\n"
        "      map_w2v => m3_proxy%vspace%get_whole_dofmap()\n"
        "      map_w2h => f4_proxy%vspace%get_whole_dofmap()\n"
        "      !\n"
        "      ! Initialise sizes and allocate any basis arrays for w1\n"
        "      !\n"
        "      ndf_w1 = f1_proxy%vspace%get_ndf()\n"
        "      undf_w1 = f1_proxy%vspace%get_undf()\n"
        "      !\n"
        "      ! Initialise sizes and allocate any basis arrays for w2\n"
        "      !\n"
        "      ndf_w2 = f2_proxy%vspace%get_ndf()\n"
        "      undf_w2 = f2_proxy%vspace%get_undf()\n"
        "      !\n"
        "      ! Initialise sizes and allocate any basis arrays for w3\n"
        "      !\n"
        "      ndf_w3 = m2_proxy%vspace%get_ndf()\n"
        "      undf_w3 = m2_proxy%vspace%get_undf()\n"
        "      !\n"
        "      ! Initialise sizes and allocate any basis arrays for wtheta\n"
        "      !\n"
        "      ndf_wtheta = f3_proxy%vspace%get_ndf()\n"
        "      undf_wtheta = f3_proxy%vspace%get_undf()\n"
        "      !\n"
        "      ! Initialise sizes and allocate any basis arrays for w2h\n"
        "      !\n"
        "      ndf_w2h = f4_proxy%vspace%get_ndf()\n"
        "      undf_w2h = f4_proxy%vspace%get_undf()\n"
        "      !\n"
        "      ! Initialise sizes and allocate any basis arrays for w2v\n"
        "      !\n"
        "      ndf_w2v = m3_proxy%vspace%get_ndf()\n"
        "      undf_w2v = m3_proxy%vspace%get_undf()\n"
        "      !\n"
        "      ! Initialise sizes and allocate any basis arrays for any_w2\n"
        "      !\n"
        "      ndf_any_w2 = m4_proxy%vspace%get_ndf()\n"
        "      undf_any_w2 = m4_proxy%vspace%get_undf()\n"
        "      !\n"
        "      ! Call kernels and communication routines\n"
        "      !\n"
        "      IF (f2_proxy%is_dirty(depth=1)) THEN\n"
        "        CALL f2_proxy%halo_exchange(depth=1)\n"
        "      END IF \n"
        "      !\n"
        "      IF (m1_proxy%is_dirty(depth=1)) THEN\n"
        "        CALL m1_proxy%halo_exchange(depth=1)\n"
        "      END IF \n"
        "      !\n"
        "      IF (m2_proxy%is_dirty(depth=1)) THEN\n"
        "        CALL m2_proxy%halo_exchange(depth=1)\n"
        "      END IF \n"
        "      !\n"
        "      IF (f4_proxy%is_dirty(depth=1)) THEN\n"
        "        CALL f4_proxy%halo_exchange(depth=1)\n"
        "      END IF \n"
        "      !\n"
        "      IF (m3_proxy%is_dirty(depth=1)) THEN\n"
        "        CALL m3_proxy%halo_exchange(depth=1)\n"
        "      END IF \n"
        "      !\n"
        "      IF (m4_proxy%is_dirty(depth=1)) THEN\n"
        "        CALL m4_proxy%halo_exchange(depth=1)\n"
        "      END IF \n"
        "      !\n"
        "      DO cell=1,mesh%get_last_halo_cell(1)\n"
        "        !\n"
        "        CALL testkern_code(nlayers, f1_proxy%data, f2_proxy%data, "
        "m1_proxy%data, m2_proxy%data, f3_proxy%data, f4_proxy%data, "
        "m3_proxy%data, m4_proxy%data, ndf_w1, undf_w1, map_w1(:,cell), "
        "ndf_w2, undf_w2, "
        "map_w2(:,cell), ndf_w3, undf_w3, map_w3(:,cell), ndf_wtheta, "
        "undf_wtheta, map_wtheta(:,cell), ndf_w2h, undf_w2h, map_w2h(:,cell), "
        "ndf_w2v, undf_w2v, map_w2v(:,cell), ndf_any_w2, undf_any_w2, "
        "map_any_w2(:,cell))\n"
        "      END DO \n"
        "      !\n"
        "      ! Set halos dirty/clean for fields modified in the above loop\n"
        "      !\n"
        "      CALL f1_proxy%set_dirty()\n"
        "      CALL f3_proxy%set_dirty()\n"
        "      !\n"
        "      !\n"
        "    END SUBROUTINE invoke_0_testkern_fs_type\n"
        "  END MODULE single_invoke_fs_psy")
    print str(generated_code)
    print output
    assert str(generated_code).find(output) != -1


def test_field_qr():
    ''' Tests that a call, with a set of fields requiring
    quadrature, produces correct code. '''
    _, invoke_info = parse(os.path.join(BASE_PATH,
                                        "1.1_single_invoke_qr.f90"),
                           api="dynamo0.3")
    psy = PSyFactory("dynamo0.3").create(invoke_info)
    generated_code = str(psy.gen)
    print generated_code
    output_decls = (
        "    SUBROUTINE invoke_0_testkern_qr_type(f1, f2, m1, a, m2, istp,"
        " qr)\n"
        "      USE testkern_qr, ONLY: testkern_qr_code\n"
        "      USE mesh_mod, ONLY: mesh_type\n"
        "      REAL(KIND=r_def), intent(in) :: a\n"
        "      INTEGER, intent(in) :: istp\n"
        "      TYPE(field_type), intent(inout) :: f1\n"
        "      TYPE(field_type), intent(in) :: f2, m1, m2\n"
        "      TYPE(quadrature_type), intent(in) :: qr\n"
        "      INTEGER cell\n"
        "      REAL(KIND=r_def), allocatable :: basis_w1(:,:,:,:), "
        "diff_basis_w2(:,:,:,:), basis_w3(:,:,:,:), diff_basis_w3(:,:,:,:)\n"
        "      INTEGER dim_w1, diff_dim_w2, dim_w3, diff_dim_w3\n"
        "      INTEGER ndf_w1, undf_w1, ndf_w2, undf_w2, ndf_w3, undf_w3\n"
        "      REAL(KIND=r_def), pointer :: zp(:) => null(), wh(:) => null(), "
        "wv(:) => null()\n"
        "      REAL(KIND=r_def), pointer :: xp(:,:) => null()\n"
        "      INTEGER nqp_h, nqp_v\n"
        "      TYPE(mesh_type), pointer :: mesh => null()\n"
        "      INTEGER nlayers\n"
        "      TYPE(field_proxy_type) f1_proxy, f2_proxy, m1_proxy, m2_proxy\n"
        "      INTEGER, pointer :: map_w2(:,:) => null(), "
        "map_w3(:,:) => null(), map_w1(:,:) => null()\n")
    assert output_decls in generated_code
    output = (
        "      !\n"
        "      ! Initialise field and/or operator proxies\n"
        "      !\n"
        "      f1_proxy = f1%get_proxy()\n"
        "      f2_proxy = f2%get_proxy()\n"
        "      m1_proxy = m1%get_proxy()\n"
        "      m2_proxy = m2%get_proxy()\n"
        "      !\n"
        "      ! Initialise number of layers\n"
        "      !\n"
        "      nlayers = f1_proxy%vspace%get_nlayers()\n"
        "      !\n"
        "      ! Create a mesh object\n"
        "      !\n"
        "      mesh => f1%get_mesh()\n"
        "      !\n"
        "      ! Look-up dofmaps for each function space\n"
        "      !\n"
        "      map_w2 => f2_proxy%vspace%get_whole_dofmap()\n"
        "      map_w3 => m2_proxy%vspace%get_whole_dofmap()\n"
        "      map_w1 => f1_proxy%vspace%get_whole_dofmap()\n"
        "      !\n"
        "      ! Initialise qr values\n"
        "      !\n"
        "      wv => qr%get_wqp_v()\n"
        "      xp => qr%get_xqp_h()\n"
        "      zp => qr%get_xqp_v()\n"
        "      wh => qr%get_wqp_h()\n"
        "      nqp_h = qr%get_nqp_h()\n"
        "      nqp_v = qr%get_nqp_v()\n"
        "      !\n"
        "      ! Initialise sizes and allocate any basis arrays for w1\n"
        "      !\n"
        "      ndf_w1 = f1_proxy%vspace%get_ndf()\n"
        "      undf_w1 = f1_proxy%vspace%get_undf()\n"
        "      dim_w1 = f1_proxy%vspace%get_dim_space()\n"
        "      ALLOCATE (basis_w1(dim_w1, ndf_w1, nqp_h, nqp_v))\n"
        "      !\n"
        "      ! Initialise sizes and allocate any basis arrays for w2\n"
        "      !\n"
        "      ndf_w2 = f2_proxy%vspace%get_ndf()\n"
        "      undf_w2 = f2_proxy%vspace%get_undf()\n"
        "      diff_dim_w2 = f2_proxy%vspace%get_dim_space_diff()\n"
        "      ALLOCATE (diff_basis_w2(diff_dim_w2, ndf_w2, nqp_h, nqp_v))\n"
        "      !\n"
        "      ! Initialise sizes and allocate any basis arrays for w3\n"
        "      !\n"
        "      ndf_w3 = m2_proxy%vspace%get_ndf()\n"
        "      undf_w3 = m2_proxy%vspace%get_undf()\n"
        "      dim_w3 = m2_proxy%vspace%get_dim_space()\n"
        "      ALLOCATE (basis_w3(dim_w3, ndf_w3, nqp_h, nqp_v))\n"
        "      diff_dim_w3 = m2_proxy%vspace%get_dim_space_diff()\n"
        "      ALLOCATE (diff_basis_w3(diff_dim_w3, ndf_w3, nqp_h, nqp_v))\n"
        "      !\n"
        "      ! Compute basis arrays\n"
        "      !\n"
        "      CALL f1_proxy%vspace%compute_basis_function(basis_w1, ndf_w1, "
        "nqp_h, nqp_v, xp, zp)\n"
        "      CALL f2_proxy%vspace%compute_diff_basis_function("
        "diff_basis_w2, ndf_w2, nqp_h, nqp_v, xp, zp)\n"
        "      CALL m2_proxy%vspace%compute_basis_function(basis_w3, ndf_w3, "
        "nqp_h, nqp_v, xp, zp)\n"
        "      CALL m2_proxy%vspace%compute_diff_basis_function("
        "diff_basis_w3, ndf_w3, nqp_h, nqp_v, xp, zp)\n"
        "      !\n"
        "      ! Call kernels and communication routines\n"
        "      !\n"
        "      IF (f2_proxy%is_dirty(depth=1)) THEN\n"
        "        CALL f2_proxy%halo_exchange(depth=1)\n"
        "      END IF \n"
        "      !\n"
        "      IF (m1_proxy%is_dirty(depth=1)) THEN\n"
        "        CALL m1_proxy%halo_exchange(depth=1)\n"
        "      END IF \n"
        "      !\n"
        "      IF (m2_proxy%is_dirty(depth=1)) THEN\n"
        "        CALL m2_proxy%halo_exchange(depth=1)\n"
        "      END IF \n"
        "      !\n"
        "      DO cell=1,mesh%get_last_halo_cell(1)\n"
        "        !\n"
        "        CALL testkern_qr_code(nlayers, f1_proxy%data, f2_proxy%data, "
        "m1_proxy%data, a, m2_proxy%data, istp, ndf_w1, undf_w1, "
        "map_w1(:,cell), basis_w1, ndf_w2, undf_w2, map_w2(:,cell), "
        "diff_basis_w2, ndf_w3, undf_w3, map_w3(:,cell), basis_w3, "
        "diff_basis_w3, nqp_h, nqp_v, wh, wv)\n"
        "      END DO \n"
        "      !\n"
        "      ! Set halos dirty/clean for fields modified in the above loop\n"
        "      !\n"
        "      CALL f1_proxy%set_dirty()\n"
        "      !\n"
        "      !\n"
        "      ! Deallocate basis arrays\n"
        "      !\n"
        "      DEALLOCATE (basis_w1, diff_basis_w2, basis_w3, diff_basis_w3)\n"
        "      !\n"
        "    END SUBROUTINE invoke_0_testkern_qr_type"
    )
    assert output in generated_code


def test_field_qr_deref():
    ''' Tests that a call, with a set of fields requiring
    quadrature, produces correct code when the quadrature is supplied as the
    component of a derived type. '''
    _, invoke_info = parse(os.path.join(BASE_PATH,
                                        "1.1.1_single_invoke_qr_deref.f90"),
                           api="dynamo0.3")
    for dist_mem in [True, False]:
        psy = PSyFactory("dynamo0.3",
                         distributed_memory=dist_mem).create(invoke_info)
        gen = str(psy.gen)
        print gen
        assert (
            "    SUBROUTINE invoke_0_testkern_qr_type(f1, f2, m1, a, m2, istp,"
            " qr_data)\n" in gen)
        assert "TYPE(quadrature_type), intent(in) :: qr_data" in gen


def test_real_scalar():
    ''' tests that we generate correct code when a kernel takes a single,
    real scalar argument (plus fields)'''
    _, invoke_info = parse(os.path.join(BASE_PATH,
                                        "1_single_invoke.f90"),
                           api="dynamo0.3")
    psy = PSyFactory("dynamo0.3").create(invoke_info)
    generated_code = str(psy.gen)
    print generated_code
    expected = (
        "    SUBROUTINE invoke_0_testkern_type(a, f1, f2, m1, m2)\n"
        "      USE testkern, ONLY: testkern_code\n"
        "      USE mesh_mod, ONLY: mesh_type\n"
        "      REAL(KIND=r_def), intent(in) :: a\n"
        "      TYPE(field_type), intent(inout) :: f1\n"
        "      TYPE(field_type), intent(in) :: f2, m1, m2\n"
        "      INTEGER cell\n"
        "      INTEGER ndf_w1, undf_w1, ndf_w2, undf_w2, ndf_w3, undf_w3\n"
        "      TYPE(mesh_type), pointer :: mesh => null()\n"
        "      INTEGER nlayers\n"
        "      TYPE(field_proxy_type) f1_proxy, f2_proxy, m1_proxy, m2_proxy\n"
        "      INTEGER, pointer :: map_w2(:,:) => null(), "
        "map_w3(:,:) => null(), map_w1(:,:) => null()\n"
        "      !\n"
        "      ! Initialise field and/or operator proxies\n"
        "      !\n"
        "      f1_proxy = f1%get_proxy()\n"
        "      f2_proxy = f2%get_proxy()\n"
        "      m1_proxy = m1%get_proxy()\n"
        "      m2_proxy = m2%get_proxy()\n"
        "      !\n"
        "      ! Initialise number of layers\n"
        "      !\n"
        "      nlayers = f1_proxy%vspace%get_nlayers()\n"
        "      !\n"
        "      ! Create a mesh object\n"
        "      !\n"
        "      mesh => f1%get_mesh()\n"
        "      !\n"
        "      ! Look-up dofmaps for each function space\n"
        "      !\n"
        "      map_w2 => f2_proxy%vspace%get_whole_dofmap()\n"
        "      map_w3 => m2_proxy%vspace%get_whole_dofmap()\n"
        "      map_w1 => f1_proxy%vspace%get_whole_dofmap()\n"
        "      !\n"
        "      ! Initialise sizes and allocate any basis arrays for w1\n"
        "      !\n"
        "      ndf_w1 = f1_proxy%vspace%get_ndf()\n"
        "      undf_w1 = f1_proxy%vspace%get_undf()\n"
        "      !\n"
        "      ! Initialise sizes and allocate any basis arrays for w2\n"
        "      !\n"
        "      ndf_w2 = f2_proxy%vspace%get_ndf()\n"
        "      undf_w2 = f2_proxy%vspace%get_undf()\n"
        "      !\n"
        "      ! Initialise sizes and allocate any basis arrays for w3\n"
        "      !\n"
        "      ndf_w3 = m2_proxy%vspace%get_ndf()\n"
        "      undf_w3 = m2_proxy%vspace%get_undf()\n"
        "      !\n"
        "      ! Call kernels and communication routines\n"
        "      !\n"
        "      IF (f2_proxy%is_dirty(depth=1)) THEN\n"
        "        CALL f2_proxy%halo_exchange(depth=1)\n"
        "      END IF \n"
        "      !\n"
        "      IF (m1_proxy%is_dirty(depth=1)) THEN\n"
        "        CALL m1_proxy%halo_exchange(depth=1)\n"
        "      END IF \n"
        "      !\n"
        "      IF (m2_proxy%is_dirty(depth=1)) THEN\n"
        "        CALL m2_proxy%halo_exchange(depth=1)\n"
        "      END IF \n"
        "      !\n"
        "      DO cell=1,mesh%get_last_halo_cell(1)\n"
        "        !\n"
        "        CALL testkern_code(nlayers, a, f1_proxy%data, f2_proxy%data,"
        " m1_proxy%data, m2_proxy%data, ndf_w1, undf_w1, map_w1(:,cell), "
        "ndf_w2, undf_w2, map_w2(:,cell), ndf_w3, undf_w3, map_w3(:,cell))\n")
    assert expected in generated_code


def test_int_scalar():
    ''' tests that we generate correct code when a kernel takes a single,
    integer scalar argument (plus fields) '''
    _, invoke_info = parse(
        os.path.join(BASE_PATH,
                     "1.6.1_single_invoke_1_int_scalar.f90"),
        api="dynamo0.3")
    psy = PSyFactory("dynamo0.3").create(invoke_info)
    generated_code = str(psy.gen)
    print generated_code
    expected = (
        "    SUBROUTINE invoke_0_testkern_type(f1, iflag, f2, m1, m2)\n"
        "      USE testkern_one_int_scalar, ONLY: testkern_code\n"
        "      USE mesh_mod, ONLY: mesh_type\n"
        "      INTEGER, intent(in) :: iflag\n"
        "      TYPE(field_type), intent(inout) :: f1\n"
        "      TYPE(field_type), intent(in) :: f2, m1, m2\n"
        "      INTEGER cell\n"
        "      INTEGER ndf_w1, undf_w1, ndf_w2, undf_w2, ndf_w3, undf_w3\n"
        "      TYPE(mesh_type), pointer :: mesh => null()\n"
        "      INTEGER nlayers\n"
        "      TYPE(field_proxy_type) f1_proxy, f2_proxy, m1_proxy, m2_proxy\n"
        "      INTEGER, pointer :: map_w2(:,:) => null(), "
        "map_w3(:,:) => null(), map_w1(:,:) => null()\n"
        "      !\n"
        "      ! Initialise field and/or operator proxies\n"
        "      !\n"
        "      f1_proxy = f1%get_proxy()\n"
        "      f2_proxy = f2%get_proxy()\n"
        "      m1_proxy = m1%get_proxy()\n"
        "      m2_proxy = m2%get_proxy()\n"
        "      !\n"
        "      ! Initialise number of layers\n"
        "      !\n"
        "      nlayers = f1_proxy%vspace%get_nlayers()\n"
        "      !\n"
        "      ! Create a mesh object\n"
        "      !\n"
        "      mesh => f1%get_mesh()\n"
        "      !\n"
        "      ! Look-up dofmaps for each function space\n"
        "      !\n"
        "      map_w2 => f2_proxy%vspace%get_whole_dofmap()\n"
        "      map_w3 => m2_proxy%vspace%get_whole_dofmap()\n"
        "      map_w1 => f1_proxy%vspace%get_whole_dofmap()\n"
        "      !\n"
        "      ! Initialise sizes and allocate any basis arrays for w1\n"
        "      !\n"
        "      ndf_w1 = f1_proxy%vspace%get_ndf()\n"
        "      undf_w1 = f1_proxy%vspace%get_undf()\n"
        "      !\n"
        "      ! Initialise sizes and allocate any basis arrays for w2\n"
        "      !\n"
        "      ndf_w2 = f2_proxy%vspace%get_ndf()\n"
        "      undf_w2 = f2_proxy%vspace%get_undf()\n"
        "      !\n"
        "      ! Initialise sizes and allocate any basis arrays for w3\n"
        "      !\n"
        "      ndf_w3 = m2_proxy%vspace%get_ndf()\n"
        "      undf_w3 = m2_proxy%vspace%get_undf()\n"
        "      !\n"
        "      ! Call kernels and communication routines\n"
        "      !\n"
        "      IF (f2_proxy%is_dirty(depth=1)) THEN\n"
        "        CALL f2_proxy%halo_exchange(depth=1)\n"
        "      END IF \n"
        "      !\n"
        "      IF (m1_proxy%is_dirty(depth=1)) THEN\n"
        "        CALL m1_proxy%halo_exchange(depth=1)\n"
        "      END IF \n"
        "      !\n"
        "      IF (m2_proxy%is_dirty(depth=1)) THEN\n"
        "        CALL m2_proxy%halo_exchange(depth=1)\n"
        "      END IF \n"
        "      !\n"
        "      DO cell=1,mesh%get_last_halo_cell(1)\n"
        "        !\n"
        "        CALL testkern_code(nlayers, f1_proxy%data, iflag, "
        "f2_proxy%data, m1_proxy%data, m2_proxy%data, ndf_w1, undf_w1, "
        "map_w1(:,cell), ndf_w2, undf_w2, map_w2(:,cell), ndf_w3, undf_w3, "
        "map_w3(:,cell))\n")
    assert expected in generated_code


def test_two_real_scalars():
    ''' tests that we generate correct code when a kernel has two real,
    scalar arguments '''
    _, invoke_info = parse(
        os.path.join(BASE_PATH,
                     "1.9_single_invoke_2_real_scalars.f90"),
        api="dynamo0.3")
    psy = PSyFactory("dynamo0.3").create(invoke_info)
    generated_code = str(psy.gen)
    print generated_code
    expected = (
        "    SUBROUTINE invoke_0_testkern_type(a, f1, f2, m1, m2, b)\n"
        "      USE testkern_two_real_scalars, ONLY: testkern_code\n"
        "      USE mesh_mod, ONLY: mesh_type\n"
        "      REAL(KIND=r_def), intent(in) :: a, b\n"
        "      TYPE(field_type), intent(inout) :: f1\n"
        "      TYPE(field_type), intent(in) :: f2, m1, m2\n"
        "      INTEGER cell\n"
        "      INTEGER ndf_w1, undf_w1, ndf_w2, undf_w2, ndf_w3, undf_w3\n"
        "      TYPE(mesh_type), pointer :: mesh => null()\n"
        "      INTEGER nlayers\n"
        "      TYPE(field_proxy_type) f1_proxy, f2_proxy, m1_proxy, m2_proxy\n"
        "      INTEGER, pointer :: map_w2(:,:) => null(), "
        "map_w3(:,:) => null(), map_w1(:,:) => null()\n"
        "      !\n"
        "      ! Initialise field and/or operator proxies\n"
        "      !\n"
        "      f1_proxy = f1%get_proxy()\n"
        "      f2_proxy = f2%get_proxy()\n"
        "      m1_proxy = m1%get_proxy()\n"
        "      m2_proxy = m2%get_proxy()\n"
        "      !\n"
        "      ! Initialise number of layers\n"
        "      !\n"
        "      nlayers = f1_proxy%vspace%get_nlayers()\n"
        "      !\n"
        "      ! Create a mesh object\n"
        "      !\n"
        "      mesh => f1%get_mesh()\n"
        "      !\n"
        "      ! Look-up dofmaps for each function space\n"
        "      !\n"
        "      map_w2 => f2_proxy%vspace%get_whole_dofmap()\n"
        "      map_w3 => m2_proxy%vspace%get_whole_dofmap()\n"
        "      map_w1 => f1_proxy%vspace%get_whole_dofmap()\n"
        "      !\n"
        "      ! Initialise sizes and allocate any basis arrays for w1\n"
        "      !\n"
        "      ndf_w1 = f1_proxy%vspace%get_ndf()\n"
        "      undf_w1 = f1_proxy%vspace%get_undf()\n"
        "      !\n"
        "      ! Initialise sizes and allocate any basis arrays for w2\n"
        "      !\n"
        "      ndf_w2 = f2_proxy%vspace%get_ndf()\n"
        "      undf_w2 = f2_proxy%vspace%get_undf()\n"
        "      !\n"
        "      ! Initialise sizes and allocate any basis arrays for w3\n"
        "      !\n"
        "      ndf_w3 = m2_proxy%vspace%get_ndf()\n"
        "      undf_w3 = m2_proxy%vspace%get_undf()\n"
        "      !\n"
        "      ! Call kernels and communication routines\n"
        "      !\n"
        "      IF (f2_proxy%is_dirty(depth=1)) THEN\n"
        "        CALL f2_proxy%halo_exchange(depth=1)\n"
        "      END IF \n"
        "      !\n"
        "      IF (m1_proxy%is_dirty(depth=1)) THEN\n"
        "        CALL m1_proxy%halo_exchange(depth=1)\n"
        "      END IF \n"
        "      !\n"
        "      IF (m2_proxy%is_dirty(depth=1)) THEN\n"
        "        CALL m2_proxy%halo_exchange(depth=1)\n"
        "      END IF \n"
        "      !\n"
        "      DO cell=1,mesh%get_last_halo_cell(1)\n"
        "        !\n"
        "        CALL testkern_code(nlayers, a, f1_proxy%data, "
        "f2_proxy%data, m1_proxy%data, m2_proxy%data, b, ndf_w1, "
        "undf_w1, map_w1(:,cell), ndf_w2, undf_w2, map_w2(:,cell), "
        "ndf_w3, undf_w3, map_w3(:,cell))\n")
    assert expected in generated_code


def test_two_int_scalars():
    ''' tests that we generate correct code when a kernel has two integer,
    scalar arguments '''
    _, invoke_info = parse(os.path.join(BASE_PATH,
                                        "1.6_single_invoke_2_int_scalars.f90"),
                           api="dynamo0.3")
    psy = PSyFactory("dynamo0.3").create(invoke_info)
    generated_code = str(psy.gen)
    print generated_code
    expected = (
        "    SUBROUTINE invoke_0(iflag, f1, f2, m1, m2, istep)\n"
        "      USE testkern_two_int_scalars, ONLY: testkern_code\n"
        "      USE mesh_mod, ONLY: mesh_type\n"
        "      INTEGER, intent(in) :: iflag, istep\n"
        "      TYPE(field_type), intent(inout) :: f1\n"
        "      TYPE(field_type), intent(in) :: f2, m1, m2\n"
        "      INTEGER cell\n"
        "      INTEGER ndf_w1, undf_w1, ndf_w2, undf_w2, ndf_w3, undf_w3\n"
        "      TYPE(mesh_type), pointer :: mesh => null()\n"
        "      INTEGER nlayers\n"
        "      TYPE(field_proxy_type) f1_proxy, f2_proxy, m1_proxy, m2_proxy\n"
        "      INTEGER, pointer :: map_w2(:,:) => null(), "
        "map_w3(:,:) => null(), map_w1(:,:) => null()\n"
        "      !\n"
        "      ! Initialise field and/or operator proxies\n"
        "      !\n"
        "      f1_proxy = f1%get_proxy()\n"
        "      f2_proxy = f2%get_proxy()\n"
        "      m1_proxy = m1%get_proxy()\n"
        "      m2_proxy = m2%get_proxy()\n"
        "      !\n"
        "      ! Initialise number of layers\n"
        "      !\n"
        "      nlayers = f1_proxy%vspace%get_nlayers()\n"
        "      !\n"
        "      ! Create a mesh object\n"
        "      !\n"
        "      mesh => f1%get_mesh()\n"
        "      !\n"
        "      ! Look-up dofmaps for each function space\n"
        "      !\n"
        "      map_w2 => f2_proxy%vspace%get_whole_dofmap()\n"
        "      map_w3 => m2_proxy%vspace%get_whole_dofmap()\n"
        "      map_w1 => f1_proxy%vspace%get_whole_dofmap()\n"
        "      !\n"
        "      ! Initialise sizes and allocate any basis arrays for w1\n"
        "      !\n"
        "      ndf_w1 = f1_proxy%vspace%get_ndf()\n"
        "      undf_w1 = f1_proxy%vspace%get_undf()\n"
        "      !\n"
        "      ! Initialise sizes and allocate any basis arrays for w2\n"
        "      !\n"
        "      ndf_w2 = f2_proxy%vspace%get_ndf()\n"
        "      undf_w2 = f2_proxy%vspace%get_undf()\n"
        "      !\n"
        "      ! Initialise sizes and allocate any basis arrays for w3\n"
        "      !\n"
        "      ndf_w3 = m2_proxy%vspace%get_ndf()\n"
        "      undf_w3 = m2_proxy%vspace%get_undf()\n"
        "      !\n"
        "      ! Call kernels and communication routines\n"
        "      !\n"
        "      IF (f2_proxy%is_dirty(depth=1)) THEN\n"
        "        CALL f2_proxy%halo_exchange(depth=1)\n"
        "      END IF \n"
        "      !\n"
        "      IF (m1_proxy%is_dirty(depth=1)) THEN\n"
        "        CALL m1_proxy%halo_exchange(depth=1)\n"
        "      END IF \n"
        "      !\n"
        "      IF (m2_proxy%is_dirty(depth=1)) THEN\n"
        "        CALL m2_proxy%halo_exchange(depth=1)\n"
        "      END IF \n"
        "      !\n"
        "      DO cell=1,mesh%get_last_halo_cell(1)\n"
        "        !\n"
        "        CALL testkern_code(nlayers, iflag, f1_proxy%data, "
        "f2_proxy%data, m1_proxy%data, m2_proxy%data, istep, ndf_w1, "
        "undf_w1, map_w1(:,cell), ndf_w2, undf_w2, map_w2(:,cell), ndf_w3, "
        "undf_w3, map_w3(:,cell))\n")
    assert expected in generated_code
    # Check that we pass iflag by value in the second kernel call
    expected = (
        "        CALL testkern_code(nlayers, 1_i_def, f1_proxy%data, "
        "f2_proxy%data, m1_proxy%data, m2_proxy%data, istep, ndf_w1, "
        "undf_w1, map_w1(:,cell), ndf_w2, undf_w2, map_w2(:,cell), ndf_w3, "
        "undf_w3, map_w3(:,cell))\n")
    assert expected in generated_code


def test_two_scalars():
    ''' tests that we generate correct code when a kernel has two scalar
    arguments, one real and one integer '''
    _, invoke_info = parse(os.path.join(BASE_PATH,
                                        "1.7_single_invoke_2scalar.f90"),
                           api="dynamo0.3")
    psy = PSyFactory("dynamo0.3").create(invoke_info)
    generated_code = str(psy.gen)
    print generated_code
    expected = (
        "    SUBROUTINE invoke_0_testkern_type(a, f1, f2, m1, m2, istep)\n"
        "      USE testkern_two_scalars, ONLY: testkern_code\n"
        "      USE mesh_mod, ONLY: mesh_type\n"
        "      REAL(KIND=r_def), intent(in) :: a\n"
        "      INTEGER, intent(in) :: istep\n"
        "      TYPE(field_type), intent(inout) :: f1\n"
        "      TYPE(field_type), intent(in) :: f2, m1, m2\n"
        "      INTEGER cell\n"
        "      INTEGER ndf_w1, undf_w1, ndf_w2, undf_w2, ndf_w3, undf_w3\n"
        "      TYPE(mesh_type), pointer :: mesh => null()\n"
        "      INTEGER nlayers\n"
        "      TYPE(field_proxy_type) f1_proxy, f2_proxy, m1_proxy, m2_proxy\n"
        "      INTEGER, pointer :: map_w2(:,:) => null(), "
        "map_w3(:,:) => null(), map_w1(:,:) => null()\n"
        "      !\n"
        "      ! Initialise field and/or operator proxies\n"
        "      !\n"
        "      f1_proxy = f1%get_proxy()\n"
        "      f2_proxy = f2%get_proxy()\n"
        "      m1_proxy = m1%get_proxy()\n"
        "      m2_proxy = m2%get_proxy()\n"
        "      !\n"
        "      ! Initialise number of layers\n"
        "      !\n"
        "      nlayers = f1_proxy%vspace%get_nlayers()\n"
        "      !\n"
        "      ! Create a mesh object\n"
        "      !\n"
        "      mesh => f1%get_mesh()\n"
        "      !\n"
        "      ! Look-up dofmaps for each function space\n"
        "      !\n"
        "      map_w2 => f2_proxy%vspace%get_whole_dofmap()\n"
        "      map_w3 => m2_proxy%vspace%get_whole_dofmap()\n"
        "      map_w1 => f1_proxy%vspace%get_whole_dofmap()\n"
        "      !\n"
        "      ! Initialise sizes and allocate any basis arrays for w1\n"
        "      !\n"
        "      ndf_w1 = f1_proxy%vspace%get_ndf()\n"
        "      undf_w1 = f1_proxy%vspace%get_undf()\n"
        "      !\n"
        "      ! Initialise sizes and allocate any basis arrays for w2\n"
        "      !\n"
        "      ndf_w2 = f2_proxy%vspace%get_ndf()\n"
        "      undf_w2 = f2_proxy%vspace%get_undf()\n"
        "      !\n"
        "      ! Initialise sizes and allocate any basis arrays for w3\n"
        "      !\n"
        "      ndf_w3 = m2_proxy%vspace%get_ndf()\n"
        "      undf_w3 = m2_proxy%vspace%get_undf()\n"
        "      !\n"
        "      ! Call kernels and communication routines\n"
        "      !\n"
        "      IF (f2_proxy%is_dirty(depth=1)) THEN\n"
        "        CALL f2_proxy%halo_exchange(depth=1)\n"
        "      END IF \n"
        "      !\n"
        "      IF (m1_proxy%is_dirty(depth=1)) THEN\n"
        "        CALL m1_proxy%halo_exchange(depth=1)\n"
        "      END IF \n"
        "      !\n"
        "      IF (m2_proxy%is_dirty(depth=1)) THEN\n"
        "        CALL m2_proxy%halo_exchange(depth=1)\n"
        "      END IF \n"
        "      !\n"
        "      DO cell=1,mesh%get_last_halo_cell(1)\n"
        "        !\n"
        "        CALL testkern_code(nlayers, a, f1_proxy%data, f2_proxy%data,"
        " m1_proxy%data, m2_proxy%data, istep, ndf_w1, undf_w1, "
        "map_w1(:,cell), ndf_w2, undf_w2, map_w2(:,cell), ndf_w3, undf_w3, "
        "map_w3(:,cell))\n")
    assert expected in generated_code


def test_no_vector_scalar():
    ''' Tests that we raise an error when kernel meta-data erroneously
    specifies a vector scalar '''
    fparser.logging.disable('CRITICAL')
    code = CODE.replace("arg_type(gh_real, gh_read)",
                        "arg_type(gh_real*3, gh_read)", 1)
    ast = fpapi.parse(code, ignore_comments=False)
    name = "testkern_qr_type"
    with pytest.raises(ParseError) as excinfo:
        _ = DynKernMetadata(ast, name=name)
    assert 'vector notation is not supported for scalar arguments' in \
        str(excinfo.value)


def test_vector_field():
    ''' tests that a vector field is declared correctly in the PSy
    layer '''
    _, invoke_info = parse(os.path.join(BASE_PATH, "8_vector_field.f90"),
                           api="dynamo0.3")
    psy = PSyFactory("dynamo0.3").create(invoke_info)
    generated_code = psy.gen
    print str(generated_code)
    assert str(generated_code).find("SUBROUTINE invoke_0_testkern_chi_"
                                    "type(f1, chi, f2)") != -1
    assert str(generated_code).find("TYPE(field_type), intent(inout)"
                                    " :: f1, chi(3)") != -1
    assert "TYPE(field_type), intent(in) :: f2" in str(generated_code)


def test_vector_field_2():
    ''' Tests that a vector field is indexed correctly in the PSy layer. '''
    _, invoke_info = parse(os.path.join(BASE_PATH, "8_vector_field_2.f90"),
                           api="dynamo0.3")
    psy = PSyFactory("dynamo0.3").create(invoke_info)
    generated_code = psy.gen
    print generated_code
    # all references to chi_proxy should be chi_proxy(1)
    assert str(generated_code).find("chi_proxy%") == -1
    assert str(generated_code).count("chi_proxy(1)%vspace") == 4
    # use each chi field individually in the kernel
    assert str(generated_code).find("chi_proxy(1)%data, chi_proxy(2)%data,"
                                    " chi_proxy(3)%data") != -1


def test_vector_field_deref():
    ''' tests that a vector field is declared correctly in the PSy
    layer when it is obtained by de-referencing a derived type in the
    Algorithm layer '''
    _, invoke_info = parse(os.path.join(BASE_PATH,
                                        "8.1_vector_field_deref.f90"),
                           api="dynamo0.3")
    for dist_mem in [True, False]:
        psy = PSyFactory("dynamo0.3",
                         distributed_memory=dist_mem).create(invoke_info)
        generated_code = psy.gen
        assert str(generated_code).find("SUBROUTINE invoke_0_testkern_chi_"
                                        "type(f1, box_chi, f2)") != -1
        assert str(generated_code).find("TYPE(field_type), intent(inout)"
                                        " :: f1, box_chi(3)") != -1
        assert "TYPE(field_type), intent(in) :: f2" in str(generated_code)


def test_orientation():
    ''' tests that orientation information is created correctly in
    the PSy '''
    _, invoke_info = parse(os.path.join(BASE_PATH, "9_orientation.f90"),
                           api="dynamo0.3")
    psy = PSyFactory("dynamo0.3").create(invoke_info)
    generated_code = psy.gen
    print str(generated_code)
    assert str(generated_code).find("INTEGER, pointer :: orientation_w2(:)"
                                    " => null()") != -1
    assert str(generated_code).find("orientation_w2 => f2_proxy%vspace%"
                                    "get_cell_orientation(cell)") != -1


def test_operator():
    ''' tests that an operator is implemented correctly in the PSy
    layer '''
    _, invoke_info = parse(os.path.join(BASE_PATH, "10_operator.f90"),
                           api="dynamo0.3")
    psy = PSyFactory("dynamo0.3").create(invoke_info)
    generated_code = str(psy.gen)
    assert generated_code.find("SUBROUTINE invoke_0_testkern_operator"
                               "_type(mm_w0, chi, a, qr)") != -1
    assert generated_code.find("TYPE(operator_type), intent(inout) ::"
                               " mm_w0") != -1
    assert generated_code.find("TYPE(operator_proxy_type) mm_w0_"
                               "proxy") != -1
    assert generated_code.find("mm_w0_proxy = mm_w0%get_proxy()") != -1
    assert generated_code.find(
        "CALL testkern_operator_code(cell, nlayers, mm_w0_proxy%ncell_3d, mm_"
        "w0_proxy%local_stencil, chi_proxy(1)%data, chi_proxy(2)%data, chi_pr"
        "oxy(3)%data, a, ndf_w0, undf_w0, map_w0(:,cell), basis_w0, "
        "diff_basis_w0, nqp_h, nqp_v, wh, wv)") != -1


def test_operator_different_spaces():
    '''tests that an operator with different to and from spaces is
    implemented correctly in the PSy layer'''
    _, invoke_info = parse(os.path.join(BASE_PATH,
                                        "10.3_operator_different_spaces.f90"),
                           api="dynamo0.3")
    psy = PSyFactory("dynamo0.3").create(invoke_info)
    generated_code = str(psy.gen)
    output = (
        "    SUBROUTINE invoke_0_assemble_weak_derivative_w3_w2_kernel_type"
        "(mapping, chi, qr)\n"
        "      USE assemble_weak_derivative_w3_w2_kernel_mod, ONLY: "
        "assemble_weak_derivative_w3_w2_kernel_code\n"
        "      USE mesh_mod, ONLY: mesh_type\n"
        "      TYPE(field_type), intent(in) :: chi(3)\n"
        "      TYPE(operator_type), intent(inout) :: mapping\n"
        "      TYPE(quadrature_type), intent(in) :: qr\n"
        "      INTEGER, pointer :: orientation_w2(:) => null()\n"
        "      INTEGER cell\n"
        "      REAL(KIND=r_def), allocatable :: basis_w3(:,:,:,:), "
        "diff_basis_w2(:,:,:,:), diff_basis_w0(:,:,:,:)\n"
        "      INTEGER dim_w3, diff_dim_w2, diff_dim_w0\n"
        "      INTEGER ndf_w3, ndf_w2, ndf_w0, undf_w0\n"
        "      REAL(KIND=r_def), pointer :: zp(:) => null(), wh(:) => null(), "
        "wv(:) => null()\n"
        "      REAL(KIND=r_def), pointer :: xp(:,:) => null()\n"
        "      INTEGER nqp_h, nqp_v\n"
        "      TYPE(mesh_type), pointer :: mesh => null()\n"
        "      INTEGER nlayers\n"
        "      TYPE(operator_proxy_type) mapping_proxy\n"
        "      TYPE(field_proxy_type) chi_proxy(3)\n"
        "      INTEGER, pointer :: map_w0(:,:) => null()\n"
        "      !\n"
        "      ! Initialise field and/or operator proxies\n"
        "      !\n"
        "      mapping_proxy = mapping%get_proxy()\n"
        "      chi_proxy(1) = chi(1)%get_proxy()\n"
        "      chi_proxy(2) = chi(2)%get_proxy()\n"
        "      chi_proxy(3) = chi(3)%get_proxy()\n"
        "      !\n"
        "      ! Initialise number of layers\n"
        "      !\n"
        "      nlayers = mapping_proxy%fs_from%get_nlayers()\n"
        "      !\n"
        "      ! Create a mesh object\n"
        "      !\n"
        "      mesh => mapping%get_mesh()\n"
        "      !\n"
        "      ! Look-up dofmaps for each function space\n"
        "      !\n"
        "      map_w0 => chi_proxy(1)%vspace%get_whole_dofmap()\n"
        "      !\n"
        "      ! Initialise qr values\n"
        "      !\n"
        "      wv => qr%get_wqp_v()\n"
        "      xp => qr%get_xqp_h()\n"
        "      zp => qr%get_xqp_v()\n"
        "      wh => qr%get_wqp_h()\n"
        "      nqp_h = qr%get_nqp_h()\n"
        "      nqp_v = qr%get_nqp_v()\n"
        "      !\n"
        "      ! Initialise sizes and allocate any basis arrays for w3\n"
        "      !\n"
        "      ndf_w3 = mapping_proxy%fs_to%get_ndf()\n"
        "      dim_w3 = mapping_proxy%fs_to%get_dim_space()\n"
        "      ALLOCATE (basis_w3(dim_w3, ndf_w3, nqp_h, nqp_v))\n"
        "      !\n"
        "      ! Initialise sizes and allocate any basis arrays for w2\n"
        "      !\n"
        "      ndf_w2 = mapping_proxy%fs_from%get_ndf()\n"
        "      diff_dim_w2 = mapping_proxy%fs_from%get_dim_space_diff()\n"
        "      ALLOCATE (diff_basis_w2(diff_dim_w2, ndf_w2, nqp_h, nqp_v))\n"
        "      !\n"
        "      ! Initialise sizes and allocate any basis arrays for w0\n"
        "      !\n"
        "      ndf_w0 = chi_proxy(1)%vspace%get_ndf()\n"
        "      undf_w0 = chi_proxy(1)%vspace%get_undf()\n"
        "      diff_dim_w0 = chi_proxy(1)%vspace%get_dim_space_diff()\n"
        "      ALLOCATE (diff_basis_w0(diff_dim_w0, ndf_w0, nqp_h, nqp_v))\n"
        "      !\n"
        "      ! Compute basis arrays\n"
        "      !\n"
        "      CALL mapping_proxy%fs_to%compute_basis_function(basis_w3, "
        "ndf_w3, nqp_h, nqp_v, xp, zp)\n"
        "      CALL mapping_proxy%fs_from%compute_diff_basis_function("
        "diff_basis_w2, ndf_w2, nqp_h, nqp_v, xp, zp)\n"
        "      CALL chi_proxy(1)%vspace%compute_diff_basis_function("
        "diff_basis_w0, ndf_w0, nqp_h, nqp_v, xp, zp)\n"
        "      !\n"
        "      ! Call kernels and communication routines\n"
        "      !\n"
        "      IF (chi_proxy(1)%is_dirty(depth=1)) THEN\n"
        "        CALL chi_proxy(1)%halo_exchange(depth=1)\n"
        "      END IF \n"
        "      !\n"
        "      IF (chi_proxy(2)%is_dirty(depth=1)) THEN\n"
        "        CALL chi_proxy(2)%halo_exchange(depth=1)\n"
        "      END IF \n"
        "      !\n"
        "      IF (chi_proxy(3)%is_dirty(depth=1)) THEN\n"
        "        CALL chi_proxy(3)%halo_exchange(depth=1)\n"
        "      END IF \n"
        "      !\n"
        "      DO cell=1,mesh%get_last_halo_cell(1)\n"
        "        !\n"
        "        orientation_w2 => mapping_proxy%fs_from%get_cell_orientation("
        "cell)\n"
        "        !\n"
        "        CALL assemble_weak_derivative_w3_w2_kernel_code(cell, "
        "nlayers, mapping_proxy%ncell_3d, mapping_proxy%local_stencil, "
        "chi_proxy(1)%data, chi_proxy(2)%data, chi_proxy(3)%data, ndf_w3, "
        "basis_w3, ndf_w2, diff_basis_w2, orientation_w2, ndf_w0, undf_w0, "
        "map_w0(:,cell), diff_basis_w0, nqp_h, nqp_v, wh, wv)\n"
        "      END DO \n"
        "      !\n"
        "      ! Deallocate basis arrays\n"
        "      !\n"
        "      DEALLOCATE (basis_w3, diff_basis_w2, diff_basis_w0)\n"
        "      !\n"
        "    END SUBROUTINE invoke_0_assemble_weak_derivative_w3_w2_kernel_"
        "type")
    print generated_code
    assert output in generated_code


def test_operator_nofield():
    ''' tests that an operator with no field on the same space is
    implemented correctly in the PSy layer '''
    _, invoke_info = parse(os.path.join(BASE_PATH,
                                        "10.1_operator_nofield.f90"),
                           api="dynamo0.3")
    psy = PSyFactory("dynamo0.3").create(invoke_info)
    gen_code_str = str(psy.gen)
    assert gen_code_str.find("SUBROUTINE invoke_0_testkern_operator_"
                             "nofield_type(mm_w2, chi, qr)") != -1
    assert gen_code_str.find("TYPE(operator_type), intent(inout) :: "
                             "mm_w2") != -1
    assert gen_code_str.find("TYPE(operator_proxy_type) mm_w2_proxy") != -1
    assert gen_code_str.find("mm_w2_proxy = mm_w2%get_proxy()") != -1
    assert gen_code_str.find("undf_w2") == -1
    assert gen_code_str.find("map_w2") == -1
    assert gen_code_str.find(
        "CALL testkern_operator_code(cell, nlayers, mm_w2_proxy%ncell_3d,"
        " mm_w2_proxy%local_stencil, chi_proxy(1)%data, chi_proxy(2)%data"
        ", chi_proxy(3)%data, ndf_w2, basis_w2, ndf_w0, undf_w0, "
        "map_w0(:,cell), diff_basis_w0, nqp_h, nqp_v, wh, wv)") != -1


def test_operator_nofield_different_space():  # pylint: disable=invalid-name
    ''' tests that an operator with no field on different spaces is
    implemented correctly in the PSy layer '''
    _, invoke_info = parse(os.path.join(BASE_PATH,
                                        "10.5_operator_no_field_different_"
                                        "space.f90"),
                           api="dynamo0.3")
    psy = PSyFactory("dynamo0.3").create(invoke_info)
    gen = str(psy.gen)
    print gen
    assert "mesh => my_mapping%get_mesh()" in gen
    assert "nlayers = my_mapping_proxy%fs_from%get_nlayers()" in gen
    assert "ndf_w3 = my_mapping_proxy%fs_from%get_ndf()" in gen
    assert "ndf_w2 = my_mapping_proxy%fs_to%get_ndf()" in gen
    # We compute operators redundantly (out to the L1 halo)
    assert "DO cell=1,mesh%get_last_halo_cell(1)" in gen
    assert ("(cell, nlayers, my_mapping_proxy%ncell_3d, my_mapping_proxy%"
            "local_stencil, ndf_w2, ndf_w3)" in gen)


def test_operator_nofield_scalar():
    ''' tests that an operator with no field and a
    scalar argument is implemented correctly in the PSy layer '''
    _, invoke_info = parse(os.path.join(BASE_PATH,
                                        "10.6_operator_no_field_scalar.f90"),
                           api="dynamo0.3")
    psy = PSyFactory("dynamo0.3").create(invoke_info)
    gen = str(psy.gen)
    print gen
    assert "mesh => my_mapping%get_mesh()" in gen
    assert "nlayers = my_mapping_proxy%fs_from%get_nlayers()" in gen
    assert "ndf_w2 = my_mapping_proxy%fs_from%get_ndf()" in gen
    assert "DO cell=1,mesh%get_last_halo_cell(1)" in gen
    assert (
        "(cell, nlayers, my_mapping_proxy%ncell_3d, my_mapping_proxy%"
        "local_stencil, b, ndf_w2, basis_w2, nqp_h, nqp_v, wh, wv)" in gen)


def test_operator_nofield_scalar_deref():  # pylint: disable=invalid-name
    ''' Tests that an operator with no field and a
    scalar argument is implemented correctly in the PSy layer when both
    are obtained by dereferencing derived type objects '''
    _, invoke_info = parse(
        os.path.join(BASE_PATH,
                     "10.6.1_operator_no_field_scalar_deref.f90"),
        api="dynamo0.3")
    for dist_mem in [True, False]:
        psy = PSyFactory("dynamo0.3",
                         distributed_memory=dist_mem).create(invoke_info)
        gen = str(psy.gen)
        print gen
        if dist_mem:
            assert "mesh => opbox_my_mapping%get_mesh()" in gen
        assert "nlayers = opbox_my_mapping_proxy%fs_from%get_nlayers()" in gen
        assert "ndf_w2 = opbox_my_mapping_proxy%fs_from%get_ndf()" in gen
        assert ("CALL opbox_my_mapping_proxy%fs_from%compute_basis_function("
                "basis_w2, ndf_w2, nqp_h, nqp_v, xp, zp)" in gen)
        if dist_mem:
            assert "DO cell=1,mesh%get_last_halo_cell(1)" in gen
        else:
            assert (
                "DO cell=1,opbox_my_mapping_proxy%fs_from%get_ncell()" in gen)
        assert (
            "(cell, nlayers, opbox_my_mapping_proxy%ncell_3d, "
            "opbox_my_mapping_proxy%local_stencil, box_b, ndf_w2, basis_w2, "
            "nqp_h, nqp_v, wh, wv)" in gen)


def test_operator_orientation():
    ''' tests that an operator requiring orientation information is
    implemented correctly in the PSy layer '''
    _, invoke_info = parse(os.path.join(BASE_PATH,
                                        "10.2_operator_orient.f90"),
                           api="dynamo0.3")
    psy = PSyFactory("dynamo0.3").create(invoke_info)
    gen_str = str(psy.gen)
    print gen_str
    assert gen_str.find("SUBROUTINE invoke_0_testkern_operator"
                        "_orient_type(mm_w1, chi, qr)") != -1
    assert gen_str.find("TYPE(operator_type), intent(inout) ::"
                        " mm_w1") != -1
    assert gen_str.find("TYPE(operator_proxy_type) mm_w1_"
                        "proxy") != -1
    assert gen_str.find("mm_w1_proxy = mm_w1%get_proxy()") != -1
    assert gen_str.find(
        "orientation_w1 => mm_w1_proxy%fs_from%get_cell_orientation"
        "(cell)") != -1
    assert gen_str.find(
        "CALL testkern_operator_orient_code(cell, nlayers, mm_w1_proxy%ncell_"
        "3d, mm_w1_proxy%local_stencil, chi_proxy(1)%data, chi_proxy(2)%data,"
        " chi_proxy(3)%data, ndf_w1, basis_w1, orientation_w1, ndf_w0, undf_w"
        "0, map_w0(:,cell), diff_basis_w0, nqp_h, nqp_v, wh, wv)") != -1


def test_op_orient_different_space():  # pylint: disable=invalid-name
    '''tests that an operator on different spaces requiring orientation
    information is implemented correctly in the PSy layer. '''
    _, invoke_info = parse(os.path.join(BASE_PATH,
                                        "10.4_operator_orient_different_"
                                        "space.f90"),
                           api="dynamo0.3")
    psy = PSyFactory("dynamo0.3").create(invoke_info)
    gen_str = str(psy.gen)
    print gen_str
    assert (
        "INTEGER, pointer :: orientation_w1(:) => null(), orientation_w2(:)"
        " => null()" in gen_str)
    assert "ndf_w2 = my_mapping_proxy%fs_from%get_ndf()" in gen_str
    assert "ndf_w1 = my_mapping_proxy%fs_to%get_ndf()" in gen_str
    assert "dim_w1 = my_mapping_proxy%fs_to%get_dim_space()" in gen_str
    assert (
        "CALL my_mapping_proxy%fs_to%compute_basis_function(basis_w1, ndf_w1,"
        " nqp_h, nqp_v, xp, zp)" in gen_str)
    assert (
        "orientation_w2 => my_mapping_proxy%fs_from%get_cell_orientation("
        "cell)" in gen_str)
    assert (
        "orientation_w1 => my_mapping_proxy%fs_to%get_cell_orientation(cell)"
        in gen_str)
    assert (
        "(cell, nlayers, my_mapping_proxy%ncell_3d, my_mapping_proxy%local_"
        "stencil, chi_proxy(1)%data, chi_proxy(2)%data, chi_proxy(3)%data, "
        "ndf_w1, basis_w1, orientation_w1, ndf_w2, orientation_w2, ndf_w0, "
        "undf_w0, map_w0(:,cell), diff_basis_w0, nqp_h, nqp_v, wh, wv)"
        in gen_str)


def test_operator_deref():
    ''' Tests that we generate correct names for an operator in the PSy
    layer when obtained by de-referencing a derived type in the Algorithm
    layer '''
    _, invoke_info = parse(os.path.join(BASE_PATH, "10.8_operator_deref.f90"),
                           api="dynamo0.3")
    for dist_mem in [True, False]:
        psy = PSyFactory("dynamo0.3",
                         distributed_memory=dist_mem).create(invoke_info)
        generated_code = str(psy.gen)
        assert generated_code.find("SUBROUTINE invoke_0_testkern_operator"
                                   "_type(mm_w0_op, chi, a, qr)") != -1
        assert generated_code.find("TYPE(operator_type), intent(inout) ::"
                                   " mm_w0_op") != -1
        assert generated_code.find("TYPE(operator_proxy_type) mm_w0_op_"
                                   "proxy") != -1
        assert (
            generated_code.find("mm_w0_op_proxy = mm_w0_op%get_proxy()") != -1)
        assert generated_code.find(
            "CALL testkern_operator_code(cell, nlayers, "
            "mm_w0_op_proxy%ncell_3d, mm_w0_op_proxy%local_stencil, "
            "chi_proxy(1)%data, chi_proxy(2)%data, chi_proxy(3)%data, a, "
            "ndf_w0, undf_w0, map_w0(:,cell), basis_w0, "
            "diff_basis_w0, nqp_h, nqp_v, wh, wv)") != -1


def test_operator_no_dofmap_lookup():
    ''' Check that we use a field rather than an operator to look-up
    a dofmap, even when the operator precedes the field in the argument
    list. '''
    _, invoke_info = parse(os.path.join(BASE_PATH,
                                        "10.9_operator_first.f90"),
                           api="dynamo0.3")
    psy = PSyFactory("dynamo0.3").create(invoke_info)
    gen_code = str(psy.gen)
    print gen_code
    # Check that we use the field and not the operator to look-up the dofmap
    assert "theta_proxy%vspace%get_whole_dofmap()" in gen_code
    assert gen_code.count("get_whole_dofmap") == 1


def test_operator_read_level1_halo():
    ''' Check that we raise an error if a kernel attempts to read from an
    operator beyond the level-1 halo '''
    _, invoke_info = parse(os.path.join(BASE_PATH,
                                        "10.7_operator_read.f90"),
                           api="dynamo0.3")
    psy = PSyFactory("dynamo0.3").create(invoke_info)
    schedule = psy.invokes.invoke_list[0].schedule
    loop = schedule.children[0]
    # Modify the loop bound so that we attempt to read from the L2 halo
    # (of the operator)
    loop.set_upper_bound("cell_halo", index=2)
    # Attempt to generate the code
    with pytest.raises(GenerationError) as excinfo:
        _ = psy.gen
    assert ("Kernel 'testkern_operator_code' reads from an operator and "
            "therefore cannot be used for cells beyond the level 1 halo. "
            "However the containing loop goes out to level 2" in str(excinfo))


def test_any_space_1():
    ''' tests that any_space is implemented correctly in the PSy
    layer. Includes more than one type of any_space declaration
    and func_type basis functions on any_space. '''
    _, invoke_info = parse(os.path.join(BASE_PATH, "11_any_space.f90"),
                           api="dynamo0.3")
    psy = PSyFactory("dynamo0.3").create(invoke_info)
    generated_code = str(psy.gen)
    print generated_code
    assert ("INTEGER, pointer :: map_w0(:,:) => null(), "
            "map_any_space_2_b(:,:) => null(), "
            "map_any_space_1_a(:,:) => null()\n" in generated_code)
    assert generated_code.find(
        "REAL(KIND=r_def), allocatable :: basis_any_space_1_a(:,:,:,:), "
        "basis_any_space_2_b(:,:,:,:)") != -1
    assert generated_code.find(
        "ALLOCATE (basis_any_space_1_a(dim_any_space_1_a, ndf_any_space_1_a, "
        "nqp_h, nqp_v))") != -1
    assert generated_code.find(
        "ALLOCATE (basis_any_space_2_b(dim_any_space_2_b, ndf_any_space_2_b, "
        "nqp_h, nqp_v))") != -1
    assert generated_code.find(
        "map_any_space_1_a => a_proxy%vspace%get_whole_dofmap()") != -1
    assert generated_code.find(
        "map_any_space_2_b => b_proxy%vspace%get_whole_dofmap()") != -1
    assert generated_code.find(
        "CALL testkern_any_space_1_code(nlayers, a_proxy%data, rdt, b_proxy%"
        "data, c_proxy(1)%data, c_proxy(2)%data, c_proxy(3)%data, ndf_a"
        "ny_space_1_a, undf_any_space_1_a, map_any_space_1_a(:,cell), "
        "basis_any_space_1_a, ndf_any_space_2_b, undf_any_space_2_b, "
        "map_any_space_2_b(:,cell), basis_any_space_2_b, ndf_w0, undf_w0, "
        "map_w0(:,cell), diff_basis_w0, nqp_h, nqp_v, wh, wv)") != -1
    assert generated_code.find(
        "DEALLOCATE (basis_any_space_1_a, basis_any_space_2_b, diff_basis_w"
        "0)") != -1


def test_any_space_2():
    ''' tests that any_space is implemented correctly in the PSy
    layer. Includes multiple declarations of the same space, no
    func_type declarations and any_space used with an
    operator. '''
    _, invoke_info = parse(os.path.join(BASE_PATH, "11.1_any_space.f90"),
                           api="dynamo0.3")
    psy = PSyFactory("dynamo0.3").create(invoke_info)
    generated_code = str(psy.gen)
    print generated_code
    assert "INTEGER, intent(in) :: istp" in generated_code
    assert generated_code.find(
        "INTEGER, pointer :: map_any_space_1_a(:,:) => null()") != -1
    assert generated_code.find(
        "INTEGER ndf_any_space_1_a, undf_any_space_1_a") != -1
    assert generated_code.find(
        "ndf_any_space_1_a = a_proxy%vspace%get_ndf()") != -1
    assert generated_code.find(
        "undf_any_space_1_a = a_proxy%vspace%get_undf()") != -1
    assert generated_code.find(
        "map_any_space_1_a => a_proxy%vspace%get_whole_dofmap()") != -1
    assert generated_code.find(
        "CALL testkern_any_space_2_code(cell, nlayers, a_proxy%data, b_pro"
        "xy%data, c_proxy%ncell_3d, c_proxy%local_stencil, istp, ndf_any_sp"
        "ace_1_a, undf_any_space_1_a, map_any_space_1_a(:,cell))") != -1


def test_op_any_space_different_space_1():  # pylint: disable=invalid-name
    ''' tests that any_space is implemented correctly in the PSy
    layer. Includes different spaces for an operator and no other
    fields.'''
    _, invoke_info = parse(os.path.join(BASE_PATH, "11.2_any_space.f90"),
                           api="dynamo0.3")
    psy = PSyFactory("dynamo0.3").create(invoke_info)
    generated_code = str(psy.gen)
    print generated_code
    assert generated_code.find(
        "ndf_any_space_2_a = a_proxy%fs_from%get_ndf()") != -1
    assert generated_code.find(
        "ndf_any_space_1_a = a_proxy%fs_to%get_ndf()") != -1


def test_op_any_space_different_space_2():  # pylint: disable=invalid-name
    ''' tests that any_space is implemented correctly in the PSy
    layer in a more complicated example. '''
    _, invoke_info = parse(os.path.join(BASE_PATH, "11.3_any_space.f90"),
                           api="dynamo0.3")
    psy = PSyFactory("dynamo0.3").create(invoke_info)
    generated_code = psy.gen
    print generated_code
    assert str(generated_code).find(
        "ndf_any_space_1_b = b_proxy%fs_to%get_ndf()") != -1
    assert str(generated_code).find(
        "dim_any_space_1_b = b_proxy%fs_to%get_dim_space()") != -1
    assert str(generated_code).find(
        "ndf_any_space_2_b = b_proxy%fs_from%get_ndf()") != -1
    assert str(generated_code).find(
        "ndf_any_space_3_c = c_proxy%fs_to%get_ndf()") != -1
    assert str(generated_code).find(
        "ndf_any_space_4_d = d_proxy%fs_from%get_ndf()") != -1
    assert str(generated_code).find(
        "undf_any_space_4_d = d_proxy%fs_from%get_undf()") != -1
    assert str(generated_code).find(
        "dim_any_space_4_d = d_proxy%fs_from%get_dim_space()") != -1
    assert str(generated_code).find(
        "ndf_any_space_5_a = a_proxy%vspace%get_ndf()") != -1
    assert str(generated_code).find(
        "undf_any_space_5_a = a_proxy%vspace%get_undf()") != -1
    assert str(generated_code).find(
        "CALL b_proxy%fs_to%compute_basis_function") != -1
    assert str(generated_code).find(
        "CALL d_proxy%fs_from%compute_basis_function") != -1
    assert str(generated_code).find(
        "CALL d_proxy%fs_from%compute_diff_basis_function") != -1
    assert str(generated_code).find(
        "map_any_space_5_a => a_proxy%vspace%get_whole_dofmap()") != -1
    assert str(generated_code).find(
        "map_any_space_4_d => f_proxy%vspace%get_whole_dofmap()") != -1


def test_invoke_uniq_declns():
    ''' tests that we raise an error when Invoke.unique_declarations() is
    called for an invalid type '''
    _, invoke_info = parse(os.path.join(BASE_PATH,
                                        "1.7_single_invoke_2scalar.f90"),
                           api="dynamo0.3")
    psy = PSyFactory("dynamo0.3").create(invoke_info)
    with pytest.raises(GenerationError) as excinfo:
        psy.invokes.invoke_list[0].unique_declarations("not_a_type")
    assert 'unique_declarations called with an invalid datatype' \
        in str(excinfo.value)


def test_invoke_uniq_declns_invalid_access():  # pylint: disable=invalid-name
    ''' tests that we raise an error when Invoke.unique_declarations() is
    called for an invalid access type '''
    _, invoke_info = parse(os.path.join(BASE_PATH,
                                        "1.7_single_invoke_2scalar.f90"),
                           api="dynamo0.3")
    psy = PSyFactory("dynamo0.3").create(invoke_info)
    with pytest.raises(GenerationError) as excinfo:
        psy.invokes.invoke_list[0].unique_declarations("gh_field",
                                                       access="invalid_acc")
    assert 'unique_declarations called with an invalid access type' \
        in str(excinfo.value)


def test_invoke_uniq_proxy_declns():
    ''' tests that we raise an error when DynInvoke.unique_proxy_declarations()
    is called for an invalid type '''
    _, invoke_info = parse(os.path.join(BASE_PATH,
                                        "1.7_single_invoke_2scalar.f90"),
                           api="dynamo0.3")
    psy = PSyFactory("dynamo0.3").create(invoke_info)
    with pytest.raises(GenerationError) as excinfo:
        psy.invokes.invoke_list[0].unique_proxy_declarations("not_a_type")
    assert 'unique_proxy_declarations called with an invalid datatype' \
        in str(excinfo.value)


def test_uniq_proxy_declns_invalid_access():  # pylint: disable=invalid-name
    ''' tests that we raise an error when DynInvoke.unique_proxy_declarations()
    is called for an invalid access type '''
    _, invoke_info = parse(os.path.join(BASE_PATH,
                                        "1.7_single_invoke_2scalar.f90"),
                           api="dynamo0.3")
    psy = PSyFactory("dynamo0.3").create(invoke_info)
    with pytest.raises(GenerationError) as excinfo:
        psy.invokes.invoke_list[0].unique_proxy_declarations(
            "gh_field",
            access="invalid_acc")
    assert 'unique_proxy_declarations called with an invalid access type' \
        in str(excinfo.value)


def test_dyninvoke_first_access():
    ''' tests that we raise an error if DynInvoke.first_access(name) is
    called for an argument name that doesn't exist '''
    _, invoke_info = parse(os.path.join(BASE_PATH,
                                        "1.7_single_invoke_2scalar.f90"),
                           api="dynamo0.3")
    psy = PSyFactory("dynamo0.3").create(invoke_info)
    with pytest.raises(GenerationError) as excinfo:
        psy.invokes.invoke_list[0].first_access("not_an_arg")
    assert 'Failed to find any kernel argument with name' \
        in str(excinfo.value)


def test_dyninvoke_uniq_declns_intent_invalid_type():
    ''' tests that we raise an error when DynInvoke.unique_declns_by_intent()
    is called for an invalid argument type '''
    _, invoke_info = parse(os.path.join(BASE_PATH,
                                        "1.7_single_invoke_2scalar.f90"),
                           api="dynamo0.3")
    psy = PSyFactory("dynamo0.3").create(invoke_info)
    with pytest.raises(GenerationError) as excinfo:
        psy.invokes.invoke_list[0].unique_declns_by_intent("gh_invalid")
    assert 'unique_declns_by_intent called with an invalid datatype' \
        in str(excinfo.value)


def test_dyninvoke_uniq_declns_intent_fields():
    ''' tests that DynInvoke.unique_declns_by_intent() returns the correct
    list of arguments for gh_fields '''
    _, invoke_info = parse(os.path.join(BASE_PATH,
                                        "1.7_single_invoke_2scalar.f90"),
                           api="dynamo0.3")
    psy = PSyFactory("dynamo0.3").create(invoke_info)
    args = psy.invokes.invoke_list[0].unique_declns_by_intent("gh_field")
    assert args['inout'] == []
    assert args['out'] == ['f1']
    assert args['in'] == ['f2', 'm1', 'm2']


def test_dyninvoke_uniq_declns_intent_real():
    ''' tests that DynInvoke.unique_declns_by_intent() returns the correct
    list of arguments for gh_real '''
    _, invoke_info = parse(os.path.join(BASE_PATH,
                                        "1.7_single_invoke_2scalar.f90"),
                           api="dynamo0.3")
    psy = PSyFactory("dynamo0.3").create(invoke_info)
    args = psy.invokes.invoke_list[0].unique_declns_by_intent("gh_real")
    assert args['inout'] == []
    assert args['out'] == []
    assert args['in'] == ['a']


def test_dyninvoke_uniq_declns_intent_integer():
    ''' tests that DynInvoke.unique_declns_by_intent() returns the correct
    list of arguments for gh_integer '''
    _, invoke_info = parse(os.path.join(BASE_PATH,
                                        "1.7_single_invoke_2scalar.f90"),
                           api="dynamo0.3")
    psy = PSyFactory("dynamo0.3").create(invoke_info)
    args = psy.invokes.invoke_list[0].unique_declns_by_intent("gh_integer")
    assert args['inout'] == []
    assert args['out'] == []
    assert args['in'] == ['istep']


def test_dyninvoke_uniq_declns_intent_ops():
    ''' tests that DynInvoke.unique_declns_by_intent() returns the correct
    list of arguments for operator arguments '''
    _, invoke_info = parse(os.path.join(BASE_PATH,
                                        "4.4_multikernel_invokes.f90"),
                           api="dynamo0.3")
    psy = PSyFactory("dynamo0.3").create(invoke_info)
    args = psy.invokes.invoke_list[0].unique_declns_by_intent("gh_operator")
    assert args['inout'] == []
    assert args['out'] == ['op']
    assert args['in'] == []


def test_dyninvoke_arg_for_fs():
    ''' tests that we raise an error when DynInvoke.arg_for_funcspace() is
    called for an un-used space '''
    _, invoke_info = parse(os.path.join(BASE_PATH,
                                        "1.7_single_invoke_2scalar.f90"),
                           api="dynamo0.3")
    psy = PSyFactory("dynamo0.3").create(invoke_info)
    with pytest.raises(GenerationError) as excinfo:
        psy.invokes.invoke_list[0].arg_for_funcspace(FunctionSpace("wtheta",
                                                                   None))
    assert "No argument found on 'wtheta' space" \
        in str(excinfo.value)


def test_kernel_specific():
    ''' Test that a call to enforce boundary conditions is *not* added
    following a call to the matrix_vector_kernel_type kernel. Boundary
    conditions are now explicity specified in the Algorithm as required. '''
    _, invoke_info = parse(os.path.join(BASE_PATH, "12_kernel_specific.f90"),
                           api="dynamo0.3")
    psy = PSyFactory("dynamo0.3").create(invoke_info)
    generated_code = str(psy.gen)
    print generated_code
    output0 = "USE enforce_bc_kernel_mod, ONLY: enforce_bc_code"
    assert output0 not in generated_code
    output1 = "USE function_space_mod, ONLY: w1, w2, w2h, w2v\n"
    assert output1 not in generated_code
    output2 = "INTEGER fs"
    assert output2 not in generated_code
    output3 = "INTEGER, pointer :: boundary_dofs(:,:) => null()"
    assert output3 not in generated_code
    output4 = "fs = f1%which_function_space()"
    assert output4 not in generated_code
    # We only call enforce_bc if the field is on a vector space
    output5 = (
        "IF (fs == w1 .or. fs == w2 .or. fs == w2h .or. fs == w2v .or. "
        "fs == any_w2) THEN\n"
        "        boundary_dofs => f1_proxy%vspace%get_boundary_dofs()\n"
        "      END IF")
    assert output5 not in generated_code
    output6 = (
        "IF (fs == w1 .or. fs == w2 .or. fs == w2h .or. fs == w2v .or. "
        "fs == any_w2) THEN\n"
        "          CALL enforce_bc_code(nlayers, f1_proxy%data, "
        "ndf_any_space_1_f1, undf_any_space_1_f1, map_any_space_1_f1(:,cell), "
        "boundary_dofs)")
    assert output6 not in generated_code


def test_multi_kernel_specific():
    '''Test that a call to enforce boundary conditions is *not* added following
    multiple calls to the matrix_vector_kernel_type kernel. Boundary conditions
    must now be explicitly specified as part of the Algorithm. '''
    _, invoke_info = parse(os.path.join(BASE_PATH,
                                        "12.3_multi_kernel_specific.f90"),
                           api="dynamo0.3")
    psy = PSyFactory("dynamo0.3").create(invoke_info)
    generated_code = str(psy.gen)
    print generated_code

    # Output must not contain any bc-related code
    output0 = "USE enforce_bc_kernel_mod, ONLY: enforce_bc_code"
    assert generated_code.count(output0) == 0
    output1 = "USE function_space_mod, ONLY: w1, w2, w2h, w2v, any_w2\n"
    assert generated_code.count(output1) == 0

    # first loop
    output1 = "INTEGER fs\n"
    assert output1 not in generated_code
    output2 = "INTEGER, pointer :: boundary_dofs(:,:) => null()"
    assert output2 not in generated_code
    output3 = "fs = f1%which_function_space()"
    assert output3 not in generated_code
    # We only call enforce_bc if the field is on a vector space
    output4 = (
        "IF (fs == w1 .or. fs == w2 .or. fs == w2h .or. fs == w2v .or. "
        "fs == any_w2) THEN\n"
        "        boundary_dofs => f1_proxy%vspace%get_boundary_dofs()\n"
        "      END IF")
    assert output4 not in generated_code
    output5 = (
        "IF (fs == w1 .or. fs == w2 .or. fs == w2h .or. fs == w2v .or. "
        "fs == any_w2) THEN\n"
        "          CALL enforce_bc_code(nlayers, f1_proxy%data, "
        "ndf_any_space_1_f1, undf_any_space_1_f1, map_any_space_1_f1(:,cell), "
        "boundary_dofs)")
    assert output5 not in generated_code

    # second loop
    output6 = "INTEGER fs_1\n"
    assert output6 not in generated_code
    output7 = "INTEGER, pointer :: boundary_dofs_1(:,:) => null()"
    assert output7 not in generated_code
    output8 = "fs_1 = f1%which_function_space()"
    assert output8 not in generated_code
    output9 = (
        "IF (fs_1 == w1 .or. fs_1 == w2 .or. fs_1 == w2h .or. fs_1 == w2v "
        ".or. fs_1 == any_w2) "
        "THEN\n"
        "        boundary_dofs_1 => f1_proxy%vspace%get_boundary_dofs()\n"
        "      END IF")
    assert output9 not in generated_code
    output10 = (
        "IF (fs_1 == w1 .or. fs_1 == w2 .or. fs_1 == w2h .or. fs_1 == w2v "
        ".or. fs_1 == any_w2) THEN\n"
        "          CALL enforce_bc_code(nlayers, f1_proxy%data, "
        "ndf_any_space_1_f1, undf_any_space_1_f1, map_any_space_1_f1(:,cell), "
        "boundary_dofs_1)")
    assert output10 not in generated_code


def test_field_bc_kernel():
    '''tests that a kernel with a particular name is recognised as a
    boundary condition kernel and that appopriate code is added to
    support this. This code is required as the dynamo0.3 api does not
    know about boundary conditions but this kernel requires them. This
    "hack" is only supported to get PSyclone to generate correct code
    for the current implementation of dynamo. Future API's will not
    support any hacks. '''
    _, invoke_info = parse(os.path.join(BASE_PATH,
                                        "12.2_enforce_bc_kernel.f90"),
                           api="dynamo0.3")
    psy = PSyFactory("dynamo0.3").create(invoke_info)
    generated_code = psy.gen
    output1 = "INTEGER, pointer :: boundary_dofs(:,:) => null()"
    assert str(generated_code).find(output1) != -1
    output2 = "boundary_dofs => a_proxy%vspace%get_boundary_dofs()"
    assert str(generated_code).find(output2) != -1
    output3 = (
        "CALL enforce_bc_code(nlayers, a_proxy%data, ndf_any_space_1_a, "
        "undf_any_space_1_a, map_any_space_1_a(:,cell), boundary_dofs)")
    assert str(generated_code).find(output3) != -1


def test_bc_kernel_field_only(monkeypatch):
    '''tests that the recognised boundary-condition kernel is rejected
    if it has an operator as argument instead of a field.'''
    _, invoke_info = parse(os.path.join(BASE_PATH,
                                        "12.2_enforce_bc_kernel.f90"),
                           api="dynamo0.3")
    for dist_mem in [False, True]:
        if dist_mem:
            idx = 1
        else:
            idx = 0
        psy = PSyFactory("dynamo0.3",
                         distributed_memory=dist_mem).create(invoke_info)
        schedule = psy.invokes.invoke_list[0].schedule
        loop = schedule.children[idx]
        call = loop.children[0]
        arg = call.arguments.args[0]
        # Monkeypatch the argument object so that it thinks it is an
        # operator rather than a field
        monkeypatch.setattr(arg, "_type", value="gh_operator")
        # We have to monkey-patch the arg.ref_name() function too as
        # otherwise the first monkey-patch causes it to break. Since
        # it is a function we have to patch it with a temporary
        # function which we create using lambda.
        monkeypatch.setattr(arg, "ref_name", lambda fs=None: "vspace")
        with pytest.raises(GenerationError) as excinfo:
            _ = psy.gen
        assert ("Expected a gh_field from which to look-up boundary dofs "
                "for kernel enforce_bc_code but got gh_operator"
                in str(excinfo))


def test_operator_bc_kernel():
    ''' Tests that a kernel with a particular name is recognised as a
    kernel that applies boundary conditions to operators and that
    appropriate code is added to support this. '''
    _, invoke_info = parse(os.path.join(BASE_PATH,
                                        "12.4_enforce_op_bc_kernel.f90"),
                           api="dynamo0.3")
    psy = PSyFactory("dynamo0.3").create(invoke_info)
    generated_code = str(psy.gen)
    print generated_code
    output1 = "INTEGER, pointer :: boundary_dofs(:,:) => null()"
    assert output1 in generated_code
    output2 = "boundary_dofs => op_a_proxy%fs_to%get_boundary_dofs()"
    assert output2 in generated_code
    output3 = (
        "CALL enforce_operator_bc_code(cell, nlayers, op_a_proxy%ncell_3d, "
        "op_a_proxy%local_stencil, ndf_any_space_1_op_a, "
        "ndf_any_space_2_op_a, boundary_dofs)")
    assert output3 in generated_code


def test_operator_bc_kernel_fld_err(monkeypatch):
    ''' test that we reject the recognised operator boundary conditions
    kernel if its argument is not an operator '''
    _, invoke_info = parse(os.path.join(BASE_PATH,
                                        "12.4_enforce_op_bc_kernel.f90"),
                           api="dynamo0.3")
    for dist_mem in [False, True]:
        psy = PSyFactory("dynamo0.3",
                         distributed_memory=dist_mem).create(invoke_info)
        schedule = psy.invokes.invoke_list[0].schedule
        loop = schedule.children[0]
        call = loop.children[0]
        arg = call.arguments.args[0]
        # Monkeypatch the argument object so that it thinks it is a
        # field rather than an operator
        monkeypatch.setattr(arg, "_type", value="gh_field")
        with pytest.raises(GenerationError) as excinfo:
            _ = psy.gen
        assert ("Expected a LMA operator from which to look-up boundary dofs "
                "but kernel enforce_operator_bc_code has argument gh_field") \
            in str(excinfo)


def test_operator_bc_kernel_multi_args_err():  # pylint: disable=invalid-name
    ''' test that we reject the recognised operator boundary conditions
    kernel if it has more than one argument '''
    import copy
    _, invoke_info = parse(os.path.join(BASE_PATH,
                                        "12.4_enforce_op_bc_kernel.f90"),
                           api="dynamo0.3")
    for dist_mem in [False, True]:
        psy = PSyFactory("dynamo0.3",
                         distributed_memory=dist_mem).create(invoke_info)
        schedule = psy.invokes.invoke_list[0].schedule
        loop = schedule.children[0]
        call = loop.children[0]
        arg = call.arguments.args[0]
        # Make the list of arguments invalid by duplicating (a copy of)
        # this argument. We take a copy because otherwise, when we change
        # the type of arg 1 below, we change it for both.
        call.arguments.args.append(copy.copy(arg))
        with pytest.raises(GenerationError) as excinfo:
            _ = psy.gen
        assert ("Kernel enforce_operator_bc_code has 2 arguments when it "
                "should only have 1 (an LMA operator)") in str(excinfo)
        # And again but make the second argument a field this time
        call.arguments.args[1]._type = "gh_field"
        with pytest.raises(GenerationError) as excinfo:
            _ = psy.gen
        assert ("Kernel enforce_operator_bc_code has 2 arguments when it "
                "should only have 1 (an LMA operator)") in str(excinfo)


def test_operator_bc_kernel_wrong_access_err():  # pylint: disable=invalid-name
    ''' test that we reject the recognised operator boundary conditions
    kernel if its operator argument has the wrong access type '''
    _, invoke_info = parse(os.path.join(BASE_PATH,
                                        "12.4_enforce_op_bc_kernel.f90"),
                           api="dynamo0.3")
    for dist_mem in [False, True]:
        psy = PSyFactory("dynamo0.3",
                         distributed_memory=dist_mem).create(invoke_info)
        schedule = psy.invokes.invoke_list[0].schedule
        loop = schedule.children[0]
        call = loop.children[0]
        arg = call.arguments.args[0]
        print dir(arg)
        print type(arg)
        arg._access = "gh_read"
        with pytest.raises(GenerationError) as excinfo:
            _ = psy.gen
        assert (
            "applies boundary conditions to an operator. However its operator "
            "argument has access gh_read rather than gh_inc") in str(excinfo)


def test_multikernel_invoke_1():
    ''' Test that correct code is produced when there are multiple
    kernels within an invoke. We test the parts of the code that
    are incorrect at the time of writing '''
    _, invoke_info = parse(os.path.join(BASE_PATH,
                                        "4_multikernel_invokes.f90"),
                           api="dynamo0.3")
    psy = PSyFactory("dynamo0.3").create(invoke_info)
    generated_code = str(psy.gen)
    print generated_code
    # check that argument names are not replicated
    output1 = "SUBROUTINE invoke_0(a, f1, f2, m1, m2)"
    assert generated_code.find(output1) != -1
    # check that only one proxy initialisation is produced
    output2 = "f1_proxy = f1%get_proxy()"
    assert generated_code.count(output2) == 1
    # check that we only initialise dofmaps once
    output3 = "map_w2 => f2_proxy%vspace%get_whole_dofmap()"
    assert generated_code.count(output3) == 1


def test_multikernel_invoke_qr():
    ''' Test that correct code is produced when there are multiple
    kernels with (the same) QR within an invoke. '''
    _, invoke_info = parse(os.path.join(BASE_PATH,
                                        "4.1_multikernel_invokes.f90"),
                           api="dynamo0.3")
    psy = PSyFactory("dynamo0.3").create(invoke_info)
    generated_code = psy.gen
    # simple check that two kernel calls exist
    assert str(generated_code).count("CALL testkern_qr_code") == 2


def test_mkern_invoke_vec_fields():
    ''' Test that correct code is produced when there are multiple
    kernels within an invoke with vector fields '''
    _, invoke_info = parse(os.path.join(BASE_PATH,
                                        "4.2_multikernel_invokes.f90"),
                           api="dynamo0.3")
    psy = PSyFactory("dynamo0.3").create(invoke_info)
    generated_code = psy.gen
    # 1st test for duplication of name vector-field declaration
    output1 = "TYPE(field_type), intent(inout) :: f1, chi(3), chi(3)"
    assert str(generated_code).find(output1) == -1
    # 2nd test for duplication of name vector-field declaration
    output2 = "TYPE(field_proxy_type) f1_proxy, chi_proxy(3), chi_proxy(3)"
    assert str(generated_code).find(output2) == -1


def test_multikern_invoke_orient():
    ''' Test that correct code is produced when there are multiple
    kernels within an invoke with orientation '''
    _, invoke_info = parse(os.path.join(BASE_PATH,
                                        "4.3_multikernel_invokes.f90"),
                           api="dynamo0.3")
    psy = PSyFactory("dynamo0.3").create(invoke_info)
    generated_code = psy.gen
    # 1st test for duplication of name vector-field declaration
    output1 = "TYPE(field_type), intent(in) :: f2, f3(3), f3(3)"
    assert str(generated_code).find(output1) == -1
    # 2nd test for duplication of name vector-field declaration
    output2 = (
        "TYPE(field_proxy_type) f1_proxy, f2_proxy, f3_proxy(3), f3_proxy(3)")
    assert str(generated_code).find(output2) == -1


def test_multikern_invoke_oper():
    ''' Test that correct code is produced when there are multiple
    kernels within an invoke with operators '''
    _, invoke_info = parse(os.path.join(BASE_PATH,
                                        "4.4_multikernel_invokes.f90"),
                           api="dynamo0.3")
    psy = PSyFactory("dynamo0.3").create(invoke_info)
    generated_code = psy.gen
    # 1st test for duplication of name vector-field declaration
    output1 = "TYPE(field_type), intent(in) :: f1(3), f1(3)"
    assert str(generated_code).find(output1) == -1
    # 2nd test for duplication of name vector-field declaration
    output2 = "TYPE(field_proxy_type) f1_proxy(3), f1_proxy(3)"
    assert str(generated_code).find(output2) == -1


def test_2kern_invoke_any_space():
    ''' Test correct code is generated when there are just two
    kernels within an invoke with kernel fields declared as
    any_space. '''
    _, invoke_info = parse(os.path.join(BASE_PATH,
                                        "4.5.1_multikernel_invokes.f90"),
                           api="dynamo0.3")
    psy = PSyFactory("dynamo0.3").create(invoke_info)
    gen = str(psy.gen)
    print gen
    assert ("INTEGER, pointer :: map_any_space_1_f1(:,:) => null(), "
            "map_any_space_1_f2(:,:) => null()\n"
            in gen)
    assert "map_any_space_1_f1 => f1_proxy%vspace%get_whole_dofmap()\n" in gen
    assert "map_any_space_1_f2 => f2_proxy%vspace%get_whole_dofmap()\n" in gen
    assert (
        "        CALL testkern_any_space_2_code(cell, nlayers, f1_proxy%data,"
        " f2_proxy%data, op_proxy%ncell_3d, op_proxy%local_stencil, scalar, "
        "ndf_any_space_1_f1, undf_any_space_1_f1, "
        "map_any_space_1_f1(:,cell))\n" in gen)
    assert "map_any_space_1_f2 => f2_proxy%vspace%get_whole_dofmap()\n"
    assert (
        "        CALL testkern_any_space_2_code(cell, nlayers, f2_proxy%data,"
        " f1_proxy%data, op_proxy%ncell_3d, op_proxy%local_stencil, scalar, "
        "ndf_any_space_1_f2, undf_any_space_1_f2, "
        "map_any_space_1_f2(:,cell))\n"
        in gen)


def test_multikern_invoke_any_space():
    ''' Test that we generate correct code when there are multiple
    kernels within an invoke with kernel fields declared as
    any_space.  '''
    _, invoke_info = parse(os.path.join(BASE_PATH,
                                        "4.5_multikernel_invokes.f90"),
                           api="dynamo0.3")
    psy = PSyFactory("dynamo0.3").create(invoke_info)
    gen = str(psy.gen)
    print gen
    assert ("INTEGER, pointer :: map_any_space_1_f1(:,:) => null(), "
            "map_any_space_2_f1(:,:) => null(), "
            "map_any_space_2_f2(:,:) => null(), "
            "map_any_space_1_f2(:,:) => null(), map_w0(:,:) => null()" in gen)
    assert ("REAL(KIND=r_def), allocatable :: basis_any_space_1_f1(:,:,:,:), "
            "basis_any_space_2_f2(:,:,:,:), diff_basis_w0(:,:,:,:), "
            "basis_any_space_1_f2(:,:,:,:), basis_any_space_2_f1(:,:,:,:)"
            in gen)
    assert "ndf_any_space_1_f1 = f1_proxy%vspace%get_ndf()" in gen
    assert "ndf_any_space_2_f2 = f2_proxy%vspace%get_ndf()" in gen
    assert "ndf_w0 = f3_proxy(1)%vspace%get_ndf()" in gen
    assert "ndf_any_space_1_f2 = f2_proxy%vspace%get_ndf()" in gen
    assert ("CALL f2_proxy%vspace%compute_basis_function(basis_any_space_1_f2,"
            " ndf_any_space_1_f2, nqp_h, nqp_v, xp, zp)" in gen)
    assert (
        "      map_any_space_1_f1 => f1_proxy%vspace%get_whole_dofmap()\n"
        "      map_any_space_2_f1 => f1_proxy%vspace%get_whole_dofmap()\n"
        "      map_any_space_2_f2 => f2_proxy%vspace%get_whole_dofmap()\n"
        "      map_any_space_1_f2 => f2_proxy%vspace%get_whole_dofmap()\n"
        "      map_w0 => f3_proxy(1)%vspace%get_whole_dofmap()" in gen)
    assert ("CALL testkern_any_space_1_code(nlayers, f1_proxy%data, rdt, "
            "f2_proxy%data, f3_proxy(1)%data, f3_proxy(2)%data, "
            "f3_proxy(3)%data, ndf_any_space_1_f1, undf_any_space_1_f1, "
            "map_any_space_1_f1(:,cell), basis_any_space_1_f1, "
            "ndf_any_space_2_f2, undf_any_space_2_f2, "
            "map_any_space_2_f2(:,cell), basis_any_space_2_f2, ndf_w0, "
            "undf_w0, map_w0(:,cell), diff_basis_w0, nqp_h, nqp_v, "
            "wh, wv" in gen)


def test_mkern_invoke_multiple_any_spaces():
    ''' Test that we generate correct code when there are multiple
    kernels within an invoke with kernel fields declared as
    any_space.  '''
    _, invoke_info = parse(os.path.join(BASE_PATH,
                                        "4.5.2_multikernel_invokes.f90"),
                           api="dynamo0.3")
    psy = PSyFactory("dynamo0.3").create(invoke_info)
    gen = str(psy.gen)
    print gen
    assert "ndf_any_space_1_f1 = f1_proxy%vspace%get_ndf()" in gen
    assert ("CALL f1_proxy%vspace%compute_basis_function(basis_any_space_1_f1,"
            " ndf_any_space_1_f1, nqp_h, nqp_v, xp, zp)" in gen)
    assert "ndf_any_space_2_f2 = f2_proxy%vspace%get_ndf()" in gen
    assert ("CALL f2_proxy%vspace%compute_basis_function(basis_any_space_2_f2,"
            " ndf_any_space_2_f2, nqp_h, nqp_v, xp, zp)" in gen)
    assert "ndf_any_space_1_f2 = f2_proxy%vspace%get_ndf()" in gen
    assert "ndf_any_space_1_op = op_proxy%fs_to%get_ndf()" in gen
    assert "ndf_any_space_5_f2 = f2_proxy%vspace%get_ndf()" in gen
    assert "ndf_any_space_1_op2 = op2_proxy%fs_to%get_ndf()" in gen
    assert "ndf_any_space_3_op3 = op3_proxy%fs_to%get_ndf()" in gen
    assert gen.count("ndf_any_space_4_op4 = op4_proxy%fs_from%get_ndf()") == 1
    assert "ndf_any_space_3_op5" not in gen
    assert "ndf_any_space_4_f1" not in gen
    assert ("CALL op2_proxy%fs_from%compute_basis_function("
            "basis_any_space_2_op2, ndf_any_space_2_op2, nqp_h, "
            "nqp_v, xp, zp)" in gen)
    assert ("CALL op4_proxy%fs_from%compute_diff_basis_function("
            "diff_basis_any_space_4_op4, ndf_any_space_4_op4, nqp_h, "
            "nqp_v, xp, zp)" in gen)


@pytest.mark.xfail(reason="bug : loop fuse replicates maps in loops")
def test_loopfuse():
    ''' Tests whether loop fuse actually fuses and whether
    multiple maps are produced or not. Multiple maps are not an
    error but it would be nicer if there were only one '''
    _, invoke_info = parse(os.path.join(BASE_PATH,
                                        "4_multikernel_invokes.f90"),
                           api="dynamo0.3")
    psy = PSyFactory("dynamo0.3").create(invoke_info)
    invoke = psy.invokes.get("invoke_0")
    schedule = invoke.schedule
    loop1 = schedule.children[0]
    loop2 = schedule.children[1]
    trans = LoopFuseTrans()
    schedule, _ = trans.apply(loop1, loop2)
    invoke.schedule = schedule
    generated_code = psy.gen
    # only one loop
    assert str(generated_code).count("DO cell") == 1
# only one map for each space
    assert str(generated_code).count("map_w1 =>") == 1
    assert str(generated_code).count("map_w2 =>") == 1
    assert str(generated_code).count("map_w3 =>") == 1
    # kernel call tests
    kern_idxs = []
    for idx, line in enumerate(str(generated_code).split('\n')):
        if line.find("DO cell") != -1:
            do_idx = idx
        if line.find("CALL testkern_code(") != -1:
            kern_idxs.append(idx)
        if line.find("END DO") != -1:
            enddo_idx = idx
    # two kernel calls
    assert len(kern_idxs) == 2
    # both kernel calls are within the loop
    for kern_id in kern_idxs:
        assert kern_id > do_idx and kern_id < enddo_idx

# tests for dynamo0.3 stub generator


def test_stub_non_existant_filename():
    ''' fail if the file does not exist '''
    with pytest.raises(IOError) as excinfo:
        generate("non_existant_file.f90", api="dynamo0.3")
    assert "file 'non_existant_file.f90' not found" in str(excinfo.value)


def test_stub_invalid_api():
    ''' fail if the specified api is not supported '''
    with pytest.raises(GenerationError) as excinfo:
        generate(os.path.join(BASE_PATH, "ru_kernel_mod.f90"), api="dynamo0.1")
    assert "Unsupported API 'dynamo0.1' specified" in str(excinfo.value)


def test_stub_file_content_not_fortran():
    ''' fail if the kernel file does not contain fortran '''
    with pytest.raises(ParseError) as excinfo:
        generate(os.path.join(os.path.dirname(os.path.abspath(__file__)),
                              "dynamo0p3_test.py"), api="dynamo0.3")
    assert 'the file does not contain a module. Is it a Kernel file?' \
        in str(excinfo.value)


def test_stub_file_fortran_invalid():
    ''' fail if the fortran in the kernel is not valid '''
    with pytest.raises(ParseError) as excinfo:
        generate(os.path.join(BASE_PATH, "testkern_invalid_fortran.F90"),
                 api="dynamo0.3")
    assert 'invalid Fortran' in str(excinfo.value)


def test_file_fortran_not_kernel():
    ''' fail if file is valid fortran but is not a kernel file '''
    with pytest.raises(ParseError) as excinfo:
        generate(os.path.join(BASE_PATH, "1_single_invoke.f90"),
                 api="dynamo0.3")
    assert 'file does not contain a module. Is it a Kernel file?' \
        in str(excinfo.value)


def test_module_name_too_short():
    ''' fail if length of kernel module name is too short '''
    with pytest.raises(ParseError) as excinfo:
        generate(os.path.join(BASE_PATH, "testkern_short_name.F90"),
                 api="dynamo0.3")
    assert "too short to have '_mod' as an extension" in str(excinfo.value)


def test_module_name_convention():
    ''' fail if kernel module name does not have _mod at end '''
    with pytest.raises(ParseError) as excinfo:
        generate(os.path.join(BASE_PATH, "testkern.F90"), api="dynamo0.3")
    assert "does not have '_mod' as an extension" in str(excinfo.value)


def test_kernel_datatype_not_found():
    ''' fail if kernel datatype is not found '''
    with pytest.raises(RuntimeError) as excinfo:
        generate(os.path.join(BASE_PATH, "testkern_no_datatype.F90"),
                 api="dynamo0.3")
    assert 'Kernel type testkern_type does not exist' in str(excinfo.value)

SIMPLE = (
    "  MODULE simple_mod\n"
    "    IMPLICIT NONE\n"
    "    CONTAINS\n"
    "    SUBROUTINE simple_code(nlayers, field_1_w1, ndf_w1, undf_w1,"
    " map_w1)\n"
    "      USE constants_mod, ONLY: r_def\n"
    "      IMPLICIT NONE\n"
    "      INTEGER, intent(in) :: nlayers\n"
    "      INTEGER, intent(in) :: ndf_w1\n"
    "      INTEGER, intent(in) :: undf_w1\n"
    "      REAL(KIND=r_def), intent(out), dimension(undf_w1) ::"
    " field_1_w1\n"
    "      INTEGER, intent(in), dimension(ndf_w1) :: map_w1\n"
    "    END SUBROUTINE simple_code\n"
    "  END MODULE simple_mod")


def test_stub_generate_working():
    ''' check that the stub generate produces the expected output '''
    result = generate(os.path.join(BASE_PATH, "simple.f90"),
                      api="dynamo0.3")
    print SIMPLE
    print result
    assert str(result).find(SIMPLE) != -1


def test_stub_generate_working_noapi():
    ''' check that the stub generate produces the expected output when
    we use the default api (which should be dynamo0.3)'''
    result = generate(os.path.join(BASE_PATH, "simple.f90"))
    print result
    assert str(result).find(SIMPLE) != -1

SIMPLE_WITH_SCALARS = (
    "  MODULE simple_with_scalars_mod\n"
    "    IMPLICIT NONE\n"
    "    CONTAINS\n"
    "    SUBROUTINE simple_with_scalars_code(nlayers, rscalar_1, field_2_w1, "
    "iscalar_3, ndf_w1, undf_w1, map_w1)\n"
    "      USE constants_mod, ONLY: r_def\n"
    "      IMPLICIT NONE\n"
    "      INTEGER, intent(in) :: nlayers\n"
    "      REAL(KIND=r_def), intent(in) :: rscalar_1\n"
    "      INTEGER, intent(in) :: ndf_w1\n"
    "      INTEGER, intent(in) :: undf_w1\n"
    "      REAL(KIND=r_def), intent(out), dimension(undf_w1) ::"
    " field_2_w1\n"
    "      INTEGER, intent(in) :: iscalar_3\n"
    "      INTEGER, intent(in), dimension(ndf_w1) :: map_w1\n"
    "    END SUBROUTINE simple_with_scalars_code\n"
    "  END MODULE simple_with_scalars_mod")


def test_stub_generate_with_scalars():
    ''' check that the stub generate produces the expected output when
    the kernel has scalar arguments '''
    result = generate(os.path.join(BASE_PATH, "simple_with_scalars.f90"),
                      api="dynamo0.3")
    print result
    assert str(result).find(SIMPLE_WITH_SCALARS) != -1


SCALAR_SUMS = (
    "  MODULE testkern_multiple_scalar_sums_mod\n"
    "    IMPLICIT NONE\n"
    "    CONTAINS\n"
    "    SUBROUTINE testkern_multiple_scalar_sums_code(nlayers, rscalar_1, "
    "iscalar_2, field_3_w3, rscalar_4, iscalar_5, ndf_w3, undf_w3, map_w3)\n"
    "      USE constants_mod, ONLY: r_def\n"
    "      IMPLICIT NONE\n"
    "      INTEGER, intent(in) :: nlayers\n"
    "      REAL(KIND=r_def), intent(inout) :: rscalar_1\n"
    "      INTEGER, intent(inout) :: iscalar_2\n"
    "      INTEGER, intent(in) :: ndf_w3\n"
    "      INTEGER, intent(in) :: undf_w3\n"
    "      REAL(KIND=r_def), intent(out), dimension(undf_w3) :: field_3_w3\n"
    "      REAL(KIND=r_def), intent(inout) :: rscalar_4\n"
    "      INTEGER, intent(inout) :: iscalar_5\n"
    "      INTEGER, intent(in), dimension(ndf_w3) :: map_w3\n"
    "    END SUBROUTINE testkern_multiple_scalar_sums_code\n"
    "  END MODULE testkern_multiple_scalar_sums_mod")


def test_stub_generate_with_scalar_sums():
    '''check that the stub generator raises an exception when a kernel has
    a reduction (since these are not permitted for user-supplied kernels)'''
    with pytest.raises(ParseError) as err:
        _ = generate(
            os.path.join(BASE_PATH, "simple_with_reduction.f90"),
            api="dynamo0.3")
    assert (
        "user-supplied Dynamo 0.3 kernel must not write/update a scalar "
        "argument but kernel simple_with_reduction_type has gh_real with "
        "gh_sum access" in str(err))


# fields : intent
INTENT = '''
module dummy_mod
  type, extends(kernel_type) :: dummy_type
     type(arg_type), meta_args(3) =    &
          (/ arg_type(gh_field,gh_write,w1), &
             arg_type(gh_field,gh_inc, w1), &
             arg_type(gh_field,gh_read, w1)  &
           /)
     integer, parameter :: iterates_over = cells
   contains
     procedure() :: code => dummy_code
  end type dummy_type
contains
  subroutine dummy_code()
  end subroutine dummy_code
end module dummy_mod
'''


def test_load_meta_wrong_type():
    ''' Test that the load_meta function raises an appropriate error
    if the meta-data contains an un-recognised type '''
    fparser.logging.disable('CRITICAL')
    ast = fpapi.parse(INTENT, ignore_comments=False)
    metadata = DynKernMetadata(ast)
    kernel = DynKern()
    # Break the meta-data
    metadata.arg_descriptors[0]._type = "gh_hedge"
    with pytest.raises(GenerationError) as excinfo:
        kernel.load_meta(metadata)
    assert "load_meta expected one of '['gh_field'," in str(excinfo.value)


def test_intent():
    ''' test that field intent is generated correctly for kernel stubs '''
    ast = fpapi.parse(INTENT, ignore_comments=False)
    metadata = DynKernMetadata(ast)
    kernel = DynKern()
    kernel.load_meta(metadata)
    generated_code = kernel.gen_stub
    output = (
        "  MODULE dummy_mod\n"
        "    IMPLICIT NONE\n"
        "    CONTAINS\n"
        "    SUBROUTINE dummy_code(nlayers, field_1_w1, field_2_w1, "
        "field_3_w1, ndf_w1, undf_w1, map_w1)\n"
        "      USE constants_mod, ONLY: r_def\n"
        "      IMPLICIT NONE\n"
        "      INTEGER, intent(in) :: nlayers\n"
        "      INTEGER, intent(in) :: ndf_w1\n"
        "      INTEGER, intent(in) :: undf_w1\n"
        "      REAL(KIND=r_def), intent(out), dimension(undf_w1) :: "
        "field_1_w1\n"
        "      REAL(KIND=r_def), intent(inout), dimension(undf_w1) :: "
        "field_2_w1\n"
        "      REAL(KIND=r_def), intent(in), dimension(undf_w1) :: "
        "field_3_w1\n"
        "      INTEGER, intent(in), dimension(ndf_w1) :: map_w1\n"
        "    END SUBROUTINE dummy_code\n"
        "  END MODULE dummy_mod")
    print output
    print str(generated_code)
    assert str(generated_code).find(output) != -1

# fields : spaces
SPACES = '''
module dummy_mod
  type, extends(kernel_type) :: dummy_type
     type(arg_type), meta_args(7) =               &
          (/ arg_type(gh_field,gh_write, w0),     &
             arg_type(gh_field,gh_write, w1),     &
             arg_type(gh_field,gh_write, w2),     &
             arg_type(gh_field,gh_write, w3),     &
             arg_type(gh_field,gh_write, wtheta), &
             arg_type(gh_field,gh_write, w2h),    &
             arg_type(gh_field,gh_write, w2v)     &
           /)
     integer, parameter :: iterates_over = cells
   contains
     procedure() :: code => dummy_code
  end type dummy_type
contains
  subroutine dummy_code()
  end subroutine dummy_code
end module dummy_mod
'''


def test_spaces():
    ''' test that field spaces are handled correctly for kernel stubs '''
    ast = fpapi.parse(SPACES, ignore_comments=False)
    metadata = DynKernMetadata(ast)
    kernel = DynKern()
    kernel.load_meta(metadata)
    generated_code = kernel.gen_stub
    output = (
        "  MODULE dummy_mod\n"
        "    IMPLICIT NONE\n"
        "    CONTAINS\n"
        "    SUBROUTINE dummy_code(nlayers, field_1_w0, field_2_w1, "
        "field_3_w2, field_4_w3, field_5_wtheta, field_6_w2h, field_7_w2v, "
        "ndf_w0, undf_w0, map_w0, ndf_w1, undf_w1, map_w1, ndf_w2, undf_w2, "
        "map_w2, ndf_w3, undf_w3, map_w3, ndf_wtheta, undf_wtheta, "
        "map_wtheta, ndf_w2h, undf_w2h, map_w2h, ndf_w2v, undf_w2v, "
        "map_w2v)\n"
        "      USE constants_mod, ONLY: r_def\n"
        "      IMPLICIT NONE\n"
        "      INTEGER, intent(in) :: nlayers\n"
        "      INTEGER, intent(in) :: ndf_w0\n"
        "      INTEGER, intent(in) :: undf_w0\n"
        "      INTEGER, intent(in) :: ndf_w1\n"
        "      INTEGER, intent(in) :: undf_w1\n"
        "      INTEGER, intent(in) :: ndf_w2\n"
        "      INTEGER, intent(in) :: undf_w2\n"
        "      INTEGER, intent(in) :: ndf_w3\n"
        "      INTEGER, intent(in) :: undf_w3\n"
        "      INTEGER, intent(in) :: ndf_wtheta\n"
        "      INTEGER, intent(in) :: undf_wtheta\n"
        "      INTEGER, intent(in) :: ndf_w2h\n"
        "      INTEGER, intent(in) :: undf_w2h\n"
        "      INTEGER, intent(in) :: ndf_w2v\n"
        "      INTEGER, intent(in) :: undf_w2v\n"
        "      REAL(KIND=r_def), intent(out), dimension(undf_w0) :: "
        "field_1_w0\n"
        "      REAL(KIND=r_def), intent(out), dimension(undf_w1) :: "
        "field_2_w1\n"
        "      REAL(KIND=r_def), intent(out), dimension(undf_w2) :: "
        "field_3_w2\n"
        "      REAL(KIND=r_def), intent(out), dimension(undf_w3) :: "
        "field_4_w3\n"
        "      REAL(KIND=r_def), intent(out), dimension(undf_wtheta) :: "
        "field_5_wtheta\n"
        "      REAL(KIND=r_def), intent(out), dimension(undf_w2h) :: "
        "field_6_w2h\n"
        "      REAL(KIND=r_def), intent(out), dimension(undf_w2v) :: "
        "field_7_w2v\n"
        "      INTEGER, intent(in), dimension(ndf_w0) :: map_w0\n"
        "      INTEGER, intent(in), dimension(ndf_w1) :: map_w1\n"
        "      INTEGER, intent(in), dimension(ndf_w2) :: map_w2\n"
        "      INTEGER, intent(in), dimension(ndf_w3) :: map_w3\n"
        "      INTEGER, intent(in), dimension(ndf_wtheta) :: map_wtheta\n"
        "      INTEGER, intent(in), dimension(ndf_w2h) :: map_w2h\n"
        "      INTEGER, intent(in), dimension(ndf_w2v) :: map_w2v\n"
        "    END SUBROUTINE dummy_code\n"
        "  END MODULE dummy_mod")
    print output
    print str(generated_code)
    assert str(generated_code).find(output) != -1

# fields : vectors
VECTORS = '''
module dummy_mod
  type, extends(kernel_type) :: dummy_type
     type(arg_type), meta_args(1) =    &
          (/ arg_type(gh_field*3,gh_write, w0) &
           /)
     integer, parameter :: iterates_over = cells
   contains
     procedure() :: code => dummy_code
  end type dummy_type
contains
  subroutine dummy_code()
  end subroutine dummy_code
end module dummy_mod
'''


def test_vectors():
    ''' test that field vectors are handled correctly for kernel stubs '''
    ast = fpapi.parse(VECTORS, ignore_comments=False)
    metadata = DynKernMetadata(ast)
    kernel = DynKern()
    kernel.load_meta(metadata)
    generated_code = kernel.gen_stub
    output = (
        "  MODULE dummy_mod\n"
        "    IMPLICIT NONE\n"
        "    CONTAINS\n"
        "    SUBROUTINE dummy_code(nlayers, field_1_w0_v1, "
        "field_1_w0_v2, field_1_w0_v3, ndf_w0, undf_w0, map_w0)\n"
        "      USE constants_mod, ONLY: r_def\n"
        "      IMPLICIT NONE\n"
        "      INTEGER, intent(in) :: nlayers\n"
        "      INTEGER, intent(in) :: ndf_w0\n"
        "      INTEGER, intent(in) :: undf_w0\n"
        "      REAL(KIND=r_def), intent(out), dimension(undf_w0) :: "
        "field_1_w0_v1\n"
        "      REAL(KIND=r_def), intent(out), dimension(undf_w0) :: "
        "field_1_w0_v2\n"
        "      REAL(KIND=r_def), intent(out), dimension(undf_w0) :: "
        "field_1_w0_v3\n"
        "      INTEGER, intent(in), dimension(ndf_w0) :: map_w0\n"
        "    END SUBROUTINE dummy_code\n"
        "  END MODULE dummy_mod")
    print output
    print str(generated_code)
    assert str(generated_code).find(output) != -1


def test_arg_descriptor_vec_str():
    ''' Tests that the string method for DynArgDescriptor03 works as
    expected when we have a vector quantity '''
    fparser.logging.disable('CRITICAL')
    ast = fpapi.parse(VECTORS, ignore_comments=False)
    metadata = DynKernMetadata(ast)
    field_descriptor = metadata.arg_descriptors[0]
    result = str(field_descriptor)
    expected_output = (
        "DynArgDescriptor03 object\n"
        "  argument_type[0]='gh_field'*3\n"
        "  access_descriptor[1]='gh_write'\n"
        "  function_space[2]='w0'")
    print result
    assert expected_output in result


# operators : spaces and intent
OPERATORS = '''
module dummy_mod
  type, extends(kernel_type) :: dummy_type
     type(arg_type), meta_args(5) =    &
          (/ arg_type(gh_operator,gh_write, w0, w0), &
             arg_type(gh_operator,gh_inc,   w1, w1), &
             arg_type(gh_operator,gh_read,  w2, w2), &
             arg_type(gh_operator,gh_write, w3, w3), &
             arg_type(gh_operator,gh_read, any_space_1, any_space_1)  &
           /)
     integer, parameter :: iterates_over = cells
   contains
     procedure() :: code => dummy_code
  end type dummy_type
contains
  subroutine dummy_code()
  end subroutine dummy_code
end module dummy_mod
'''


def test_operators():
    ''' test that operators are handled correctly for kernel stubs '''
    ast = fpapi.parse(OPERATORS, ignore_comments=False)
    metadata = DynKernMetadata(ast)
    kernel = DynKern()
    kernel.load_meta(metadata)
    generated_code = kernel.gen_stub
    output = (
        "  MODULE dummy_mod\n"
        "    IMPLICIT NONE\n"
        "    CONTAINS\n"
        "    SUBROUTINE dummy_code(cell, nlayers, op_1_ncell_3d, op_1, "
        "op_2_ncell_3d, op_2, op_3_ncell_3d, op_3, op_4_ncell_3d, op_4, "
        "op_5_ncell_3d, op_5, ndf_w0, ndf_w1, ndf_w2, ndf_w3, "
        "ndf_any_space_1_op_5)\n"
        "      USE constants_mod, ONLY: r_def\n"
        "      IMPLICIT NONE\n"
        "      INTEGER, intent(in) :: cell\n"
        "      INTEGER, intent(in) :: nlayers\n"
        "      INTEGER, intent(in) :: ndf_w0\n"
        "      INTEGER, intent(in) :: ndf_w1\n"
        "      INTEGER, intent(in) :: ndf_w2\n"
        "      INTEGER, intent(in) :: ndf_w3\n"
        "      INTEGER, intent(in) :: ndf_any_space_1_op_5\n"
        "      INTEGER, intent(in) :: op_1_ncell_3d\n"
        "      REAL(KIND=r_def), intent(out), dimension(ndf_w0,ndf_w0,"
        "op_1_ncell_3d) :: op_1\n"
        "      INTEGER, intent(in) :: op_2_ncell_3d\n"
        "      REAL(KIND=r_def), intent(inout), dimension(ndf_w1,ndf_w1,"
        "op_2_ncell_3d) :: op_2\n"
        "      INTEGER, intent(in) :: op_3_ncell_3d\n"
        "      REAL(KIND=r_def), intent(in), dimension(ndf_w2,ndf_w2,"
        "op_3_ncell_3d) :: op_3\n"
        "      INTEGER, intent(in) :: op_4_ncell_3d\n"
        "      REAL(KIND=r_def), intent(out), dimension(ndf_w3,ndf_w3,"
        "op_4_ncell_3d) :: op_4\n"
        "      INTEGER, intent(in) :: op_5_ncell_3d\n"
        "      REAL(KIND=r_def), intent(in), dimension(ndf_any_space_1_op_5,"
        "ndf_any_space_1_op_5,op_5_ncell_3d) :: op_5\n"
        "    END SUBROUTINE dummy_code\n"
        "  END MODULE dummy_mod")
    print output
    print str(generated_code)
    assert str(generated_code).find(output) != -1


def test_arg_descriptor_op_str():
    ''' Tests that the string method for DynArgDescriptor03 works as
    expected when we have an operator '''
    fparser.logging.disable('CRITICAL')
    ast = fpapi.parse(OPERATORS, ignore_comments=False)
    metadata = DynKernMetadata(ast)
    field_descriptor = metadata.arg_descriptors[0]
    result = str(field_descriptor)
    expected_output = (
        "DynArgDescriptor03 object\n"
        "  argument_type[0]='gh_operator'\n"
        "  access_descriptor[1]='gh_write'\n"
        "  function_space_to[2]='w0'\n"
        "  function_space_from[3]='w0'\n")
    print result
    assert expected_output in result


OPERATOR_DIFFERENT_SPACES = '''
module dummy_mod
  type, extends(kernel_type) :: dummy_type
     type(arg_type), meta_args(1) =    &
          (/ arg_type(gh_operator,gh_write, w0, w1) &
           /)
     integer, parameter :: iterates_over = cells
   contains
     procedure() :: code => dummy_code
  end type dummy_type
contains
  subroutine dummy_code()
  end subroutine dummy_code
end module dummy_mod
'''


def test_stub_operator_different_spaces():
    ''' test that the correct function spaces are provided in the
    correct order when generating a kernel stub with an operator on
    different spaces '''
    ast = fpapi.parse(OPERATOR_DIFFERENT_SPACES, ignore_comments=False)
    metadata = DynKernMetadata(ast)
    kernel = DynKern()
    kernel.load_meta(metadata)
    result = str(kernel.gen_stub)
    assert "(cell, nlayers, op_1_ncell_3d, op_1, ndf_w0, ndf_w1)" in result
    assert "dimension(ndf_w0,ndf_w1,op_1_ncell_3d)" in result


# basis function : spaces
BASIS = '''
module dummy_mod
  type, extends(kernel_type) :: dummy_type
     type(arg_type), meta_args(7) =    &
          (/ arg_type(gh_field,   gh_write,w0), &
             arg_type(gh_operator,gh_inc,  w1, w1), &
             arg_type(gh_field,   gh_read, w2), &
             arg_type(gh_operator,gh_write,w3, w3),  &
             arg_type(gh_field,   gh_write, wtheta), &
             arg_type(gh_operator,gh_inc, w2h, w2h), &
             arg_type(gh_field,   gh_read, w2v)  &
           /)
     type(func_type), meta_funcs(7) =     &
          (/ func_type(w0, gh_basis),     &
             func_type(w1, gh_basis),     &
             func_type(w2, gh_basis),     &
             func_type(w3, gh_basis),     &
             func_type(wtheta, gh_basis), &
             func_type(w2h, gh_basis),    &
             func_type(w2v, gh_basis)     &
           /)
     integer, parameter :: iterates_over = cells
     integer, parameter :: gh_shape = gh_quadrature_xyoz
   contains
     procedure() :: code => dummy_code
  end type dummy_type
contains
  subroutine dummy_code()
  end subroutine dummy_code
end module dummy_mod
'''


def test_basis():
    ''' Test that basis functions are handled correctly for kernel stubs '''
    ast = fpapi.parse(BASIS, ignore_comments=False)
    metadata = DynKernMetadata(ast)
    kernel = DynKern()
    kernel.load_meta(metadata)
    generated_code = kernel.gen_stub
    output = (
        "  MODULE dummy_mod\n"
        "    IMPLICIT NONE\n"
        "    CONTAINS\n"
        "    SUBROUTINE dummy_code(cell, nlayers, field_1_w0, op_2_ncell_3d, "
        "op_2, field_3_w2, op_4_ncell_3d, op_4, field_5_wtheta, "
        "op_6_ncell_3d, op_6, field_7_w2v, ndf_w0, undf_w0, map_w0, "
        "basis_w0, ndf_w1, basis_w1, ndf_w2, undf_w2, map_w2, basis_w2, "
        "ndf_w3, basis_w3, ndf_wtheta, undf_wtheta, map_wtheta, "
        "basis_wtheta, ndf_w2h, basis_w2h, ndf_w2v, undf_w2v, map_w2v, "
        "basis_w2v, nqp_h, nqp_v, wh, wv)\n"
        "      USE constants_mod, ONLY: r_def\n"
        "      IMPLICIT NONE\n"
        "      INTEGER, intent(in) :: cell\n"
        "      INTEGER, intent(in) :: nlayers\n"
        "      INTEGER, intent(in) :: ndf_w0\n"
        "      INTEGER, intent(in) :: undf_w0\n"
        "      INTEGER, intent(in) :: ndf_w1\n"
        "      INTEGER, intent(in) :: ndf_w2\n"
        "      INTEGER, intent(in) :: undf_w2\n"
        "      INTEGER, intent(in) :: ndf_w3\n"
        "      INTEGER, intent(in) :: ndf_wtheta\n"
        "      INTEGER, intent(in) :: undf_wtheta\n"
        "      INTEGER, intent(in) :: ndf_w2h\n"
        "      INTEGER, intent(in) :: ndf_w2v\n"
        "      INTEGER, intent(in) :: undf_w2v\n"
        "      REAL(KIND=r_def), intent(out), dimension(undf_w0) :: "
        "field_1_w0\n"
        "      INTEGER, intent(in) :: op_2_ncell_3d\n"
        "      REAL(KIND=r_def), intent(inout), dimension(ndf_w1,ndf_w1,"
        "op_2_ncell_3d) :: op_2\n"
        "      REAL(KIND=r_def), intent(in), dimension(undf_w2) :: "
        "field_3_w2\n"
        "      INTEGER, intent(in) :: op_4_ncell_3d\n"
        "      REAL(KIND=r_def), intent(out), dimension(ndf_w3,ndf_w3,"
        "op_4_ncell_3d) :: op_4\n"
        "      REAL(KIND=r_def), intent(out), dimension(undf_wtheta) :: "
        "field_5_wtheta\n"
        "      INTEGER, intent(in) :: op_6_ncell_3d\n"
        "      REAL(KIND=r_def), intent(inout), dimension(ndf_w2h,ndf_w2h,"
        "op_6_ncell_3d) :: op_6\n"
        "      REAL(KIND=r_def), intent(in), dimension(undf_w2v) :: "
        "field_7_w2v\n"
        "      INTEGER, intent(in), dimension(ndf_w0) :: map_w0\n"
        "      REAL(KIND=r_def), intent(in), dimension(1,ndf_w0,nqp_h,nqp_v) "
        ":: basis_w0\n"
        "      REAL(KIND=r_def), intent(in), dimension(3,ndf_w1,nqp_h,nqp_v) "
        ":: basis_w1\n"
        "      INTEGER, intent(in), dimension(ndf_w2) :: map_w2\n"
        "      REAL(KIND=r_def), intent(in), dimension(3,ndf_w2,nqp_h,nqp_v) "
        ":: basis_w2\n"
        "      REAL(KIND=r_def), intent(in), dimension(1,ndf_w3,nqp_h,nqp_v) "
        ":: basis_w3\n"
        "      INTEGER, intent(in), dimension(ndf_wtheta) :: map_wtheta\n"
        "      REAL(KIND=r_def), intent(in), dimension(1,ndf_wtheta,nqp_h,"
        "nqp_v) :: basis_wtheta\n"
        "      REAL(KIND=r_def), intent(in), dimension(3,ndf_w2h,nqp_h,nqp_v) "
        ":: basis_w2h\n"
        "      INTEGER, intent(in), dimension(ndf_w2v) :: map_w2v\n"
        "      REAL(KIND=r_def), intent(in), dimension(3,ndf_w2v,nqp_h,nqp_v) "
        ":: basis_w2v\n"
        "      INTEGER, intent(in) :: nqp_h, nqp_v\n"
        "      REAL(KIND=r_def), intent(in), dimension(nqp_h) :: wh\n"
        "      REAL(KIND=r_def), intent(in), dimension(nqp_v) :: wv\n"
        "    END SUBROUTINE dummy_code\n"
        "  END MODULE dummy_mod")

    print output
    print str(generated_code)
    assert str(generated_code).find(output) != -1

BASIS_UNSUPPORTED_SPACE = '''
module dummy_mod
  type, extends(kernel_type) :: dummy_type
     type(arg_type), meta_args(1) =    &
          (/ arg_type(gh_field,gh_write, any_space_1) &
           /)
     type(func_type), meta_funcs(1) =    &
          (/ func_type(any_space_1, gh_basis) &
           /)
     integer, parameter :: iterates_over = cells
     integer, parameter :: gh_shape = gh_quadrature_XYoZ
   contains
     procedure() :: code => dummy_code
  end type dummy_type
contains
  subroutine dummy_code()
  end subroutine dummy_code
end module dummy_mod
'''


def test_basis_unsupported_space():
    ''' test that an error is raised when a basis function is on an
    unsupported space (currently any_space_*) '''
    ast = fpapi.parse(BASIS_UNSUPPORTED_SPACE, ignore_comments=False)
    metadata = DynKernMetadata(ast)
    kernel = DynKern()
    kernel.load_meta(metadata)
    with pytest.raises(GenerationError) as excinfo:
        _ = kernel.gen_stub
    assert 'Unsupported space for basis function' in str(excinfo.value)

# diff basis function : spaces
DIFF_BASIS = '''
module dummy_mod
  type, extends(kernel_type) :: dummy_type
     type(arg_type), meta_args(7) =    &
          (/ arg_type(gh_field,   gh_write,w0), &
             arg_type(gh_operator,gh_inc,  w1, w1), &
             arg_type(gh_field,   gh_read, w2), &
             arg_type(gh_operator,gh_write,w3, w3),  &
             arg_type(gh_field,   gh_write, wtheta), &
             arg_type(gh_operator,gh_inc, w2h, w2h), &
             arg_type(gh_field,   gh_read, w2v)  &
           /)
     type(func_type), meta_funcs(7) =          &
          (/ func_type(w0, gh_diff_basis),     &
             func_type(w1, gh_diff_basis),     &
             func_type(w2, gh_diff_basis),     &
             func_type(w3, gh_diff_basis),     &
             func_type(wtheta, gh_diff_basis), &
             func_type(w2h, gh_diff_basis),    &
             func_type(w2v, gh_diff_basis)     &
           /)
     integer, parameter :: iterates_over = cells
     integer, parameter :: gh_shape = gh_quadrature_XYoZ
   contains
     procedure() :: code => dummy_code
  end type dummy_type
contains
  subroutine dummy_code()
  end subroutine dummy_code
end module dummy_mod
'''


def test_diff_basis():
    ''' Test that differential basis functions are handled correctly
    for kernel stubs '''
    ast = fpapi.parse(DIFF_BASIS, ignore_comments=False)
    metadata = DynKernMetadata(ast)
    kernel = DynKern()
    kernel.load_meta(metadata)
    generated_code = kernel.gen_stub
    output = (
        "  MODULE dummy_mod\n"
        "    IMPLICIT NONE\n"
        "    CONTAINS\n"
        "    SUBROUTINE dummy_code(cell, nlayers, field_1_w0, op_2_ncell_3d, "
        "op_2, field_3_w2, op_4_ncell_3d, op_4, field_5_wtheta, "
        "op_6_ncell_3d, op_6, field_7_w2v, ndf_w0, undf_w0, map_w0, "
        "diff_basis_w0, ndf_w1, diff_basis_w1, ndf_w2, undf_w2, map_w2, "
        "diff_basis_w2, ndf_w3, diff_basis_w3, ndf_wtheta, undf_wtheta, "
        "map_wtheta, diff_basis_wtheta, ndf_w2h, diff_basis_w2h, ndf_w2v, "
        "undf_w2v, map_w2v, diff_basis_w2v, nqp_h, nqp_v, wh, wv)\n"
        "      USE constants_mod, ONLY: r_def\n"
        "      IMPLICIT NONE\n"
        "      INTEGER, intent(in) :: cell\n"
        "      INTEGER, intent(in) :: nlayers\n"
        "      INTEGER, intent(in) :: ndf_w0\n"
        "      INTEGER, intent(in) :: undf_w0\n"
        "      INTEGER, intent(in) :: ndf_w1\n"
        "      INTEGER, intent(in) :: ndf_w2\n"
        "      INTEGER, intent(in) :: undf_w2\n"
        "      INTEGER, intent(in) :: ndf_w3\n"
        "      INTEGER, intent(in) :: ndf_wtheta\n"
        "      INTEGER, intent(in) :: undf_wtheta\n"
        "      INTEGER, intent(in) :: ndf_w2h\n"
        "      INTEGER, intent(in) :: ndf_w2v\n"
        "      INTEGER, intent(in) :: undf_w2v\n"
        "      REAL(KIND=r_def), intent(out), dimension(undf_w0) :: "
        "field_1_w0\n"
        "      INTEGER, intent(in) :: op_2_ncell_3d\n"
        "      REAL(KIND=r_def), intent(inout), dimension(ndf_w1,ndf_w1,"
        "op_2_ncell_3d) :: op_2\n"
        "      REAL(KIND=r_def), intent(in), dimension(undf_w2) :: "
        "field_3_w2\n"
        "      INTEGER, intent(in) :: op_4_ncell_3d\n"
        "      REAL(KIND=r_def), intent(out), dimension(ndf_w3,ndf_w3,"
        "op_4_ncell_3d) :: op_4\n"
        "      REAL(KIND=r_def), intent(out), dimension(undf_wtheta) :: "
        "field_5_wtheta\n"
        "      INTEGER, intent(in) :: op_6_ncell_3d\n"
        "      REAL(KIND=r_def), intent(inout), dimension(ndf_w2h,ndf_w2h,"
        "op_6_ncell_3d) :: op_6\n"
        "      REAL(KIND=r_def), intent(in), dimension(undf_w2v) :: "
        "field_7_w2v\n"
        "      INTEGER, intent(in), dimension(ndf_w0) :: map_w0\n"
        "      REAL(KIND=r_def), intent(in), dimension(3,ndf_w0,nqp_h,nqp_v) "
        ":: diff_basis_w0\n"
        "      REAL(KIND=r_def), intent(in), dimension(3,ndf_w1,nqp_h,nqp_v) "
        ":: diff_basis_w1\n"
        "      INTEGER, intent(in), dimension(ndf_w2) :: map_w2\n"
        "      REAL(KIND=r_def), intent(in), dimension(1,ndf_w2,nqp_h,nqp_v) "
        ":: diff_basis_w2\n"
        "      REAL(KIND=r_def), intent(in), dimension(3,ndf_w3,nqp_h,nqp_v) "
        ":: diff_basis_w3\n"
        "      INTEGER, intent(in), dimension(ndf_wtheta) :: map_wtheta\n"
        "      REAL(KIND=r_def), intent(in), dimension(3,ndf_wtheta,nqp_h,"
        "nqp_v) :: diff_basis_wtheta\n"
        "      REAL(KIND=r_def), intent(in), dimension(1,ndf_w2h,nqp_h,nqp_v) "
        ":: diff_basis_w2h\n"
        "      INTEGER, intent(in), dimension(ndf_w2v) :: map_w2v\n"
        "      REAL(KIND=r_def), intent(in), dimension(1,ndf_w2v,nqp_h,nqp_v) "
        ":: diff_basis_w2v\n"
        "      INTEGER, intent(in) :: nqp_h, nqp_v\n"
        "      REAL(KIND=r_def), intent(in), dimension(nqp_h) :: wh\n"
        "      REAL(KIND=r_def), intent(in), dimension(nqp_v) :: wv\n"
        "    END SUBROUTINE dummy_code\n"
        "  END MODULE dummy_mod")
    print output
    print str(generated_code)
    assert str(generated_code).find(output) != -1

DIFF_BASIS_UNSUPPORTED_SPACE = '''
module dummy_mod
  type, extends(kernel_type) :: dummy_type
     type(arg_type), meta_args(1) =    &
          (/ arg_type(gh_field,gh_write, any_space_1) &
           /)
     type(func_type), meta_funcs(1) =    &
          (/ func_type(any_space_1, gh_diff_basis) &
           /)
     integer, parameter :: iterates_over = cells
     integer, parameter :: gh_shape = gh_quadrature_XYoZ
   contains
     procedure() :: code => dummy_code
  end type dummy_type
contains
  subroutine dummy_code()
  end subroutine dummy_code
end module dummy_mod
'''


def test_diff_basis_unsupp_space():
    ''' test that an error is raised when a differential basis
    function is on an unsupported space (currently any_space_*)'''
    ast = fpapi.parse(DIFF_BASIS_UNSUPPORTED_SPACE, ignore_comments=False)
    metadata = DynKernMetadata(ast)
    kernel = DynKern()
    kernel.load_meta(metadata)
    with pytest.raises(GenerationError) as excinfo:
        _ = kernel.gen_stub
    assert 'Unsupported space for differential basis function' \
        in str(excinfo.value)

# orientation : spaces

ORIENTATION_OUTPUT = (
    "    SUBROUTINE dummy_orientation_code(cell, nlayers, field_1_w0, "
    "op_2_ncell_3d, op_2, field_3_w2, op_4_ncell_3d, op_4, ndf_w0, "
    "undf_w0, map_w0, orientation_w0, ndf_w1, orientation_w1, ndf_w2, "
    "undf_w2, map_w2, orientation_w2, ndf_w3, orientation_w3, nqp_h, "
    "nqp_v, wh, wv)\n"
    "      USE constants_mod, ONLY: r_def\n"
    "      IMPLICIT NONE\n"
    "      INTEGER, intent(in) :: cell\n"
    "      INTEGER, intent(in) :: nlayers\n"
    "      INTEGER, intent(in) :: ndf_w0\n"
    "      INTEGER, intent(in) :: undf_w0\n"
    "      INTEGER, intent(in) :: ndf_w1\n"
    "      INTEGER, intent(in) :: ndf_w2\n"
    "      INTEGER, intent(in) :: undf_w2\n"
    "      INTEGER, intent(in) :: ndf_w3\n"
    "      REAL(KIND=r_def), intent(out), dimension(undf_w0) :: "
    "field_1_w0\n"
    "      INTEGER, intent(in) :: op_2_ncell_3d\n"
    "      REAL(KIND=r_def), intent(inout), dimension(ndf_w1,ndf_w1,"
    "op_2_ncell_3d) :: op_2\n"
    "      REAL(KIND=r_def), intent(in), dimension(undf_w2) :: "
    "field_3_w2\n"
    "      INTEGER, intent(in) :: op_4_ncell_3d\n"
    "      REAL(KIND=r_def), intent(out), dimension(ndf_w3,ndf_w3,"
    "op_4_ncell_3d) :: op_4\n"
    "      INTEGER, intent(in), dimension(ndf_w0) :: map_w0\n"
    "      INTEGER, intent(in), dimension(ndf_w0) :: orientation_w0\n"
    "      INTEGER, intent(in), dimension(ndf_w1) :: orientation_w1\n"
    "      INTEGER, intent(in), dimension(ndf_w2) :: map_w2\n"
    "      INTEGER, intent(in), dimension(ndf_w2) :: orientation_w2\n"
    "      INTEGER, intent(in), dimension(ndf_w3) :: orientation_w3\n"
    "      INTEGER, intent(in) :: nqp_h, nqp_v\n"
    "      REAL(KIND=r_def), intent(in), dimension(nqp_h) :: wh\n"
    "      REAL(KIND=r_def), intent(in), dimension(nqp_v) :: wv\n"
    "    END SUBROUTINE dummy_orientation_code\n"
    "  END MODULE dummy_orientation_mod")


def test_orientation_stubs():
    ''' Test that orientation is handled correctly for kernel
    stubs '''
    # Read-in the meta-data from file (it's in a file because it's also
    # used when testing the genkernelstub script from the command
    # line).
    with open(os.path.join(BASE_PATH, "dummy_orientation_mod.f90"),
              "r") as myfile:
        orientation = myfile.read()

    ast = fpapi.parse(orientation, ignore_comments=False)
    metadata = DynKernMetadata(ast)
    kernel = DynKern()
    kernel.load_meta(metadata)
    generated_code = kernel.gen_stub
    print str(generated_code)
    assert str(generated_code).find(ORIENTATION_OUTPUT) != -1


def test_enforce_bc_kernel_stub_gen():  # pylint: disable=invalid-name
    ''' Test that the enforce_bc_kernel boundary layer argument modification
    is handled correctly for kernel stubs'''
    ast = fpapi.parse(os.path.join(BASE_PATH, "enforce_bc_kernel_mod.f90"),
                      ignore_comments=False)
    metadata = DynKernMetadata(ast)
    kernel = DynKern()
    kernel.load_meta(metadata)
    generated_code = kernel.gen_stub
    output = (
        "  MODULE enforce_bc_mod\n"
        "    IMPLICIT NONE\n"
        "    CONTAINS\n"
        "    SUBROUTINE enforce_bc_code(nlayers, field_1_any_space_1_field_1, "
        "ndf_any_space_1_field_1, undf_any_space_1_field_1, "
        "map_any_space_1_field_1, boundary_dofs)\n"
        "      USE constants_mod, ONLY: r_def\n"
        "      IMPLICIT NONE\n"
        "      INTEGER, intent(in) :: nlayers\n"
        "      INTEGER, intent(in) :: ndf_any_space_1_field_1\n"
        "      INTEGER, intent(in) :: undf_any_space_1_field_1\n"
        "      REAL(KIND=r_def), intent(inout), "
        "dimension(undf_any_space_1_field_1)"
        " :: field_1_any_space_1_field_1\n"
        "      INTEGER, intent(in), dimension(ndf_any_space_1_field_1) :: "
        "map_any_space_1_field_1\n"
        "      INTEGER, intent(in), dimension(ndf_any_space_1_field_1,2) :: "
        "boundary_dofs\n"
        "    END SUBROUTINE enforce_bc_code\n"
        "  END MODULE enforce_bc_mod")
    print str(generated_code)
    assert str(generated_code).find(output) != -1


def test_enforce_op_bc_kernel_stub_gen():  # pylint: disable=invalid-name
    ''' Test that the enforce_operator_bc_kernel boundary dofs argument
    modification is handled correctly for kernel stubs'''
    ast = fpapi.parse(os.path.join(BASE_PATH,
                                   "enforce_operator_bc_kernel_mod.F90"),
                      ignore_comments=False)
    metadata = DynKernMetadata(ast)
    kernel = DynKern()
    kernel.load_meta(metadata)
    generated_code = str(kernel.gen_stub)
    output = (
        "  MODULE enforce_operator_bc_mod\n"
        "    IMPLICIT NONE\n"
        "    CONTAINS\n"
        "    SUBROUTINE enforce_operator_bc_code(cell, nlayers, op_1_ncell_3d,"
        " op_1, ndf_any_space_1_op_1, ndf_any_space_2_op_1, boundary_dofs)\n"
        "      USE constants_mod, ONLY: r_def\n"
        "      IMPLICIT NONE\n"
        "      INTEGER, intent(in) :: cell\n"
        "      INTEGER, intent(in) :: nlayers\n"
        "      INTEGER, intent(in) :: ndf_any_space_1_op_1\n"
        "      INTEGER, intent(in) :: ndf_any_space_2_op_1\n"
        "      INTEGER, intent(in) :: op_1_ncell_3d\n"
        "      REAL(KIND=r_def), intent(inout), dimension("
        "ndf_any_space_1_op_1,ndf_any_space_2_op_1,op_1_ncell_3d) :: op_1\n"
        "      INTEGER, intent(in), dimension(ndf_any_space_1_op_1,2) :: "
        "boundary_dofs\n"
        "    END SUBROUTINE enforce_operator_bc_code\n"
        "  END MODULE enforce_operator_bc_mod")
    print generated_code
    assert output in generated_code

# note, we do not need a separate test for qr as it is implicitly
# tested for in the above examples.
# fields : intent

SUB_NAME = '''
module dummy_mod
  type, extends(kernel_type) :: dummy_type
     type(arg_type), meta_args(1) =    &
          (/ arg_type(gh_field,gh_write,w1) &
           /)
     integer, parameter :: iterates_over = cells
   contains
     procedure() :: code => dummy
  end type dummy_type
contains
  subroutine dummy()
  end subroutine dummy
end module dummy_mod
'''


def test_sub_name():
    ''' test for expected behaviour when the kernel subroutine does
    not conform to the convention of having "_code" at the end of its
    name. In this case we append "_code to the name and _mod to the
    kernel name.'''
    ast = fpapi.parse(SUB_NAME, ignore_comments=False)
    metadata = DynKernMetadata(ast)
    kernel = DynKern()
    kernel.load_meta(metadata)
    generated_code = kernel.gen_stub
    output = (
        "  MODULE dummy_mod\n"
        "    IMPLICIT NONE\n"
        "    CONTAINS\n"
        "    SUBROUTINE dummy_code(nlayers, field_1_w1, "
        "ndf_w1, undf_w1, map_w1)\n"
        "      USE constants_mod, ONLY: r_def\n"
        "      IMPLICIT NONE\n"
        "      INTEGER, intent(in) :: nlayers\n"
        "      INTEGER, intent(in) :: ndf_w1\n"
        "      INTEGER, intent(in) :: undf_w1\n"
        "      REAL(KIND=r_def), intent(out), dimension(undf_w1) :: "
        "field_1_w1\n"
        "      INTEGER, intent(in), dimension(ndf_w1) :: map_w1\n"
        "    END SUBROUTINE dummy_code\n"
        "  END MODULE dummy_mod")
    print output
    print str(generated_code)
    assert str(generated_code).find(output) != -1


def test_kernel_stub_usage():
    ''' Check that the kernel-stub generator prints a usage message
    if no arguments are supplied '''
    from subprocess import Popen, STDOUT, PIPE

    usage_msg = (
        "usage: genkernelstub [-h] [-o OUTFILE] [-api API] [-l] filename\n"
        "genkernelstub: error: too few arguments")

    # We use the Popen constructor here rather than check_output because
    # the latter is only available in Python 2.7 onwards.
    out = Popen(['genkernelstub'],
                stdout=PIPE,
                stderr=STDOUT).communicate()[0]
    assert usage_msg in out


def test_kernel_stub_gen_cmd_line():
    ''' Check that we can call the kernel-stub generator from the
    command line '''
    from subprocess import Popen, PIPE
    # We use the Popen constructor here rather than check_output because
    # the latter is only available in Python 2.7 onwards.
    out = Popen(["genkernelstub",
                 os.path.join(BASE_PATH, "dummy_orientation_mod.f90")],
                stdout=PIPE).communicate()[0]

    print "Output was: ", out
    assert ORIENTATION_OUTPUT in out


def test_stub_stencil_extent():
    ''' Check that correct stub code is produced when there is a stencil
    access '''
    ast = fpapi.parse(os.path.join(BASE_PATH, "testkern_stencil_mod.f90"),
                      ignore_comments=False)
    metadata = DynKernMetadata(ast)
    kernel = DynKern()
    kernel.load_meta(metadata)
    generated_code = str(kernel.gen_stub)
    print generated_code
    result1 = (
        "    SUBROUTINE testkern_stencil_code(nlayers, field_1_w1, "
        "field_2_w2, field_2_stencil_size, field_2_stencil_map, field_3_w2, "
        "field_4_w3, ndf_w1, undf_w1, map_w1, ndf_w2, undf_w2, map_w2, "
        "ndf_w3, undf_w3, map_w3)")
    assert result1 in generated_code
    result2 = "INTEGER, intent(in) :: field_2_stencil_size"
    assert result2 in generated_code
    assert (
        "INTEGER, intent(in), dimension(ndf_w2,field_2_stencil_size) "
        ":: field_2_stencil_map" in generated_code)


def test_stub_stencil_direction():
    '''Check that correct stub code is produced when there is a stencil
    access which requires a direction argument '''
    ast = fpapi.parse(os.path.join(BASE_PATH,
                                   "testkern_stencil_xory1d_mod.f90"),
                      ignore_comments=False)
    metadata = DynKernMetadata(ast)
    kernel = DynKern()
    kernel.load_meta(metadata)
    generated_code = str(kernel.gen_stub)
    print generated_code
    result1 = (
        "    SUBROUTINE testkern_stencil_xory1d_code(nlayers, field_1_w1, "
        "field_2_w2, field_2_stencil_size, field_2_direction, "
        "field_2_stencil_map, field_3_w2, field_4_w3, ndf_w1, undf_w1, "
        "map_w1, ndf_w2, undf_w2, map_w2, ndf_w3, undf_w3, map_w3)")
    assert result1 in generated_code
    result2 = (
        "      INTEGER, intent(in) :: field_2_stencil_size\n"
        "      INTEGER, intent(in) :: field_2_direction\n"
        "      INTEGER, intent(in), dimension(ndf_w2,field_2_stencil_size) :: "
        "field_2_stencil_map")
    assert result2 in generated_code


def test_stub_stencil_vector():
    '''Check that correct stub code is produced when there is a stencil
    access which is a vector '''
    ast = fpapi.parse(os.path.join(BASE_PATH,
                                   "testkern_stencil_vector_mod.f90"),
                      ignore_comments=False)
    metadata = DynKernMetadata(ast)
    kernel = DynKern()
    kernel.load_meta(metadata)
    generated_code = str(kernel.gen_stub)
    print generated_code
    result1 = (
        "    SUBROUTINE testkern_stencil_vector_code(nlayers, field_1_w0_v1, "
        "field_1_w0_v2, field_1_w0_v3, field_2_w3_v1, field_2_w3_v2, "
        "field_2_w3_v3, field_2_w3_v4, field_2_stencil_size, "
        "field_2_stencil_map, ndf_w0, undf_w0, map_w0, ndf_w3, undf_w3, "
        "map_w3)")
    assert result1 in generated_code
    result2 = (
        "      INTEGER, intent(in) :: field_2_stencil_size\n"
        "      INTEGER, intent(in), dimension(ndf_w3,field_2_stencil_size) "
        ":: field_2_stencil_map")
    assert result2 in generated_code


def test_stub_stencil_multi():
    '''Check that correct stub code is produced when there are multiple
    stencils'''
    ast = fpapi.parse(os.path.join(BASE_PATH,
                                   "testkern_stencil_multi_mod.f90"),
                      ignore_comments=False)
    metadata = DynKernMetadata(ast)
    kernel = DynKern()
    kernel.load_meta(metadata)
    generated_code = str(kernel.gen_stub)
    print generated_code
    result1 = (
        "    SUBROUTINE testkern_stencil_multi_code(nlayers, field_1_w1, "
        "field_2_w2, field_2_stencil_size, field_2_stencil_map, field_3_w2, "
        "field_3_stencil_size, field_3_direction, field_3_stencil_map, "
        "field_4_w3, field_4_stencil_size, field_4_stencil_map, ndf_w1, "
        "undf_w1, map_w1, ndf_w2, undf_w2, map_w2, ndf_w3, undf_w3, map_w3)")
    assert result1 in generated_code
    result2 = (
        "      INTEGER, intent(in) :: field_2_stencil_size\n"
        "      INTEGER, intent(in), dimension(ndf_w2,field_2_stencil_size) :: "
        "field_2_stencil_map\n"
        "      REAL(KIND=r_def), intent(in), dimension(undf_w2) :: "
        "field_3_w2\n"
        "      INTEGER, intent(in) :: field_3_stencil_size\n"
        "      INTEGER, intent(in) :: field_3_direction\n"
        "      INTEGER, intent(in), dimension(ndf_w2,field_3_stencil_size) :: "
        "field_3_stencil_map\n"
        "      REAL(KIND=r_def), intent(in), dimension(undf_w3) :: "
        "field_4_w3\n"
        "      INTEGER, intent(in) :: field_4_stencil_size\n"
        "      INTEGER, intent(in), dimension(ndf_w3,field_4_stencil_size) :: "
        "field_4_stencil_map")

    assert result2 in generated_code

STENCIL_CODE = '''
module stencil_mod
  type, extends(kernel_type) :: stencil_type
     type(arg_type), meta_args(2) =          &
          (/ arg_type(gh_field,gh_write,w1), &
             arg_type(gh_field,gh_read, w2, stencil(cross)) &
           /)
     integer, parameter :: iterates_over = cells
   contains
     procedure() :: code => stencil_code
  end type stencil_type
contains
  subroutine stencil_code()
  end subroutine stencil_code
end module stencil_mod
'''


def test_stencil_metadata():
    ''' Check that we can parse Kernels with stencil metadata '''
    ast = fpapi.parse(STENCIL_CODE, ignore_comments=False)
    metadata = DynKernMetadata(ast)
    stencil_descriptor_0 = metadata.arg_descriptors[0]
    assert stencil_descriptor_0.stencil is None
    stencil_descriptor_1 = metadata.arg_descriptors[1]
    assert stencil_descriptor_1.stencil['type'] == 'cross'
    # stencil extent is not provided in the above metadata
    assert stencil_descriptor_1.stencil['extent'] is None


def test_field_metadata_too_many_arguments():
    '''Check that we raise an exception if more than 4 arguments are
    provided in the metadata for a gh_field arg_type.'''
    result = STENCIL_CODE.replace(
        "gh_field,gh_read, w2, stencil(cross)",
        "gh_field,gh_read, w2, stencil(cross), w1", 1)
    ast = fpapi.parse(result, ignore_comments=False)
    with pytest.raises(ParseError) as excinfo:
        _ = DynKernMetadata(ast)
    assert "each meta_arg entry must have at most 4 arguments" \
        in str(excinfo.value)


def test_invalid_stencil_form_1():
    '''Check that we raise an exception if the stencil does not obey the
    stencil(<type>[,<extent>]) format by being a literal integer'''
    result = STENCIL_CODE.replace("stencil(cross)", "1", 1)
    ast = fpapi.parse(result, ignore_comments=False)
    with pytest.raises(ParseError) as excinfo:
        _ = DynKernMetadata(ast)
    assert "entry must be a valid stencil specification" \
        in str(excinfo.value)
    assert "but found the literal" \
        in str(excinfo.value)


def test_invalid_stencil_form_2():
    '''Check that we raise an exception if the stencil does not obey the
    stencil(<type>[,<extent>]) format by having an invalid name'''
    result = STENCIL_CODE.replace("stencil(cross)", "stenci(cross)", 1)
    ast = fpapi.parse(result, ignore_comments=False)
    with pytest.raises(ParseError) as excinfo:
        _ = DynKernMetadata(ast)
    assert "entry must be a valid stencil specification" \
        in str(excinfo.value)


def test_invalid_stencil_form_3():
    '''Check that we raise an exception if the stencil does not obey the
    stencil(<type>[,<extent>]) format by not having brackets'''
    result = STENCIL_CODE.replace("stencil(cross)", "stencil", 1)
    ast = fpapi.parse(result, ignore_comments=False)
    with pytest.raises(ParseError) as excinfo:
        _ = DynKernMetadata(ast)
    assert "entry must be a valid stencil specification" \
        in str(excinfo.value)


def test_invalid_stencil_form_4():
    '''Check that we raise an exception if the stencil does not obey the
    stencil(<type>[,<extent>]) format by containing no values in
    the brackets '''
    result = STENCIL_CODE.replace("stencil(cross)", "stencil()", 1)
    ast = fpapi.parse(result, ignore_comments=False)
    with pytest.raises(ParseError) as excinfo:
        _ = DynKernMetadata(ast)
    assert "but found stencil()" in str(excinfo.value)


def test_invalid_stencil_form_5():
    '''Check that we raise an exception if the stencil does not obey the
    stencil(<type>[,<extent>]) format by containing no values in
    the brackets, with a separator '''
    result = STENCIL_CODE.replace("stencil(cross)", "stencil(,)", 1)
    ast = fpapi.parse(result, ignore_comments=False)
    with pytest.raises(ParseError) as excinfo:
        _ = DynKernMetadata(ast)
    assert "kernel metadata has an invalid format" \
        in str(excinfo.value)


def test_invalid_stencil_form_6():
    '''Check that we raise an exception if the stencil does not obey the
    stencil(<type>[,<extent>]) format by containing more than two
    values in in the brackets '''
    result = STENCIL_CODE.replace("stencil(cross)", "stencil(cross,1,1)", 1)
    ast = fpapi.parse(result, ignore_comments=False)
    with pytest.raises(ParseError) as excinfo:
        _ = DynKernMetadata(ast)
    assert "entry must be a valid stencil specification" \
        in str(excinfo.value)
    assert "there must be at most two arguments inside the brackets" \
        in str(excinfo.value)


def test_invalid_stencil_first_arg_1():
    '''Check that we raise an exception if the value of the stencil type in
    stencil(<type>[,<extent>]) is not valid and is an integer'''
    result = STENCIL_CODE.replace("stencil(cross)", "stencil(1)", 1)
    ast = fpapi.parse(result, ignore_comments=False)
    with pytest.raises(ParseError) as excinfo:
        _ = DynKernMetadata(ast)
    assert "not one of the valid types" in str(excinfo.value)
    assert "is a literal" in str(excinfo.value)


def test_invalid_stencil_first_arg_2():
    '''Check that we raise an exception if the value of the stencil type in
    stencil(<type>[,<extent>]) is not valid and is a name'''
    result = STENCIL_CODE.replace("stencil(cross)", "stencil(cros)", 1)
    ast = fpapi.parse(result, ignore_comments=False)
    with pytest.raises(ParseError) as excinfo:
        _ = DynKernMetadata(ast)
    assert "not one of the valid types" in str(excinfo.value)


def test_invalid_stencil_first_arg_3():
    '''Check that we raise an exception if the value of the stencil type in
    stencil(<type>[,<extent>]) is not valid and has brackets'''
    result = STENCIL_CODE.replace("stencil(cross)", "stencil(x1d(xx))", 1)
    ast = fpapi.parse(result, ignore_comments=False)
    with pytest.raises(ParseError) as excinfo:
        _ = DynKernMetadata(ast)
    assert "the specified <type>" in str(excinfo.value)
    assert "includes brackets" in str(excinfo.value)


def test_invalid_stencil_second_arg_1():
    '''Check that we raise an exception if the value of the stencil extent in
    stencil(<type>[,<extent>]) is not an integer'''
    result = STENCIL_CODE.replace("stencil(cross)", "stencil(x1d,x1d)", 1)
    ast = fpapi.parse(result, ignore_comments=False)
    with pytest.raises(ParseError) as excinfo:
        _ = DynKernMetadata(ast)
    assert "the specified <extent>" in str(excinfo.value)
    assert "is not an integer" in str(excinfo.value)


def test_invalid_stencil_second_arg_2():
    '''Check that we raise an exception if the value of the stencil extent in
    stencil(<type>[,<extent>]) is less than 1'''
    result = STENCIL_CODE.replace("stencil(cross)", "stencil(x1d,0)", 1)
    ast = fpapi.parse(result, ignore_comments=False)
    with pytest.raises(ParseError) as excinfo:
        _ = DynKernMetadata(ast)
    assert "the specified <extent>" in str(excinfo.value)
    assert "is less than 1" in str(excinfo.value)


def test_unsupported_second_argument():
    '''Check that we raise an exception if stencil extent is specified, as
    we do not currently support it'''
    result = STENCIL_CODE.replace("stencil(cross)", "stencil(x1d,1)", 1)
    ast = fpapi.parse(result, ignore_comments=False)
    with pytest.raises(ParseError) as excinfo:
        _ = DynKernMetadata(ast)
    assert "Kernels with fixed stencil extents are not currently supported" \
        in str(excinfo.value)


def test_valid_stencil_types():
    ''' Check that we successfully parse all valid stencil types '''
    for stencil_type in VALID_STENCIL_TYPES:
        result = STENCIL_CODE.replace("stencil(cross)",
                                      "stencil("+stencil_type+")", 1)
        ast = fpapi.parse(result, ignore_comments=False)
        _ = DynKernMetadata(ast)


def test_arg_descriptor_functions_method_error():
    ''' Tests that an internal error is raised in DynArgDescriptor03
    when function_spaces is called and the internal type is an
    unexpected value. It should not be possible to get to here so we
    need to mess about with internal values to trip this.'''
    fparser.logging.disable('CRITICAL')
    ast = fpapi.parse(CODE, ignore_comments=False)
    metadata = DynKernMetadata(ast, name="testkern_qr_type")
    field_descriptor = metadata.arg_descriptors[0]
    field_descriptor._type = "gh_fire_starter"
    with pytest.raises(RuntimeError) as excinfo:
        _ = field_descriptor.function_spaces
    assert 'Internal error, DynArgDescriptor03:function_spaces(), should ' \
        'not get to here' in str(excinfo.value)


def test_DynKernelArgument_intent_invalid():
    '''Tests that an error is raised in DynKernelArgument when an invalid
    intent value is found. Tests with and without distributed memory '''
    _, invoke_info = parse(os.path.join(BASE_PATH, "1_single_invoke.f90"),
                           api="dynamo0.3")
    for dist_mem in [False, True]:
        if dist_mem:
            idx = 3
        else:
            idx = 0
        psy = PSyFactory("dynamo0.3",
                         distributed_memory=dist_mem).create(invoke_info)
        invoke = psy.invokes.invoke_list[0]
        schedule = invoke.schedule
        loop = schedule.children[idx]
        call = loop.children[0]
        arg = call.arguments.args[0]
        arg._access = "invalid"
        with pytest.raises(GenerationError) as excinfo:
            _ = arg.intent
        assert "Expecting argument access to be one of 'gh_read," in \
            str(excinfo.value)


def test_arg_ref_name_method_error1():
    ''' Tests that an internal error is raised in DynKernelArgument
    when ref_name() is called with a function space that is not
    associated with this field'''
    _, invoke_info = parse(os.path.join(BASE_PATH, "1_single_invoke.f90"),
                           api="dynamo0.3")
    psy = PSyFactory("dynamo0.3").create(invoke_info)
    first_invoke = psy.invokes.invoke_list[0]
    first_kernel = first_invoke.schedule.kern_calls()[0]
    first_argument = first_kernel.arguments.args[1]
    with pytest.raises(GenerationError) as excinfo:
        # the argument is a field and is on "w1"
        _ = first_argument.ref_name(FunctionSpace("w3", None))
    assert 'not one of the function spaces associated with this argument' \
        in str(excinfo.value)


def test_arg_ref_name_method_error2():
    ''' Tests that an internal error is raised in DynKernelArgument
    when ref_name() is called when the argument type is not one of
    gh_field or gh_operator'''
    _, invoke_info = parse(os.path.join(BASE_PATH, "1_single_invoke.f90"),
                           api="dynamo0.3")
    psy = PSyFactory("dynamo0.3").create(invoke_info)
    first_invoke = psy.invokes.invoke_list[0]
    first_kernel = first_invoke.schedule.kern_calls()[0]
    first_argument = first_kernel.arguments.args[1]
    first_argument._type = "gh_funky_instigator"
    with pytest.raises(GenerationError) as excinfo:
        _ = first_argument.ref_name()
    assert 'ref_name: Error, unsupported arg type' in str(excinfo)


def test_arg_intent_error():
    ''' Tests that an internal error is raised in DynKernelArgument
    when intent() is called and the argument access property is not one of
    gh_{read,write,inc} '''
    _, invoke_info = parse(os.path.join(BASE_PATH, "1_single_invoke.f90"),
                           api="dynamo0.3")
    psy = PSyFactory("dynamo0.3").create(invoke_info)
    first_invoke = psy.invokes.invoke_list[0]
    first_kernel = first_invoke.schedule.kern_calls()[0]
    first_argument = first_kernel.arguments.args[0]
    # Mess with the internal state of this argument object
    first_argument._access = "gh_not_an_intent"
    with pytest.raises(GenerationError) as excinfo:
        _ = first_argument.intent()
    assert ("Expecting argument access to be one of 'gh_read, gh_write, "
            "gh_inc' or one of ['gh_sum'], but found 'gh_not_an_intent'" in
            str(excinfo))


def test_arg_descriptor_function_method_error():
    ''' Tests that an internal error is raised in DynArgDescriptor03
    when function_space is called and the internal type is an
    unexpected value. It should not be possible to get to here so we
    need to mess about with internal values to trip this.'''
    fparser.logging.disable('CRITICAL')
    ast = fpapi.parse(CODE, ignore_comments=False)
    metadata = DynKernMetadata(ast, name="testkern_qr_type")
    field_descriptor = metadata.arg_descriptors[0]
    field_descriptor._type = "gh_fire_starter"
    with pytest.raises(RuntimeError) as excinfo:
        _ = field_descriptor.function_space
    assert 'Internal error, DynArgDescriptor03:function_space(), should ' \
        'not get to here' in str(excinfo.value)


def test_arg_descriptor_fld_str():
    ''' Tests that the string method for DynArgDescriptor03 works as
    expected for a field argument'''
    fparser.logging.disable('CRITICAL')
    ast = fpapi.parse(CODE, ignore_comments=False)
    metadata = DynKernMetadata(ast, name="testkern_qr_type")
    field_descriptor = metadata.arg_descriptors[1]
    result = str(field_descriptor)
    print result
    expected_output = (
        "DynArgDescriptor03 object\n"
        "  argument_type[0]='gh_field'\n"
        "  access_descriptor[1]='gh_write'\n"
        "  function_space[2]='w1'")
    assert expected_output in result


def test_arg_descriptor_scalar_str():
    ''' Tests that the string method for DynArgDescriptor03 works as
    expected for a scalar argument'''
    fparser.logging.disable('CRITICAL')
    ast = fpapi.parse(CODE, ignore_comments=False)
    metadata = DynKernMetadata(ast, name="testkern_qr_type")
    field_descriptor = metadata.arg_descriptors[0]
    result = str(field_descriptor)
    print result
    expected_output = (
        "DynArgDescriptor03 object\n"
        "  argument_type[0]='gh_real'\n"
        "  access_descriptor[1]='gh_read'\n")
    assert expected_output in result


def test_arg_descriptor_str_error():
    ''' Tests that an internal error is raised in DynArgDescriptor03
    when __str__ is called and the internal type is an
    unexpected value. It should not be possible to get to here so we
    need to mess about with internal values to trip this.'''
    fparser.logging.disable('CRITICAL')
    ast = fpapi.parse(CODE, ignore_comments=False)
    metadata = DynKernMetadata(ast, name="testkern_qr_type")
    field_descriptor = metadata.arg_descriptors[0]
    field_descriptor._type = "gh_fire_starter"
    with pytest.raises(ParseError) as excinfo:
        _ = str(field_descriptor)
    assert 'Internal error in DynArgDescriptor03.__str__' \
        in str(excinfo.value)


def test_arg_descriptor_repr():
    ''' Tests that the repr method for DynArgDescriptor03 works as
    expected '''
    fparser.logging.disable('CRITICAL')
    ast = fpapi.parse(CODE, ignore_comments=False)
    metadata = DynKernMetadata(ast, name="testkern_qr_type")
    field_descriptor = metadata.arg_descriptors[0]
    result = repr(field_descriptor)
    print result
    assert 'DynArgDescriptor03(arg_type(gh_real, gh_read))' \
        in result


def test_arg_descriptor_function_space_tofrom_error():
    ''' Tests that an internal error is raised in DynArgDescriptor03
    when function_space_to or function_space_from is called and the
    internal type is not gh_operator.'''
    fparser.logging.disable('CRITICAL')
    ast = fpapi.parse(CODE, ignore_comments=False)
    metadata = DynKernMetadata(ast, name="testkern_qr_type")
    field_descriptor = metadata.arg_descriptors[0]
    with pytest.raises(RuntimeError) as excinfo:
        _ = field_descriptor.function_space_to
    assert ("function_space_to only makes sense for one of ['gh_operator', "
            "'gh_columnwise_operator']") in str(excinfo.value)
    with pytest.raises(RuntimeError) as excinfo:
        _ = field_descriptor.function_space_from
    assert ("function_space_from only makes sense for one of ['gh_operator', "
            "'gh_columnwise_operator']") in str(excinfo.value)


def test_mangle_no_space_error():
    ''' Tests that an error is raised in mangle_fs_name()
    when none of the provided kernel arguments are on the
    specified space '''
    from psyclone.dynamo0p3 import mangle_fs_name
    from psyclone.psyGen import FieldNotFoundError
    _, invoke_info = parse(os.path.join(BASE_PATH,
                                        "4.5.2_multikernel_invokes.f90"),
                           api="dynamo0.3")
    psy = PSyFactory("dynamo0.3").create(invoke_info)
    first_invoke = psy.invokes.invoke_list[0]
    first_kernel = first_invoke.schedule.kern_calls()[0]
    with pytest.raises(FieldNotFoundError) as excinfo:
        _ = mangle_fs_name(first_kernel.arguments.args, "any_space_7")
    assert "No kernel argument found for function space 'any_space_7'" \
        in str(excinfo.value)


def test_mangle_function_space():
    ''' Tests that we correctly mangle the function space name '''
    from psyclone.dynamo0p3 import mangle_fs_name
    _, invoke_info = parse(os.path.join(BASE_PATH,
                                        "4.5.2_multikernel_invokes.f90"),
                           api="dynamo0.3")
    psy = PSyFactory("dynamo0.3").create(invoke_info)
    first_invoke = psy.invokes.invoke_list[0]
    first_kernel = first_invoke.schedule.kern_calls()[0]
    name = mangle_fs_name(first_kernel.arguments.args, "any_space_2")
    assert name == "any_space_2_f2"


def test_no_mangle_specified_function_space():
    ''' Test that we do not name-mangle a function space that is not
    any_space '''
    from psyclone.dynamo0p3 import mangle_fs_name
    _, invoke_info = parse(os.path.join(BASE_PATH,
                                        "1_single_invoke.f90"),
                           api="dynamo0.3")
    psy = PSyFactory("dynamo0.3").create(invoke_info)
    first_invoke = psy.invokes.invoke_list[0]
    first_kernel = first_invoke.schedule.kern_calls()[0]
    name = mangle_fs_name(first_kernel.arguments.args, "w2")
    assert name == "w2"


def test_fsdescriptors_get_descriptor():
    ''' Test that FSDescriptors.get_descriptor() raises the expected error
    when passed a function space for which there is no corresponding kernel
    argument '''
    _, invoke_info = parse(os.path.join(BASE_PATH,
                                        "1_single_invoke.f90"),
                           api="dynamo0.3")
    psy = PSyFactory("dynamo0.3").create(invoke_info)
    first_invoke = psy.invokes.invoke_list[0]
    first_kernel = first_invoke.schedule.kern_calls()[0]
    fspace = FunctionSpace("w0", None)
    with pytest.raises(GenerationError) as excinfo:
        first_kernel.fs_descriptors.get_descriptor(fspace)
    assert "there is no descriptor for function space w0" in str(excinfo.value)


def test_arg_descriptor_init_error():
    ''' Tests that an internal error is raised in DynArgDescriptor03
    when an invalid type is provided. However this error never gets
    tripped due to an earlier test so we need to force the error by
    changing the internal state.'''
    fparser.logging.disable('CRITICAL')
    ast = fpapi.parse(CODE, ignore_comments=False)
    metadata = DynKernMetadata(ast, name="testkern_qr_type")
    field_descriptor = metadata.arg_descriptors[0]
    # extract an arg_type object that we can use to create a
    # DynArgDescriptor03 object
    arg_type = field_descriptor._arg_type
    # Now try to trip the error by making the initial test think
    # that GH_INVALID is actually valid
    from psyclone.dynamo0p3 import VALID_ARG_TYPE_NAMES, DynArgDescriptor03
    keep = []
    keep.extend(VALID_ARG_TYPE_NAMES)
    VALID_ARG_TYPE_NAMES.append("GH_INVALID")
    arg_type.args[0].name = "GH_INVALID"
    with pytest.raises(ParseError) as excinfo:
        _ = DynArgDescriptor03(arg_type)
    assert 'Internal error in DynArgDescriptor03.__init__' \
        in str(excinfo.value)
    VALID_ARG_TYPE_NAMES = keep


def test_func_descriptor_repr():
    ''' Tests the __repr__ output of a func_descriptor '''
    fparser.logging.disable('CRITICAL')
    ast = fpapi.parse(CODE, ignore_comments=False)
    metadata = DynKernMetadata(ast, name="testkern_qr_type")
    func_descriptor = metadata.func_descriptors[0]
    func_str = repr(func_descriptor)
    assert "DynFuncDescriptor03(func_type(w1, gh_basis))" in func_str


def test_func_descriptor_str():
    ''' Tests the __str__ output of a func_descriptor '''
    fparser.logging.disable('CRITICAL')
    ast = fpapi.parse(CODE, ignore_comments=False)
    metadata = DynKernMetadata(ast, name="testkern_qr_type")
    func_descriptor = metadata.func_descriptors[0]
    func_str = str(func_descriptor)
    output = (
        "DynFuncDescriptor03 object\n"
        "  name='func_type'\n"
        "  nargs=2\n"
        "  function_space_name[0] = 'w1'\n"
        "  operator_name[1] = 'gh_basis'")
    assert output in func_str


def test_dynkern_arg_for_fs():
    ''' Test that DynInvoke.arg_for_funcspace() raises an error if
    passed an invalid function space '''
    _, invoke_info = parse(os.path.join(BASE_PATH, "1_single_invoke.f90"),
                           api="dynamo0.3")
    psy = PSyFactory("dynamo0.3").create(invoke_info)
    first_invoke = psy.invokes.invoke_list[0]
    with pytest.raises(GenerationError) as err:
        _ = first_invoke.arg_for_funcspace(FunctionSpace("waah", "waah"))
    assert "No argument found on 'waah' space" in str(err)


def test_dynkern_op_name():
    ''' Test that DynInvoke.get_operator_name() raises an error if
    passed an invalid function space '''
    _, invoke_info = parse(os.path.join(BASE_PATH, "1_single_invoke.f90"),
                           api="dynamo0.3")
    psy = PSyFactory("dynamo0.3").create(invoke_info)
    first_invoke = psy.invokes.invoke_list[0]
    with pytest.raises(GenerationError) as err:
        _ = first_invoke.get_fs_operator_name("gh_orientation", "w3")
    assert "no kern call with function space 'w3' and" in str(err)


def test_dist_memory_true():
    ''' test that the distributed memory flag is on by default '''
    import psyclone.config
    assert psyclone.config.DISTRIBUTED_MEMORY


def test_halo_dirty_1():
    ''' check halo_dirty call is added correctly with a simple example '''
    _, invoke_info = parse(os.path.join(BASE_PATH, "1_single_invoke.f90"),
                           api="dynamo0.3")
    psy = PSyFactory("dynamo0.3").create(invoke_info)
    generated_code = str(psy.gen)
    print generated_code
    expected = (
        "     END DO \n"
        "      !\n"
        "      ! Set halos dirty/clean for fields modified in the above loop\n"
        "      !\n"
        "      CALL f1_proxy%set_dirty()\n")
    assert expected in generated_code


def test_halo_dirty_2():
    ''' check halo_dirty calls only for write and inc (not for read) '''
    _, invoke_info = parse(os.path.join(BASE_PATH, "14.1_halo_writers.f90"),
                           api="dynamo0.3")
    psy = PSyFactory("dynamo0.3").create(invoke_info)
    generated_code = str(psy.gen)
    print generated_code
    expected = (
        "      END DO \n"
        "      !\n"
        "      ! Set halos dirty/clean for fields modified in the above loop\n"
        "      !\n"
        "      CALL f1_proxy%set_dirty()\n"
        "      CALL f3_proxy%set_dirty()\n"
        "      CALL f5_proxy%set_dirty()\n"
        "      CALL f6_proxy%set_dirty()\n"
        "      CALL f7_proxy%set_dirty()\n"
        "      CALL f8_proxy%set_dirty()\n")

    assert expected in generated_code


def test_halo_dirty_3():
    ''' check halo_dirty calls with multiple kernel calls '''
    _, invoke_info = parse(os.path.join(BASE_PATH,
                                        "4_multikernel_invokes.f90"),
                           api="dynamo0.3")
    psy = PSyFactory("dynamo0.3").create(invoke_info)
    generated_code = psy.gen
    print generated_code
    assert str(generated_code).count("CALL f1_proxy%set_dirty()") == 2


def test_halo_dirty_4():
    ''' check halo_dirty calls with field vectors '''
    _, invoke_info = parse(os.path.join(BASE_PATH, "8_vector_field_2.f90"),
                           api="dynamo0.3")
    psy = PSyFactory("dynamo0.3").create(invoke_info)
    generated_code = str(psy.gen)
    print generated_code
    expected = (
        "      END DO \n"
        "      !\n"
        "      ! Set halos dirty/clean for fields modified in the above loop\n"
        "      !\n"
        "      CALL chi_proxy(1)%set_dirty()\n"
        "      CALL chi_proxy(2)%set_dirty()\n"
        "      CALL chi_proxy(3)%set_dirty()\n"
        "      CALL f1_proxy%set_dirty()\n")
    assert expected in generated_code


def test_halo_dirty_5():
    ''' check no halo_dirty calls for operators '''
    _, invoke_info = parse(os.path.join(BASE_PATH,
                                        "10.1_operator_nofield.f90"),
                           api="dynamo0.3")
    psy = PSyFactory("dynamo0.3").create(invoke_info)
    generated_code = str(psy.gen)
    print generated_code
    assert "set_dirty()" not in generated_code
    assert "! Set halos dirty/clean" not in generated_code


def test_no_halo_dirty():
    '''check that no halo_dirty code is produced if distributed_memory is
    set to False'''
    _, invoke_info = parse(os.path.join(BASE_PATH, "1_single_invoke.f90"),
                           api="dynamo0.3")
    psy = PSyFactory("dynamo0.3", distributed_memory=False).create(invoke_info)
    generated_code = str(psy.gen)
    print generated_code
    assert "set_dirty()" not in generated_code
    assert "! Set halos dirty/clean" not in generated_code


def test_halo_exchange():
    ''' test that a halo_exchange call is added for a loop with a
    stencil operation '''
    _, invoke_info = parse(os.path.join(BASE_PATH, "14.2_halo_readers.f90"),
                           api="dynamo0.3")
    psy = PSyFactory("dynamo0.3").create(invoke_info)
    generated_code = str(psy.gen)
    print generated_code
    output1 = (
        "     IF (f2_proxy%is_dirty(depth=f2_extent+1)) THEN\n"
        "        CALL f2_proxy%halo_exchange(depth=f2_extent+1)\n"
        "      END IF \n"
        "      !\n")
    print output1
    assert output1 in generated_code
    output2 = ("      DO cell=1,mesh%get_last_halo_cell(1)\n")
    print output2
    assert output2 in generated_code


def test_halo_exchange_inc():
    '''test that appropriate halo exchange calls are added if we have a
    gh_inc operation and that the loop bounds included computation in
    the l1 halo '''
    _, invoke_info = parse(os.path.join(BASE_PATH,
                                        "4.6_multikernel_invokes.f90"),
                           api="dynamo0.3")
    psy = PSyFactory("dynamo0.3").create(invoke_info)
    result = str(psy.gen)
    print result
    output1 = (
        "      IF (a_proxy%is_dirty(depth=1)) THEN\n"
        "        CALL a_proxy%halo_exchange(depth=1)\n"
        "      END IF \n"
        "      !\n"
        "      IF (b_proxy%is_dirty(depth=1)) THEN\n"
        "        CALL b_proxy%halo_exchange(depth=1)\n"
        "      END IF \n"
        "      !\n"
        "      IF (d_proxy%is_dirty(depth=1)) THEN\n"
        "        CALL d_proxy%halo_exchange(depth=1)\n"
        "      END IF \n"
        "      !\n"
        "      IF (e_proxy(1)%is_dirty(depth=1)) THEN\n"
        "        CALL e_proxy(1)%halo_exchange(depth=1)\n"
        "      END IF \n"
        "      !\n"
        "      IF (e_proxy(2)%is_dirty(depth=1)) THEN\n"
        "        CALL e_proxy(2)%halo_exchange(depth=1)\n"
        "      END IF \n"
        "      !\n"
        "      IF (e_proxy(3)%is_dirty(depth=1)) THEN\n"
        "        CALL e_proxy(3)%halo_exchange(depth=1)\n"
        "      END IF \n"
        "      !\n"
        "      DO cell=1,mesh%get_last_halo_cell(1)\n")
    output2 = (
        "      IF (f_proxy%is_dirty(depth=1)) THEN\n"
        "        CALL f_proxy%halo_exchange(depth=1)\n"
        "      END IF \n"
        "      !\n"
        "      DO cell=1,mesh%get_last_halo_cell(1)\n")
    assert output1 in result
    assert output2 in result
    assert result.count("halo_exchange") == 7


def test_no_halo_exchange_for_operator():
    ''' Test that no halo exchange is generated before a kernel that reads
    from an operator '''
    _, invoke_info = parse(os.path.join(BASE_PATH,
                                        "10.7_operator_read.f90"),
                           api="dynamo0.3")
    psy = PSyFactory("dynamo0.3").create(invoke_info)
    result = str(psy.gen)
    print result
    # This kernel reads from an operator and a scalar and these
    # do not require halos to be updated.
    assert "halo_exchange" not in result


def test_no_set_dirty_for_operator():
    ''' Test that we do not call set_dirty for an operator that is written
    by a kernel. '''
    _, invoke_info = parse(os.path.join(BASE_PATH,
                                        "10.6_operator_no_field_scalar.f90"),
                           api="dynamo0.3")
    psy = PSyFactory("dynamo0.3").create(invoke_info)
    result = str(psy.gen)
    print result
    # This kernel only writes to an operator and since operators are
    # cell-local this does not require us to call the is_dirty() method.
    assert "is_dirty" not in result


def test_halo_exchange_different_spaces():
    '''test that all of our different function spaces with a stencil
    access result in halo calls including any_space'''
    _, invoke_info = parse(os.path.join(BASE_PATH,
                                        "14.3_halo_readers_all_fs.f90"),
                           api="dynamo0.3")
    psy = PSyFactory("dynamo0.3").create(invoke_info)
    result = str(psy.gen)
    print result
    assert result.count("halo_exchange") == 9


def test_halo_exchange_vectors_1():
    ''' test that halo exchange produces correct code for vector
    fields. Test a field with gh_inc '''
    _, invoke_info = parse(os.path.join(BASE_PATH,
                                        "14.4.1_halo_vector.f90"),
                           api="dynamo0.3")
    psy = PSyFactory("dynamo0.3").create(invoke_info)
    result = str(psy.gen)
    print result
    assert result.count("halo_exchange(") == 3
    for idx in range(1, 4):
        assert "f1_proxy("+str(idx)+")%halo_exchange(depth=1)" in result
    expected = ("      IF (f1_proxy(3)%is_dirty(depth=1)) THEN\n"
                "        CALL f1_proxy(3)%halo_exchange(depth=1)\n"
                "      END IF \n"
                "      !\n"
                "      DO cell=1,mesh%get_last_halo_cell(1)\n")
    assert expected in result


def test_halo_exchange_vectors():
    ''' test that halo exchange produces correct code for vector
    fields. Test both a field with a stencil and a field with gh_inc '''
    _, invoke_info = parse(os.path.join(BASE_PATH,
                                        "14.4_halo_vector.f90"),
                           api="dynamo0.3")
    psy = PSyFactory("dynamo0.3").create(invoke_info)
    result = str(psy.gen)
    print result
    assert result.count("halo_exchange(") == 7
    for idx in range(1, 4):
        assert "f1_proxy("+str(idx)+")%halo_exchange(depth=1)" in result
        assert "f2_proxy("+str(idx)+")%halo_exchange(depth=f2_extent+1)" \
            in result
    expected = ("      IF (f2_proxy(4)%is_dirty(depth=f2_extent+1)) THEN\n"
                "        CALL f2_proxy(4)%halo_exchange(depth=f2_extent+1)\n"
                "      END IF \n"
                "      !\n"
                "      DO cell=1,mesh%get_last_halo_cell(1)\n")
    assert expected in result


def test_halo_exchange_depths():
    ''' test that halo exchange includes the correct halo
    depth with gh_write '''
    _, invoke_info = parse(os.path.join(BASE_PATH,
                                        "14.5_halo_depth.f90"),
                           api="dynamo0.3")
    psy = PSyFactory("dynamo0.3").create(invoke_info)
    result = str(psy.gen)
    print result
    expected = ("      IF (f2_proxy%is_dirty(depth=extent)) THEN\n"
                "        CALL f2_proxy%halo_exchange(depth=extent)\n"
                "      END IF \n"
                "      !\n"
                "      IF (f3_proxy%is_dirty(depth=extent)) THEN\n"
                "        CALL f3_proxy%halo_exchange(depth=extent)\n"
                "      END IF \n"
                "      !\n"
                "      IF (f4_proxy%is_dirty(depth=extent)) THEN\n"
                "        CALL f4_proxy%halo_exchange(depth=extent)\n"
                "      END IF \n"
                "      !\n"
                "      DO cell=1,mesh%get_last_edge_cell()\n")
    assert expected in result


def test_halo_exchange_depths_gh_inc():
    ''' test that halo exchange includes the correct halo depth when
    we have a gh_inc as this increases the required depth by 1 (as
    redundant computation is performed in the l1 halo) '''
    _, invoke_info = parse(os.path.join(BASE_PATH,
                                        "14.6_halo_depth_2.f90"),
                           api="dynamo0.3")
    psy = PSyFactory("dynamo0.3").create(invoke_info)
    result = str(psy.gen)
    print result
    expected = ("      IF (f1_proxy%is_dirty(depth=1)) THEN\n"
                "        CALL f1_proxy%halo_exchange(depth=1)\n"
                "      END IF \n"
                "      !\n"
                "      IF (f2_proxy%is_dirty(depth=f2_extent+1)) THEN\n"
                "        CALL f2_proxy%halo_exchange(depth=f2_extent+1)\n"
                "      END IF \n"
                "      !\n"
                "      IF (f3_proxy%is_dirty(depth=f3_extent+1)) THEN\n"
                "        CALL f3_proxy%halo_exchange(depth=f3_extent+1)\n"
                "      END IF \n"
                "      !\n"
                "      IF (f4_proxy%is_dirty(depth=f4_extent+1)) THEN\n"
                "        CALL f4_proxy%halo_exchange(depth=f4_extent+1)\n"
                "      END IF \n"
                "      !\n"
                "      DO cell=1,mesh%get_last_halo_cell(1)\n")
    assert expected in result


def test_stencil_read_only():
    '''test that an error is raised if a field with a stencil is not
    accessed as gh_read'''
    fparser.logging.disable('CRITICAL')
    code = STENCIL_CODE.replace("gh_read, w2, stencil(cross)",
                                "gh_write, w2, stencil(cross)", 1)
    ast = fpapi.parse(code, ignore_comments=False)
    with pytest.raises(ParseError) as excinfo:
        _ = DynKernMetadata(ast, name="stencil_type")
    assert "a stencil must be read only" in str(excinfo.value)


def test_w3_and_inc_error():
    '''test that an error is raised if w3 and gh_inc are provided for the
    same field in the metadata '''
    fparser.logging.disable('CRITICAL')
    code = CODE.replace("arg_type(gh_field,gh_read, w3)",
                        "arg_type(gh_field,gh_inc, w3)", 1)
    ast = fpapi.parse(code, ignore_comments=False)
    with pytest.raises(ParseError) as excinfo:
        _ = DynKernMetadata(ast, name="testkern_qr_type")
    assert (
        "It does not make sense for a quantity on a discontinuous space "
        "(w3) to have a 'gh_inc' access" in str(excinfo.value))


def test_halo_exchange_view(capsys):
    ''' test that the halo exchange view method returns what we expect '''
    from psyclone.psyGen import colored, SCHEDULE_COLOUR_MAP
    _, invoke_info = parse(os.path.join(BASE_PATH, "14.2_halo_readers.f90"),
                           api="dynamo0.3")
    psy = PSyFactory("dynamo0.3").create(invoke_info)
    schedule = psy.invokes.get('invoke_0_testkern_stencil_type').schedule
    schedule.view()
    result, _ = capsys.readouterr()

    # Ensure we test for text containing the correct (colour) control codes
    sched = colored("Schedule", SCHEDULE_COLOUR_MAP["Schedule"])
    loop = colored("Loop", SCHEDULE_COLOUR_MAP["Loop"])
    call = colored("KernCall", SCHEDULE_COLOUR_MAP["KernCall"])
    exch = colored("HaloExchange", SCHEDULE_COLOUR_MAP["HaloExchange"])

    expected = (
<<<<<<< HEAD
        "Schedule[invoke='invoke_0_testkern_stencil_type' dm=True]\n"
        "    DynHaloExchange[field='f2', type='region', depth=f2_extent+1, "
        "check_dirty=True]\n"
        "    DynHaloExchange[field='f3', type='region', depth=1, "
        "check_dirty=True]\n"
        "    DynHaloExchange[field='f4', type='region', depth=1, "
        "check_dirty=True]\n"
        "    Loop[type='',field_space='w1',it_space='cells', "
        "upper_bound='cell_halo(1)']\n"
        "        KernCall testkern_stencil_code(f1,f2,f3,f4) "
=======
        sched + "[invoke='invoke_0_testkern_stencil_type' dm=True]\n"
        "    " + exch + "[field='f2', type='cross', depth=f2_extent, "
        "check_dirty=True]\n"
        "    " + exch + "[field='f3', type='region', depth=1, "
        "check_dirty=True]\n"
        "    " + exch + "[field='f4', type='region', depth=1, "
        "check_dirty=True]\n"
        "    " + loop + "[type='',field_space='w1',it_space='cells']\n"
        "        " + call + " testkern_stencil_code(f1,f2,f3,f4) "
>>>>>>> 6731743f
        "[module_inline=False]")
    print expected
    print result
    assert expected in result


def test_no_mesh_mod():
    '''test that we do not add a mesh module to the PSy layer if one is
    not required. '''
    _, invoke_info = parse(os.path.join(BASE_PATH,
                                        "4.6_multikernel_invokes.f90"),
                           api="dynamo0.3")
    psy = PSyFactory("dynamo0.3", distributed_memory=False).create(invoke_info)
    result = str(psy.gen)
    print result
    assert "USE mesh_mod, ONLY: mesh_type" not in result
    assert "TYPE(mesh_type), pointer :: mesh => null()" not in result
    assert "mesh => a%get_mesh()" not in result


def test_mesh_mod():
    '''test that a mesh module is added to the PSy layer and a mesh object
    is created when required. One is required when we determine loop
    bounds for distributed memory '''
    _, invoke_info = parse(os.path.join(BASE_PATH,
                                        "4.6_multikernel_invokes.f90"),
                           api="dynamo0.3")
    psy = PSyFactory("dynamo0.3").create(invoke_info)
    result = str(psy.gen)
    print result
    assert "USE mesh_mod, ONLY: mesh_type" in result
    assert "TYPE(mesh_type), pointer :: mesh => null()" in result
    output = ("      !\n"
              "      ! Create a mesh object\n"
              "      !\n"
              "      mesh => a%get_mesh()\n")
    assert output in result

# when we add build tests we should test that we can we get the mesh
# object from an operator


def test_set_lower_bound_functions():
    '''test that we raise appropriate exceptions when the lower bound of
    a loop is set to invalid values '''
    my_loop = DynLoop()
    with pytest.raises(GenerationError) as excinfo:
        my_loop.set_lower_bound("invalid_loop_bounds_name")
    assert "lower bound loop name is invalid" in str(excinfo.value)
    with pytest.raises(GenerationError) as excinfo:
        my_loop.set_lower_bound("inner", index=0)
    assert "specified index" in str(excinfo.value)
    assert "lower loop bound is invalid" in str(excinfo.value)


def test_set_upper_bound_functions():
    '''test that we raise appropriate exceptions when the upper bound of
    a loop is set to invalid values '''
    my_loop = DynLoop()
    with pytest.raises(GenerationError) as excinfo:
        my_loop.set_upper_bound("invalid_loop_bounds_name")
    assert "upper bound loop name is invalid" in str(excinfo.value)
    with pytest.raises(GenerationError) as excinfo:
        my_loop.set_upper_bound("start")
    assert "'start' is not a valid upper bound" in str(excinfo.value)
    with pytest.raises(GenerationError) as excinfo:
        my_loop.set_upper_bound("inner", index=0)
    assert "specified index" in str(excinfo.value)
    assert "upper loop bound is invalid" in str(excinfo.value)


def test_lower_bound_fortran_1():
    '''tests we raise an exception in the DynLoop:_lower_bound_fortran()
    method - first GenerationError'''
    _, invoke_info = parse(os.path.join(BASE_PATH, "1_single_invoke.f90"),
                           api="dynamo0.3")
    psy = PSyFactory("dynamo0.3", distributed_memory=False).create(invoke_info)
    my_loop = psy.invokes.invoke_list[0].schedule.children[0]
    my_loop.set_lower_bound("inner", index=1)
    with pytest.raises(GenerationError) as excinfo:
        _ = my_loop._lower_bound_fortran()
    assert ("lower bound must be 'start' if we are sequential" in
            str(excinfo.value))


def test_lower_bound_fortran_2(monkeypatch):
    '''tests we raise an exception in the DynLoop:_lower_bound_fortran()
    method - second GenerationError'''
    _, invoke_info = parse(os.path.join(BASE_PATH, "1_single_invoke.f90"),
                           api="dynamo0.3")
    psy = PSyFactory("dynamo0.3").create(invoke_info)
    my_loop = psy.invokes.invoke_list[0].schedule.children[3]
    # we can not use the standard set_lower_bound function as that
    # checks for valid input
    monkeypatch.setattr(my_loop, "_lower_bound_name", value="invalid")
    with pytest.raises(GenerationError) as excinfo:
        _ = my_loop._lower_bound_fortran()
    assert ("Unsupported lower bound name 'invalid' found" in
            str(excinfo.value))


def test_upper_bound_fortran_1():
    '''tests we raise an exception in the DynLoop:_upper_bound_fortran()
    method whe 'cell_halo', 'dof_halo' or 'inner' are used'''
    _, invoke_info = parse(os.path.join(BASE_PATH, "1_single_invoke.f90"),
                           api="dynamo0.3")
    psy = PSyFactory("dynamo0.3", distributed_memory=False).create(invoke_info)
    my_loop = psy.invokes.invoke_list[0].schedule.children[0]
    for option in ["cell_halo", "dof_halo", "inner"]:
        my_loop.set_upper_bound(option, index=1)
        with pytest.raises(GenerationError) as excinfo:
            _ = my_loop._upper_bound_fortran()
            assert (
                "'{0}' is not a valid loop upper bound for sequential/"
                "shared-memory code".format(option) in
                str(excinfo.value))


def test_upper_bound_fortran_2(monkeypatch):
    '''tests we raise an exception in the DynLoop:_upper_bound_fortran()
    method if an invalid value is provided'''
    _, invoke_info = parse(os.path.join(BASE_PATH, "1_single_invoke.f90"),
                           api="dynamo0.3")
    psy = PSyFactory("dynamo0.3", distributed_memory=False).create(invoke_info)
    my_loop = psy.invokes.invoke_list[0].schedule.children[0]
    monkeypatch.setattr(my_loop, "_upper_bound_name", value="invalid")
    with pytest.raises(GenerationError) as excinfo:
        _ = my_loop._upper_bound_fortran()
    assert (
        "Unsupported upper bound name 'invalid' found" in str(excinfo.value))


def test_intent_multi_kern():
    ''' Test that we correctly generate argument declarations when the
    same fields are passed to different kernels with different intents '''
    _, invoke_info = parse(os.path.join(BASE_PATH,
                                        "4.8_multikernel_invokes.f90"),
                           api="dynamo0.3")
    for dist_mem in [False, True]:
        psy = PSyFactory("dynamo0.3",
                         distributed_memory=dist_mem).create(invoke_info)
        output = str(psy.gen)
        print output
        assert "TYPE(field_type), intent(inout) :: g, f\n" in output
        assert "TYPE(field_type), intent(inout) :: b, h\n" in output
        assert "TYPE(field_type), intent(in) :: c, d, a, e(3)\n" in output
        assert "TYPE(quadrature_type), intent(in) :: qr\n" in output


def test_field_gh_sum_invalid():
    ''' Tests that an error is raised when a field is specified with
    access type gh_sum '''
    fparser.logging.disable('CRITICAL')
    code = CODE.replace("arg_type(gh_field,gh_read, w2)",
                        "arg_type(gh_field, gh_sum, w2)", 1)
    ast = fpapi.parse(code, ignore_comments=False)
    name = "testkern_qr_type"
    with pytest.raises(ParseError) as excinfo:
        _ = DynKernMetadata(ast, name=name)
    assert "reduction access 'gh_sum' is only valid with a scalar argument" \
        in str(excinfo.value)
    assert "but 'gh_field' was found" in str(excinfo.value)


def test_operator_gh_sum_invalid():
    ''' Tests that an error is raised when an operator is specified with
    access type gh_sum '''
    fparser.logging.disable('CRITICAL')
    code = CODE.replace("arg_type(gh_operator,gh_read, w2, w2)",
                        "arg_type(gh_operator, gh_sum, w2, w2)", 1)
    ast = fpapi.parse(code, ignore_comments=False)
    name = "testkern_qr_type"
    with pytest.raises(ParseError) as excinfo:
        _ = DynKernMetadata(ast, name=name)
    assert "reduction access 'gh_sum' is only valid with a scalar argument" \
        in str(excinfo.value)
    assert "but 'gh_operator' was found" in str(excinfo.value)


def test_derived_type_arg():
    ''' Test that we generate a suitable name for a dummy variable
    in the PSy layer when its value in the algorithm layer is
    obtained from the component of a derived type or from a type-bound
    procedure call. '''
    for dist_mem in [True, False]:
        _, invoke_info = parse(
            os.path.join(BASE_PATH,
                         "1.6.2_single_invoke_1_int_from_derived_type.f90"),
            api="dynamo0.3", distributed_memory=dist_mem)
        psy = PSyFactory("dynamo0.3",
                         distributed_memory=dist_mem).create(invoke_info)
        gen = str(psy.gen)
        print gen
        # Check the four integer variables are named and declared correctly
        expected = (
            "    SUBROUTINE invoke_0(f1, my_obj_iflag, f2, m1, m2, "
            "my_obj_get_flag, my_obj_get_flag_1, my_obj_get_flag_2)\n")
        assert expected in gen
        expected = (
            "      INTEGER, intent(in) :: my_obj_iflag, my_obj_get_flag, "
            "my_obj_get_flag_1, my_obj_get_flag_2\n")
        assert expected in gen
        # Check that they are still named correctly when passed to the
        # kernels
        assert (
            "CALL testkern_code(nlayers, f1_proxy%data, my_obj_iflag, "
            "f2_proxy%data, m1_proxy%data, m2_proxy%data, ndf_w1, undf_w1, "
            "map_w1(:,cell), ndf_w2, undf_w2, map_w2(:,cell), ndf_w3, "
            "undf_w3, map_w3(:,cell))" in gen)
        assert (
            "CALL testkern_code(nlayers, f1_proxy%data, my_obj_get_flag, "
            "f2_proxy%data, m1_proxy%data, m2_proxy%data, ndf_w1, undf_w1, "
            "map_w1(:,cell), ndf_w2, undf_w2, map_w2(:,cell), ndf_w3, "
            "undf_w3, map_w3(:,cell))" in gen)
        assert (
            "CALL testkern_code(nlayers, f1_proxy%data, my_obj_get_flag_1, "
            "f2_proxy%data, m1_proxy%data, m2_proxy%data, ndf_w1, undf_w1, "
            "map_w1(:,cell), ndf_w2, undf_w2, map_w2(:,cell), ndf_w3, "
            "undf_w3, map_w3(:,cell))" in gen)
        assert (
            "CALL testkern_code(nlayers, f1_proxy%data, my_obj_get_flag_2, "
            "f2_proxy%data, m1_proxy%data, m2_proxy%data, ndf_w1, undf_w1, "
            "map_w1(:,cell), ndf_w2, undf_w2, map_w2(:,cell), ndf_w3, "
            "undf_w3, map_w3(:,cell))" in gen)


def test_multiple_derived_type_args():
    ''' Test that we generate correct code when kernel arguments are
    supplied from the algorithm layer as different components of the
    same derived type object '''
    for dist_mem in [True, False]:
        _, invoke_info = parse(
            os.path.join(BASE_PATH,
                         "1.6.3_single_invoke_multiple_derived_types.f90"),
            api="dynamo0.3", distributed_memory=dist_mem)
        psy = PSyFactory("dynamo0.3",
                         distributed_memory=dist_mem).create(invoke_info)
        gen = str(psy.gen)
        print gen
        # Check the four integer variables are named and declared correctly
        expected = (
            "    SUBROUTINE invoke_0(f1, obj_a_iflag, f2, m1, m2, "
            "obj_b_iflag, obj_a_obj_b, obj_b_obj_a)\n")
        assert expected in gen
        expected = (
            "      INTEGER, intent(in) :: obj_a_iflag, obj_b_iflag, "
            "obj_a_obj_b, obj_b_obj_a\n")
        assert expected in gen
        # Check that they are still named correctly when passed to the
        # kernels
        assert (
            "CALL testkern_code(nlayers, f1_proxy%data, obj_a_iflag, "
            "f2_proxy%data, m1_proxy%data, m2_proxy%data, ndf_w1, undf_w1, "
            "map_w1(:,cell), ndf_w2, undf_w2, map_w2(:,cell), ndf_w3, "
            "undf_w3, map_w3(:,cell))" in gen)
        assert (
            "CALL testkern_code(nlayers, f1_proxy%data, obj_b_iflag, "
            "f2_proxy%data, m1_proxy%data, m2_proxy%data, ndf_w1, undf_w1, "
            "map_w1(:,cell), ndf_w2, undf_w2, map_w2(:,cell), ndf_w3, "
            "undf_w3, map_w3(:,cell))" in gen)
        assert (
            "CALL testkern_code(nlayers, f1_proxy%data, obj_a_obj_b, "
            "f2_proxy%data, m1_proxy%data, m2_proxy%data, ndf_w1, undf_w1, "
            "map_w1(:,cell), ndf_w2, undf_w2, map_w2(:,cell), ndf_w3, "
            "undf_w3, map_w3(:,cell))" in gen)
        assert (
            "CALL testkern_code(nlayers, f1_proxy%data, obj_b_obj_a, "
            "f2_proxy%data, m1_proxy%data, m2_proxy%data, ndf_w1, undf_w1, "
            "map_w1(:,cell), ndf_w2, undf_w2, map_w2(:,cell), ndf_w3, "
            "undf_w3, map_w3(:,cell))" in gen)


def test_single_stencil_extent():
    '''test a single stencil access with an extent value passed from the
    algorithm layer is treated correctly in the PSy layer. Test both
    sequential and distributed memory '''
    for dist_mem in [False, True]:
        _, invoke_info = parse(
            os.path.join(BASE_PATH, "19.1_single_stencil.f90"),
            api="dynamo0.3", distributed_memory=dist_mem)
        psy = PSyFactory("dynamo0.3",
                         distributed_memory=dist_mem).create(invoke_info)
        result = str(psy.gen)
        print result
        output1 = (
            "SUBROUTINE invoke_0_testkern_stencil_type(f1, f2, f3, f4, "
            "f2_extent)")
        assert output1 in result
        output2 = (
            "      USE stencil_dofmap_mod, ONLY: STENCIL_CROSS\n"
            "      USE stencil_dofmap_mod, ONLY: stencil_dofmap_type\n")
        assert output2 in result
        output3 = ("      INTEGER, intent(in) :: f2_extent\n")
        assert output3 in result
        output4 = (
            "      INTEGER f2_stencil_size\n"
            "      INTEGER, pointer :: f2_stencil_dofmap(:,:,:) => null()\n"
            "      TYPE(stencil_dofmap_type), pointer :: f2_stencil_map => "
            "null()\n")
        assert output4 in result
        output5 = (
            "      !\n"
            "      ! Initialise stencil dofmaps\n"
            "      !\n"
            "      f2_stencil_map => f2_proxy%vspace%get_stencil_dofmap("
            "STENCIL_CROSS,f2_extent)\n"
            "      f2_stencil_dofmap => f2_stencil_map%get_whole_dofmap()\n"
            "      f2_stencil_size = f2_stencil_map%get_size()\n"
            "      !\n")
        assert output5 in result
        output6 = (
            "        CALL testkern_stencil_code(nlayers, f1_proxy%data,"
            " f2_proxy%data, f2_stencil_size, f2_stencil_dofmap(:,:,cell),"
            " f3_proxy%data, f4_proxy%data, ndf_w1, undf_w1, map_w1(:,cell), "
            "ndf_w2, undf_w2, map_w2(:,cell), ndf_w3, undf_w3, "
            "map_w3(:,cell))")
        assert output6 in result


def test_single_stencil_xory1d():
    '''test a single stencil access with an extent and direction value
    passed from the algorithm layer is treated correctly in the PSy
    layer. Test both sequential and distributed memory '''
    for dist_mem in [False, True]:
        _, invoke_info = parse(
            os.path.join(BASE_PATH, "19.3_single_stencil_xory1d.f90"),
            api="dynamo0.3", distributed_memory=dist_mem)
        psy = PSyFactory("dynamo0.3",
                         distributed_memory=dist_mem).create(invoke_info)
        result = str(psy.gen)
        print result
        output1 = (
            "    SUBROUTINE invoke_0_testkern_stencil_xory1d_type(f1, f2, f3, "
            "f4, f2_extent, f2_direction)")
        assert output1 in result
        output2 = (
            "      USE stencil_dofmap_mod, ONLY: STENCIL_1DX, STENCIL_1DY\n"
            "      USE flux_direction_mod, ONLY: x_direction, y_direction\n"
            "      USE stencil_dofmap_mod, ONLY: stencil_dofmap_type\n")
        assert output2 in result
        output3 = (
            "      INTEGER, intent(in) :: f2_extent\n"
            "      INTEGER, intent(in) :: f2_direction\n")
        assert output3 in result
        output4 = (
            "      INTEGER f2_stencil_size\n"
            "      INTEGER, pointer :: f2_stencil_dofmap(:,:,:) => null()\n"
            "      TYPE(stencil_dofmap_type), pointer :: f2_stencil_map => "
            "null()\n")
        assert output4 in result
        output5 = (
            "      !\n"
            "      ! Initialise stencil dofmaps\n"
            "      !\n"
            "      IF (f2_direction .eq. x_direction) THEN\n"
            "        f2_stencil_map => f2_proxy%vspace%get_stencil_dofmap("
            "STENCIL_1DX,f2_extent)\n"
            "      END IF \n"
            "      IF (f2_direction .eq. y_direction) THEN\n"
            "        f2_stencil_map => f2_proxy%vspace%get_stencil_dofmap("
            "STENCIL_1DY,f2_extent)\n"
            "      END IF \n"
            "      f2_stencil_dofmap => f2_stencil_map%get_whole_dofmap()\n"
            "      f2_stencil_size = f2_stencil_map%get_size()\n"
            "      !\n")
        assert output5 in result
        output6 = (
            "        CALL testkern_stencil_xory1d_code(nlayers, "
            "f1_proxy%data, f2_proxy%data, f2_stencil_size, f2_direction, "
            "f2_stencil_dofmap(:,:,cell), f3_proxy%data, f4_proxy%data, "
            "ndf_w1, undf_w1, map_w1(:,cell), ndf_w2, undf_w2, "
            "map_w2(:,cell), ndf_w3, undf_w3, map_w3(:,cell))")
        assert output6 in result


def test_single_stencil_literal():
    '''test extent value is used correctly from the algorithm layer when
    it is a literal value so is not passed by argument'''
    for dist_mem in [False, True]:
        _, invoke_info = parse(
            os.path.join(BASE_PATH, "19.4_single_stencil_literal.f90"),
            api="dynamo0.3", distributed_memory=dist_mem)
        psy = PSyFactory("dynamo0.3",
                         distributed_memory=dist_mem).create(invoke_info)
        result = str(psy.gen)
        print result
        output1 = ("    SUBROUTINE invoke_0_testkern_stencil_type(f1, f2, "
                   "f3, f4)")
        assert output1 in result
        output2 = (
            "      USE stencil_dofmap_mod, ONLY: STENCIL_CROSS\n"
            "      USE stencil_dofmap_mod, ONLY: stencil_dofmap_type\n")
        assert output2 in result
        output3 = (
            "      INTEGER f2_stencil_size\n"
            "      INTEGER, pointer :: f2_stencil_dofmap(:,:,:) => null()\n"
            "      TYPE(stencil_dofmap_type), pointer :: f2_stencil_map => "
            "null()\n")
        assert output3 in result
        output4 = (
            "      !\n"
            "      ! Initialise stencil dofmaps\n"
            "      !\n"
            "      f2_stencil_map => f2_proxy%vspace%get_stencil_dofmap("
            "STENCIL_CROSS,1)\n"
            "      f2_stencil_dofmap => f2_stencil_map%get_whole_dofmap()\n"
            "      f2_stencil_size = f2_stencil_map%get_size()\n"
            "      !\n")
        assert output4 in result
        if dist_mem:
            output5 = (
                "      IF (f2_proxy%is_dirty(depth=2)) THEN\n"
                "        CALL f2_proxy%halo_exchange(depth=2)\n"
                "      END IF \n")
            assert output5 in result
        output6 = (
            "        CALL testkern_stencil_code(nlayers, f1_proxy%data, "
            "f2_proxy%data, f2_stencil_size, f2_stencil_dofmap(:,:,cell), "
            "f3_proxy%data, f4_proxy%data, ndf_w1, undf_w1, map_w1(:,cell), "
            "ndf_w2, undf_w2, map_w2(:,cell), ndf_w3, undf_w3, "
            "map_w3(:,cell))")
        assert output6 in result


def test_stencil_region_unsupported():
    '''Check that we raise an exception if the value of the stencil type
    in stencil(<type>[,<extent>]) is region. This is not a parse error
    as region is a valid value, it is just that the LFRic
    infrastructure does not yet support it. '''
    for dist_mem in [False, True]:
        _, invoke_info = parse(
            os.path.join(BASE_PATH, "19.12_single_stencil_region.f90"),
            api="dynamo0.3", distributed_memory=dist_mem)
        psy = PSyFactory("dynamo0.3",
                         distributed_memory=dist_mem).create(invoke_info)
        with pytest.raises(GenerationError) as excinfo:
            _ = str(psy.gen)
        assert "Unsupported stencil type 'region' supplied" in \
            str(excinfo.value)


def test_single_stencil_xory1d_literal():
    '''test extent value is used correctly from the algorithm layer when
    it is a literal value so is not passed by argument'''
    for dist_mem in [False, True]:
        _, invoke_info = parse(
            os.path.join(BASE_PATH, "19.5_single_stencil_xory1d_literal.f90"),
            api="dynamo0.3", distributed_memory=dist_mem)
        psy = PSyFactory("dynamo0.3",
                         distributed_memory=dist_mem).create(invoke_info)
        result = str(psy.gen)
        print result
        output1 = ("    SUBROUTINE invoke_0_testkern_stencil_xory1d_type("
                   "f1, f2, f3, f4)")
        assert output1 in result
        output2 = (
            "      USE stencil_dofmap_mod, ONLY: STENCIL_1DX, STENCIL_1DY\n"
            "      USE flux_direction_mod, ONLY: x_direction, y_direction\n"
            "      USE stencil_dofmap_mod, ONLY: stencil_dofmap_type\n")
        assert output2 in result
        output3 = (
            "      INTEGER f2_stencil_size\n"
            "      INTEGER, pointer :: f2_stencil_dofmap(:,:,:) => null()\n"
            "      TYPE(stencil_dofmap_type), pointer :: f2_stencil_map => "
            "null()\n")
        assert output3 in result
        output4 = (
            "      ! Initialise stencil dofmaps\n"
            "      !\n"
            "      IF (x_direction .eq. x_direction) THEN\n"
            "        f2_stencil_map => f2_proxy%vspace%get_stencil_dofmap("
            "STENCIL_1DX,2)\n"
            "      END IF \n"
            "      IF (x_direction .eq. y_direction) THEN\n"
            "        f2_stencil_map => f2_proxy%vspace%get_stencil_dofmap("
            "STENCIL_1DY,2)\n"
            "      END IF \n"
            "      f2_stencil_dofmap => f2_stencil_map%get_whole_dofmap()\n"
            "      f2_stencil_size = f2_stencil_map%get_size()\n"
            "      !\n")
        assert output4 in result
        if dist_mem:
            output5 = (
                "      IF (f2_proxy%is_dirty(depth=3)) THEN\n"
                "        CALL f2_proxy%halo_exchange(depth=3)\n"
                "      END IF \n")
            assert output5 in result
        output6 = (
            "        CALL testkern_stencil_xory1d_code(nlayers, "
            "f1_proxy%data, f2_proxy%data, f2_stencil_size, x_direction, "
            "f2_stencil_dofmap(:,:,cell), f3_proxy%data, f4_proxy%data, "
            "ndf_w1, undf_w1, map_w1(:,cell), ndf_w2, undf_w2, "
            "map_w2(:,cell), ndf_w3, undf_w3, map_w3(:,cell))")
        assert output6 in result


def test_single_stencil_xory1d_literal_mixed():
    '''test extent value is used correctly from the algorithm layer when
    it is a literal value so is not passed by argument and the case of the
    literal is specified in mixed case'''
    for dist_mem in [False, True]:
        _, invoke_info = parse(
            os.path.join(BASE_PATH,
                         "19.5.1_single_stencil_xory1d_literal.f90"),
            api="dynamo0.3", distributed_memory=dist_mem)
        psy = PSyFactory("dynamo0.3",
                         distributed_memory=dist_mem).create(invoke_info)
        result = str(psy.gen)
        print result
        output1 = ("    SUBROUTINE invoke_0_testkern_stencil_xory1d_type("
                   "f1, f2, f3, f4)")
        assert output1 in result
        output2 = (
            "      USE stencil_dofmap_mod, ONLY: STENCIL_1DX, STENCIL_1DY\n"
            "      USE flux_direction_mod, ONLY: x_direction, y_direction\n"
            "      USE stencil_dofmap_mod, ONLY: stencil_dofmap_type\n")
        assert output2 in result
        output3 = (
            "      INTEGER f2_stencil_size\n"
            "      INTEGER, pointer :: f2_stencil_dofmap(:,:,:) => null()\n"
            "      TYPE(stencil_dofmap_type), pointer :: f2_stencil_map => "
            "null()\n")
        assert output3 in result
        output4 = (
            "      ! Initialise stencil dofmaps\n"
            "      !\n"
            "      IF (x_direction .eq. x_direction) THEN\n"
            "        f2_stencil_map => f2_proxy%vspace%get_stencil_dofmap("
            "STENCIL_1DX,2)\n"
            "      END IF \n"
            "      IF (x_direction .eq. y_direction) THEN\n"
            "        f2_stencil_map => f2_proxy%vspace%get_stencil_dofmap("
            "STENCIL_1DY,2)\n"
            "      END IF \n"
            "      f2_stencil_dofmap => f2_stencil_map%get_whole_dofmap()\n"
            "      f2_stencil_size = f2_stencil_map%get_size()\n"
            "      !\n")
        assert output4 in result
        if dist_mem:
            output5 = (
                "      IF (f2_proxy%is_dirty(depth=3)) THEN\n"
                "        CALL f2_proxy%halo_exchange(depth=3)\n"
                "      END IF \n")
            assert output5 in result
        output6 = (
            "        CALL testkern_stencil_xory1d_code(nlayers, "
            "f1_proxy%data, f2_proxy%data, f2_stencil_size, x_direction, "
            "f2_stencil_dofmap(:,:,cell), f3_proxy%data, f4_proxy%data, "
            "ndf_w1, undf_w1, map_w1(:,cell), ndf_w2, undf_w2, "
            "map_w2(:,cell), ndf_w3, undf_w3, map_w3(:,cell))")
        assert output6 in result


def test_multiple_stencils():
    '''test for correct output when there is more than one stencil in a
    kernel'''
    for dist_mem in [False, True]:
        _, invoke_info = parse(
            os.path.join(BASE_PATH, "19.7_multiple_stencils.f90"),
            api="dynamo0.3", distributed_memory=dist_mem)
        psy = PSyFactory("dynamo0.3",
                         distributed_memory=dist_mem).create(invoke_info)
        result = str(psy.gen)
        print result
        output1 = (
            "    SUBROUTINE invoke_0_testkern_stencil_multi_type(f1, f2, f3, "
            "f4, f2_extent, f3_extent, f3_direction)")
        assert output1 in result
        output2 = (
            "      USE stencil_dofmap_mod, ONLY: STENCIL_1DX, STENCIL_1DY\n"
            "      USE flux_direction_mod, ONLY: x_direction, y_direction\n"
            "      USE stencil_dofmap_mod, ONLY: STENCIL_CROSS\n"
            "      USE stencil_dofmap_mod, ONLY: stencil_dofmap_type\n")
        assert output2 in result
        output3 = (
            "      INTEGER, intent(in) :: f2_extent, f3_extent\n"
            "      INTEGER, intent(in) :: f3_direction\n")
        assert output3 in result
        output4 = (
            "      INTEGER f4_stencil_size\n"
            "      INTEGER, pointer :: f4_stencil_dofmap(:,:,:) => null()\n"
            "      TYPE(stencil_dofmap_type), pointer :: f4_stencil_map => "
            "null()\n"
            "      INTEGER f3_stencil_size\n"
            "      INTEGER, pointer :: f3_stencil_dofmap(:,:,:) => null()\n"
            "      TYPE(stencil_dofmap_type), pointer :: f3_stencil_map => "
            "null()\n"
            "      INTEGER f2_stencil_size\n"
            "      INTEGER, pointer :: f2_stencil_dofmap(:,:,:) => null()\n"
            "      TYPE(stencil_dofmap_type), pointer :: f2_stencil_map => "
            "null()\n")
        assert output4 in result
        output5 = (
            "      ! Initialise stencil dofmaps\n"
            "      !\n"
            "      f2_stencil_map => f2_proxy%vspace%get_stencil_dofmap("
            "STENCIL_CROSS,f2_extent)\n"
            "      f2_stencil_dofmap => f2_stencil_map%get_whole_dofmap()\n"
            "      f2_stencil_size = f2_stencil_map%get_size()\n"
            "      IF (f3_direction .eq. x_direction) THEN\n"
            "        f3_stencil_map => f3_proxy%vspace%get_stencil_dofmap("
            "STENCIL_1DX,f3_extent)\n"
            "      END IF \n"
            "      IF (f3_direction .eq. y_direction) THEN\n"
            "        f3_stencil_map => f3_proxy%vspace%get_stencil_dofmap("
            "STENCIL_1DY,f3_extent)\n"
            "      END IF \n"
            "      f3_stencil_dofmap => f3_stencil_map%get_whole_dofmap()\n"
            "      f3_stencil_size = f3_stencil_map%get_size()\n"
            "      f4_stencil_map => f4_proxy%vspace%get_stencil_dofmap("
            "STENCIL_1DX,1)\n"
            "      f4_stencil_dofmap => f4_stencil_map%get_whole_dofmap()\n"
            "      f4_stencil_size = f4_stencil_map%get_size()\n"
            "      !\n")
        assert output5 in result
        if dist_mem:
            output6 = (
                "      IF (f2_proxy%is_dirty(depth=f2_extent+1)) THEN\n"
                "        CALL f2_proxy%halo_exchange(depth=f2_extent+1)\n"
                "      END IF \n"
                "      !\n"
                "      IF (f3_proxy%is_dirty(depth=f3_extent+1)) THEN\n"
                "        CALL f3_proxy%halo_exchange(depth=f3_extent+1)\n"
                "      END IF \n")
            assert output6 in result
        output7 = (
            "        CALL testkern_stencil_multi_code(nlayers, f1_proxy%data, "
            "f2_proxy%data, f2_stencil_size, f2_stencil_dofmap(:,:,cell), "
            "f3_proxy%data, f3_stencil_size, f3_direction, "
            "f3_stencil_dofmap(:,:,cell), f4_proxy%data, f4_stencil_size, "
            "f4_stencil_dofmap(:,:,cell), ndf_w1, undf_w1, map_w1(:,cell), "
            "ndf_w2, undf_w2, map_w2(:,cell), ndf_w3, undf_w3, "
            "map_w3(:,cell))")
        assert output7 in result


def test_multiple_stencil_same_name():
    '''test the case when there is more than one stencil in a kernel with
    the same name for extent'''
    for dist_mem in [False, True]:
        _, invoke_info = parse(
            os.path.join(BASE_PATH, "19.8_multiple_stencils_same_name.f90"),
            api="dynamo0.3", distributed_memory=dist_mem)
        psy = PSyFactory("dynamo0.3",
                         distributed_memory=dist_mem).create(invoke_info)
        result = str(psy.gen)
        print result
        output1 = (
            "    SUBROUTINE invoke_0_testkern_stencil_multi_type(f1, f2, f3, "
            "f4, extent, f3_direction)")
        assert output1 in result
        output2 = (
            "      INTEGER, intent(in) :: extent\n"
            "      INTEGER, intent(in) :: f3_direction\n")
        assert output2 in result
        output3 = (
            "      INTEGER f4_stencil_size\n"
            "      INTEGER, pointer :: f4_stencil_dofmap(:,:,:) => null()\n"
            "      TYPE(stencil_dofmap_type), pointer :: f4_stencil_map => "
            "null()\n"
            "      INTEGER f3_stencil_size\n"
            "      INTEGER, pointer :: f3_stencil_dofmap(:,:,:) => null()\n"
            "      TYPE(stencil_dofmap_type), pointer :: f3_stencil_map => "
            "null()\n"
            "      INTEGER f2_stencil_size\n"
            "      INTEGER, pointer :: f2_stencil_dofmap(:,:,:) => null()\n"
            "      TYPE(stencil_dofmap_type), pointer :: f2_stencil_map => "
            "null()\n")
        assert output3 in result
        output4 = (
            "      ! Initialise stencil dofmaps\n"
            "      !\n"
            "      f2_stencil_map => f2_proxy%vspace%get_stencil_dofmap("
            "STENCIL_CROSS,extent)\n"
            "      f2_stencil_dofmap => f2_stencil_map%get_whole_dofmap()\n"
            "      f2_stencil_size = f2_stencil_map%get_size()\n"
            "      IF (f3_direction .eq. x_direction) THEN\n"
            "        f3_stencil_map => f3_proxy%vspace%get_stencil_dofmap("
            "STENCIL_1DX,extent)\n"
            "      END IF \n"
            "      IF (f3_direction .eq. y_direction) THEN\n"
            "        f3_stencil_map => f3_proxy%vspace%get_stencil_dofmap("
            "STENCIL_1DY,extent)\n"
            "      END IF \n"
            "      f3_stencil_dofmap => f3_stencil_map%get_whole_dofmap()\n"
            "      f3_stencil_size = f3_stencil_map%get_size()\n"
            "      f4_stencil_map => f4_proxy%vspace%get_stencil_dofmap("
            "STENCIL_1DX,extent)\n"
            "      f4_stencil_dofmap => f4_stencil_map%get_whole_dofmap()\n"
            "      f4_stencil_size = f4_stencil_map%get_size()\n"
            "      !\n")
        assert output4 in result
        output5 = (
            "        CALL testkern_stencil_multi_code(nlayers, f1_proxy%data, "
            "f2_proxy%data, f2_stencil_size, f2_stencil_dofmap(:,:,cell), "
            "f3_proxy%data, f3_stencil_size, f3_direction, "
            "f3_stencil_dofmap(:,:,cell), f4_proxy%data, f4_stencil_size, "
            "f4_stencil_dofmap(:,:,cell), ndf_w1, undf_w1, map_w1(:,cell), "
            "ndf_w2, undf_w2, map_w2(:,cell), ndf_w3, undf_w3, "
            "map_w3(:,cell))")
        assert output5 in result


def test_multiple_stencil_same_name_direction():
    '''test the case where there is more than one stencil in a kernel with
    the same name for direction'''
    for dist_mem in [False, True]:
        _, invoke_info = parse(
            os.path.join(BASE_PATH, "19.9_multiple_stencils_same_name.f90"),
            api="dynamo0.3", distributed_memory=dist_mem)
        psy = PSyFactory("dynamo0.3",
                         distributed_memory=dist_mem).create(invoke_info)
        result = str(psy.gen)
        print result
        output1 = (
            "SUBROUTINE invoke_0_testkern_stencil_multi_2_type(f1, f2, f3, "
            "f4, extent, direction)")
        assert output1 in result
        output2 = (
            "      INTEGER, intent(in) :: extent\n"
            "      INTEGER, intent(in) :: direction\n")
        assert output2 in result
        output3 = (
            "      INTEGER f4_stencil_size\n"
            "      INTEGER, pointer :: f4_stencil_dofmap(:,:,:) => null()\n"
            "      TYPE(stencil_dofmap_type), pointer :: f4_stencil_map => "
            "null()\n"
            "      INTEGER f3_stencil_size\n"
            "      INTEGER, pointer :: f3_stencil_dofmap(:,:,:) => null()\n"
            "      TYPE(stencil_dofmap_type), pointer :: f3_stencil_map => "
            "null()\n"
            "      INTEGER f2_stencil_size\n"
            "      INTEGER, pointer :: f2_stencil_dofmap(:,:,:) => null()\n"
            "      TYPE(stencil_dofmap_type), pointer :: f2_stencil_map => "
            "null()\n")
        assert output3 in result
        output4 = (
            "      ! Initialise stencil dofmaps\n"
            "      !\n"
            "      IF (direction .eq. x_direction) THEN\n"
            "        f2_stencil_map => f2_proxy%vspace%get_stencil_dofmap("
            "STENCIL_1DX,extent)\n"
            "      END IF \n"
            "      IF (direction .eq. y_direction) THEN\n"
            "        f2_stencil_map => f2_proxy%vspace%get_stencil_dofmap("
            "STENCIL_1DY,extent)\n"
            "      END IF \n"
            "      f2_stencil_dofmap => f2_stencil_map%get_whole_dofmap()\n"
            "      f2_stencil_size = f2_stencil_map%get_size()\n"
            "      IF (direction .eq. x_direction) THEN\n"
            "        f3_stencil_map => f3_proxy%vspace%get_stencil_dofmap("
            "STENCIL_1DX,extent)\n"
            "      END IF \n"
            "      IF (direction .eq. y_direction) THEN\n"
            "        f3_stencil_map => f3_proxy%vspace%get_stencil_dofmap("
            "STENCIL_1DY,extent)\n"
            "      END IF \n"
            "      f3_stencil_dofmap => f3_stencil_map%get_whole_dofmap()\n"
            "      f3_stencil_size = f3_stencil_map%get_size()\n"
            "      IF (direction .eq. x_direction) THEN\n"
            "        f4_stencil_map => f4_proxy%vspace%get_stencil_dofmap("
            "STENCIL_1DX,extent)\n"
            "      END IF \n"
            "      IF (direction .eq. y_direction) THEN\n"
            "        f4_stencil_map => f4_proxy%vspace%get_stencil_dofmap("
            "STENCIL_1DY,extent)\n"
            "      END IF \n"
            "      f4_stencil_dofmap => f4_stencil_map%get_whole_dofmap()\n"
            "      f4_stencil_size = f4_stencil_map%get_size()\n"
            "      !\n")
        assert output4 in result
        output5 = (
            "     CALL testkern_stencil_multi_2_code(nlayers, f1_proxy%data, "
            "f2_proxy%data, f2_stencil_size, direction, "
            "f2_stencil_dofmap(:,:,cell), "
            "f3_proxy%data, f3_stencil_size, direction, "
            "f3_stencil_dofmap(:,:,cell), "
            "f4_proxy%data, f4_stencil_size, direction, "
            "f4_stencil_dofmap(:,:,cell), "
            "ndf_w1, undf_w1, map_w1(:,cell), ndf_w2, undf_w2, "
            "map_w2(:,cell), ndf_w3, undf_w3, map_w3(:,cell))")
        assert output5 in result


def test_multiple_kernels_stencils_different_fields():
    '''Test the case where we have multiple kernels with stencils and
    different fields for each. We also test extent names by having both
    shared and individual names.'''
    for dist_mem in [False, True]:
        _, invoke_info = parse(
            os.path.join(BASE_PATH, "19.20_multiple_kernels_stencils.f90"),
            api="dynamo0.3", distributed_memory=dist_mem)
        psy = PSyFactory("dynamo0.3",
                         distributed_memory=dist_mem).create(invoke_info)
        result = str(psy.gen)
        print result
        output1 = (
            "    SUBROUTINE invoke_0(f1, f2a, f3, f4, f2b, f2c, f2a_extent, "
            "extent)")
        assert output1 in result
        output2 = (
            "      USE testkern_stencil_mod, ONLY: testkern_stencil_code\n"
            "      USE stencil_dofmap_mod, ONLY: STENCIL_CROSS\n"
            "      USE stencil_dofmap_mod, ONLY: stencil_dofmap_type\n")
        assert output2 in result
        output3 = (
            "      INTEGER, intent(in) :: f2a_extent, extent\n")
        assert output3 in result
        output4 = (
            "      INTEGER f2b_stencil_size\n"
            "      INTEGER, pointer :: f2b_stencil_dofmap(:,:,:) => null()\n"
            "      TYPE(stencil_dofmap_type), pointer :: f2b_stencil_map "
            "=> null()\n"
            "      INTEGER f2a_stencil_size\n"
            "      INTEGER, pointer :: f2a_stencil_dofmap(:,:,:) => null()\n"
            "      TYPE(stencil_dofmap_type), pointer :: f2a_stencil_map "
            "=> null()\n")
        assert output4 in result
        output5 = (
            "      !\n"
            "      f2a_stencil_map => f2a_proxy%vspace%get_stencil_dofmap("
            "STENCIL_CROSS,f2a_extent)\n"
            "      f2a_stencil_dofmap => f2a_stencil_map%get_whole_dofmap()\n"
            "      f2a_stencil_size = f2a_stencil_map%get_size()\n"
            "      f2b_stencil_map => f2b_proxy%vspace%get_stencil_dofmap("
            "STENCIL_CROSS,extent)\n"
            "      f2b_stencil_dofmap => f2b_stencil_map%get_whole_dofmap()\n"
            "      f2b_stencil_size = f2b_stencil_map%get_size()\n"
            "      !\n")
        assert output5 in result
        output6 = (
            "        CALL testkern_stencil_code(nlayers, f1_proxy%data, "
            "f2a_proxy%data, f2a_stencil_size, f2a_stencil_dofmap(:,:,cell), "
            "f3_proxy%data, f4_proxy%data, ndf_w1, undf_w1, map_w1(:,cell), "
            "ndf_w2, undf_w2, map_w2(:,cell), ndf_w3, undf_w3, "
            "map_w3(:,cell))")
        assert output6 in result
        output7 = (
            "        CALL testkern_stencil_code(nlayers, f1_proxy%data, "
            "f2b_proxy%data, f2b_stencil_size, f2b_stencil_dofmap(:,:,cell), "
            "f3_proxy%data, f4_proxy%data, ndf_w1, undf_w1, map_w1(:,cell), "
            "ndf_w2, undf_w2, map_w2(:,cell), ndf_w3, undf_w3, "
            "map_w3(:,cell))")
        assert output7 in result
        output8 = (
            "        CALL testkern_stencil_code(nlayers, f1_proxy%data, "
            "f2c_proxy%data, f2b_stencil_size, f2b_stencil_dofmap(:,:,cell), "
            "f3_proxy%data, f4_proxy%data, ndf_w1, undf_w1, map_w1(:,cell), "
            "ndf_w2, undf_w2, map_w2(:,cell), ndf_w3, undf_w3, "
            "map_w3(:,cell))")
        assert output8 in result


def test_extent_name_clash():
    '''Test we can deal with name clashes for stencils. We have a single
    kernel with argument names passed from the algorithm layer that
    would clash with stencil-name, stencil-dofmap and stencil-size
    variables.'''
    for dist_mem in [False, True]:
        _, invoke_info = parse(
            os.path.join(BASE_PATH, "19.13_single_stencil.f90"),
            api="dynamo0.3", distributed_memory=dist_mem)
        psy = PSyFactory("dynamo0.3",
                         distributed_memory=dist_mem).create(invoke_info)
        result = str(psy.gen)
        print result
        output1 = (
            "    SUBROUTINE invoke_0(f2_stencil_map, f2, f2_stencil_dofmap, "
            "stencil_cross_1, f3_stencil_map, f3, f3_stencil_dofmap, "
            "f2_extent, f3_stencil_size)")
        assert output1 in result
        output2 = (
            "      USE stencil_dofmap_mod, ONLY: STENCIL_CROSS\n"
            "      USE stencil_dofmap_mod, ONLY: stencil_dofmap_type")
        assert output2 in result
        output3 = (
            "      INTEGER, intent(in) :: f2_extent, f3_stencil_size\n"
            "      TYPE(field_type), intent(inout) :: f2_stencil_map, "
            "f3_stencil_map\n"
            "      TYPE(field_type), intent(in) :: f2, f2_stencil_dofmap, "
            "stencil_cross_1, f3, f3_stencil_dofmap\n")
        assert output3 in result
        output4 = (
            "      INTEGER f3_stencil_size_1\n"
            "      INTEGER, pointer :: f3_stencil_dofmap_1(:,:,:) => null()\n"
            "      TYPE(stencil_dofmap_type), pointer :: f3_stencil_map_1 => "
            "null()\n"
            "      INTEGER f2_stencil_size\n"
            "      INTEGER, pointer :: f2_stencil_dofmap_1(:,:,:) => null()\n"
            "      TYPE(stencil_dofmap_type), pointer :: f2_stencil_map_1 => "
            "null()\n")
        assert output4 in result
        output5 = (
            "      TYPE(field_proxy_type) f2_stencil_map_proxy, f2_proxy, "
            "f2_stencil_dofmap_proxy, stencil_cross_1_proxy, "
            "f3_stencil_map_proxy, f3_proxy, f3_stencil_dofmap_proxy\n")
        assert output5 in result
        output6 = (
            "      stencil_cross_1_proxy = stencil_cross_1%get_proxy()")
        assert output6 in result
        output7 = (
            "      ! Initialise stencil dofmaps\n"
            "      !\n"
            "      f2_stencil_map_1 => f2_proxy%vspace%get_stencil_dofmap("
            "STENCIL_CROSS,f2_extent)\n"
            "      f2_stencil_dofmap_1 => "
            "f2_stencil_map_1%get_whole_dofmap()\n"
            "      f2_stencil_size = f2_stencil_map_1%get_size()\n"
            "      f3_stencil_map_1 => f3_proxy%vspace%get_stencil_dofmap("
            "STENCIL_CROSS,f3_stencil_size)\n"
            "      f3_stencil_dofmap_1 => "
            "f3_stencil_map_1%get_whole_dofmap()\n"
            "      f3_stencil_size_1 = f3_stencil_map_1%get_size()\n"
            "      !\n")
        assert output7 in result
        output8 = (
            "        CALL testkern_stencil_code(nlayers, "
            "f2_stencil_map_proxy%data, f2_proxy%data, f2_stencil_size, "
            "f2_stencil_dofmap_1(:,:,cell), f2_stencil_dofmap_proxy%data, "
            "stencil_cross_1_proxy%data, ndf_w1, undf_w1, map_w1(:,cell), "
            "ndf_w2, undf_w2, map_w2(:,cell), ndf_w3, undf_w3, "
            "map_w3(:,cell))")
        assert output8 in result
        output9 = (
            "        CALL testkern_stencil_code(nlayers, "
            "f3_stencil_map_proxy%data, f3_proxy%data, f3_stencil_size_1, "
            "f3_stencil_dofmap_1(:,:,cell), f3_stencil_dofmap_proxy%data, "
            "stencil_cross_1_proxy%data, ndf_w1, undf_w1, map_w1(:,cell), "
            "ndf_w2, undf_w2, map_w2(:,cell), ndf_w3, undf_w3, "
            "map_w3(:,cell))")
        assert output9 in result


def test_two_stencils_same_field():
    '''Test two Kernels within an invoke, with the same field having a
    stencil access in each kernel. f2_w2 is the field we care
    about. '''
    for dist_mem in [False, True]:
        _, invoke_info = parse(
            os.path.join(BASE_PATH, "19.14_two_stencils_same_field.f90"),
            api="dynamo0.3", distributed_memory=dist_mem)
        psy = PSyFactory("dynamo0.3",
                         distributed_memory=dist_mem).create(invoke_info)
        result = str(psy.gen)
        print result
        output1 = (
            "    SUBROUTINE invoke_0(f1_w1, f2_w2, f3_w2, f4_w3, f1_w3, "
            "f2_extent, extent)")
        assert output1 in result
        output2 = (
            "      INTEGER f2_w2_stencil_size_1\n"
            "      INTEGER, pointer :: f2_w2_stencil_dofmap_1(:,:,:) => "
            "null()\n"
            "      TYPE(stencil_dofmap_type), pointer :: f2_w2_stencil_map_1 "
            "=> null()")
        assert output2 in result
        output3 = (
            "      INTEGER f2_w2_stencil_size\n"
            "      INTEGER, pointer :: f2_w2_stencil_dofmap(:,:,:) => null()\n"
            "      TYPE(stencil_dofmap_type), pointer :: f2_w2_stencil_map "
            "=> null()")
        assert output3 in result
        output4 = (
            "      f2_w2_stencil_map => f2_w2_proxy%vspace%get_stencil_dofmap"
            "(STENCIL_CROSS,f2_extent)\n"
            "      f2_w2_stencil_dofmap => "
            "f2_w2_stencil_map%get_whole_dofmap()\n"
            "      f2_w2_stencil_size = f2_w2_stencil_map%get_size()\n")
        assert output4 in result
        output5 = (
            "      f2_w2_stencil_map_1 => "
            "f2_w2_proxy%vspace%get_stencil_dofmap(STENCIL_CROSS,extent)\n"
            "      f2_w2_stencil_dofmap_1 => "
            "f2_w2_stencil_map_1%get_whole_dofmap()\n"
            "      f2_w2_stencil_size_1 = f2_w2_stencil_map_1%get_size()\n")
        assert output5 in result
        output6 = (
            "        CALL testkern_stencil_code(nlayers, f1_w1_proxy%data, "
            "f2_w2_proxy%data, f2_w2_stencil_size, "
            "f2_w2_stencil_dofmap(:,:,cell), "
            "f3_w2_proxy%data, f4_w3_proxy%data, ndf_w1, undf_w1, "
            "map_w1(:,cell), ndf_w2, undf_w2, map_w2(:,cell), ndf_w3, "
            "undf_w3, map_w3(:,cell))")
        assert output6 in result
        output7 = (
            "        CALL testkern_stencil_depth_code(nlayers, "
            "f1_w3_proxy%data, f1_w1_proxy%data, f1_w1_stencil_size, "
            "f1_w1_stencil_dofmap(:,:,cell), f2_w2_proxy%data, "
            "f2_w2_stencil_size_1, "
            "f2_w2_stencil_dofmap_1(:,:,cell), f4_w3_proxy%data, "
            "f4_w3_stencil_size, "
            "f4_w3_stencil_dofmap(:,:,cell), ndf_w3, undf_w3, map_w3(:,cell), "
            "ndf_w1, undf_w1, map_w1(:,cell), ndf_w2, undf_w2, "
            "map_w2(:,cell))")
        assert output7 in result


def test_stencils_same_field_literal_extent():
    '''Test three Kernels within an invoke, with the same field having a
    stencil access in each kernel and the extent being passed as a
    literal value. Extent is the same in two kernels and different in
    the third. '''
    for dist_mem in [False, True]:
        _, invoke_info = parse(
            os.path.join(BASE_PATH,
                         "19.15_stencils_same_field_literal_extent.f90"),
            api="dynamo0.3", distributed_memory=dist_mem)
        psy = PSyFactory("dynamo0.3",
                         distributed_memory=dist_mem).create(invoke_info)
        result = str(psy.gen)
        print result
        output1 = (
            "      INTEGER f2_stencil_size_1\n"
            "      INTEGER, pointer :: f2_stencil_dofmap_1(:,:,:) => null()\n"
            "      TYPE(stencil_dofmap_type), pointer :: f2_stencil_map_1 "
            "=> null()\n"
            "      INTEGER f2_stencil_size\n"
            "      INTEGER, pointer :: f2_stencil_dofmap(:,:,:) => null()\n"
            "      TYPE(stencil_dofmap_type), pointer :: f2_stencil_map "
            "=> null()")
        assert output1 in result
        output2 = (
            "      !\n"
            "      f2_stencil_map => f2_proxy%vspace%get_stencil_dofmap("
            "STENCIL_CROSS,1)\n"
            "      f2_stencil_dofmap => f2_stencil_map%get_whole_dofmap()\n"
            "      f2_stencil_size = f2_stencil_map%get_size()\n"
            "      f2_stencil_map_1 => f2_proxy%vspace%get_stencil_dofmap("
            "STENCIL_CROSS,2)\n"
            "      f2_stencil_dofmap_1 => "
            "f2_stencil_map_1%get_whole_dofmap()\n"
            "      f2_stencil_size_1 = f2_stencil_map_1%get_size()\n"
            "      !")
        assert output2 in result
        output3 = (
            "        CALL testkern_stencil_code(nlayers, f1_proxy%data, "
            "f2_proxy%data, f2_stencil_size, f2_stencil_dofmap(:,:,cell), "
            "f3_proxy%data, f4_proxy%data, ndf_w1, undf_w1, map_w1(:,cell), "
            "ndf_w2, undf_w2, map_w2(:,cell), ndf_w3, undf_w3, "
            "map_w3(:,cell))")
        assert result.count(output3) == 2
        output4 = (
            "        CALL testkern_stencil_code(nlayers, f1_proxy%data, "
            "f2_proxy%data, f2_stencil_size_1, f2_stencil_dofmap_1(:,:,cell), "
            "f3_proxy%data, f4_proxy%data, ndf_w1, undf_w1, map_w1(:,cell), "
            "ndf_w2, undf_w2, map_w2(:,cell), ndf_w3, undf_w3, "
            "map_w3(:,cell))")
        assert result.count(output4) == 1

        if dist_mem:
            assert ("IF (f2_proxy%is_dirty(depth=3)) THEN" in result)
            assert ("CALL f2_proxy%halo_exchange(depth=3)" in result)
            assert ("IF (f3_proxy%is_dirty(depth=1)) THEN" in result)
            assert ("CALL f3_proxy%halo_exchange(depth=1)" in result)
            assert ("IF (f4_proxy%is_dirty(depth=1)) THEN" in result)
            assert ("CALL f4_proxy%halo_exchange(depth=1)" in result)


def test_stencils_same_field_literal_direction():
    '''Test three Kernels within an invoke, with the same field having a
    stencil access in each kernel and the direction being passed as a
    literal value. In two kernels the direction value is the same and
    in the third it is different. '''
    for dist_mem in [False, True]:
        _, invoke_info = parse(
            os.path.join(BASE_PATH,
                         "19.16_stencils_same_field_literal_direction.f90"),
            api="dynamo0.3", distributed_memory=dist_mem)
        psy = PSyFactory("dynamo0.3",
                         distributed_memory=dist_mem).create(invoke_info)
        result = str(psy.gen)
        print result
        output1 = (
            "      INTEGER f2_stencil_size_1\n"
            "      INTEGER, pointer :: f2_stencil_dofmap_1(:,:,:) => null()\n"
            "      TYPE(stencil_dofmap_type), pointer :: f2_stencil_map_1 "
            "=> null()\n"
            "      INTEGER f2_stencil_size\n"
            "      INTEGER, pointer :: f2_stencil_dofmap(:,:,:) => null()\n"
            "      TYPE(stencil_dofmap_type), pointer :: f2_stencil_map "
            "=> null()")
        assert output1 in result
        output2 = (
            "      !\n"
            "      IF (x_direction .eq. x_direction) THEN\n"
            "        f2_stencil_map => f2_proxy%vspace%get_stencil_dofmap("
            "STENCIL_1DX,2)\n"
            "      END IF \n"
            "      IF (x_direction .eq. y_direction) THEN\n"
            "        f2_stencil_map => f2_proxy%vspace%get_stencil_dofmap("
            "STENCIL_1DY,2)\n"
            "      END IF \n"
            "      f2_stencil_dofmap => f2_stencil_map%get_whole_dofmap()\n"
            "      f2_stencil_size = f2_stencil_map%get_size()\n"
            "      IF (y_direction .eq. x_direction) THEN\n"
            "        f2_stencil_map_1 => f2_proxy%vspace%get_stencil_dofmap("
            "STENCIL_1DX,2)\n"
            "      END IF \n"
            "      IF (y_direction .eq. y_direction) THEN\n"
            "        f2_stencil_map_1 => f2_proxy%vspace%get_stencil_dofmap("
            "STENCIL_1DY,2)\n"
            "      END IF \n"
            "      f2_stencil_dofmap_1 => "
            "f2_stencil_map_1%get_whole_dofmap()\n"
            "      f2_stencil_size_1 = f2_stencil_map_1%get_size()\n"
            "      !")
        assert output2 in result
        output3 = (
            "        CALL testkern_stencil_xory1d_code(nlayers, "
            "f1_proxy%data, f2_proxy%data, f2_stencil_size, x_direction, "
            "f2_stencil_dofmap(:,:,cell), f3_proxy%data, f4_proxy%data, "
            "ndf_w1, undf_w1, map_w1(:,cell), ndf_w2, undf_w2, "
            "map_w2(:,cell), ndf_w3, undf_w3, map_w3(:,cell))")
        assert result.count(output3) == 2
        output4 = (
            "        CALL testkern_stencil_xory1d_code(nlayers, "
            "f1_proxy%data, f2_proxy%data, f2_stencil_size_1, y_direction, "
            "f2_stencil_dofmap_1(:,:,cell), f3_proxy%data, f4_proxy%data, "
            "ndf_w1, undf_w1, map_w1(:,cell), ndf_w2, undf_w2, "
            "map_w2(:,cell), ndf_w3, undf_w3, map_w3(:,cell))")
        assert result.count(output4) == 1

        if dist_mem:
            assert ("IF (f2_proxy%is_dirty(depth=3)) THEN" in result)
            assert ("CALL f2_proxy%halo_exchange(depth=3)" in result)
            assert ("IF (f3_proxy%is_dirty(depth=1)) THEN" in result)
            assert ("CALL f3_proxy%halo_exchange(depth=1)" in result)
            assert ("IF (f4_proxy%is_dirty(depth=1)) THEN" in result)
            assert ("CALL f4_proxy%halo_exchange(depth=1)" in result)


def test_stencil_extent_specified():
    '''the function stencil_unique_str() raises an error if a stencil
    with an extent provided in the metadata is passed in. This is because
    this is not currently supported. This test checks that the appropriate
    error is raised. '''
    # load an example with an argument that has stencil metadata
    _, invoke_info = parse(
        os.path.join(BASE_PATH, "19.1_single_stencil.f90"),
        api="dynamo0.3")
    psy = PSyFactory("dynamo0.3").create(invoke_info)
    # access the argument with stencil metadata
    schedule = psy.invokes.invoke_list[0].schedule
    kernel = schedule.children[3].children[0]
    stencil_arg = kernel.arguments.args[1]
    # artificially add an extent to the stencil metadata info
    stencil_arg.descriptor.stencil['extent'] = 1
    from psyclone.dynamo0p3 import stencil_unique_str
    with pytest.raises(GenerationError) as err:
        stencil_unique_str(stencil_arg, "")
    assert ("found a stencil with an extent specified in the metadata. "
            "This is not coded for." in str(err))


def test_haloexchange_unknown_halo_depth():
    '''If a stencil extent is provided in the kernel metadata then the
    value is stored in an instance of the DynHaloExchange class. This test
    checks that the value is stored as expected (although stencil extents
    in metadata are not currently supported in PSyclone).'''
    # load an example with an argument that has stencil metadata
    _, invoke_info = parse(
        os.path.join(BASE_PATH, "19.1_single_stencil.f90"),
        api="dynamo0.3")
    psy = PSyFactory("dynamo0.3").create(invoke_info)
    # access the argument with stencil metadata
    schedule = psy.invokes.invoke_list[0].schedule
    kernel = schedule.children[3].children[0]
    stencil_arg = kernel.arguments.args[1]
    # artificially add an extent to the stencil metadata info
    stencil_arg.descriptor.stencil['extent'] = 10
    halo_exchange = schedule.children[0]
    assert halo_exchange._compute_halo_depth == '11'


def test_haloexchange_correct_parent():  # pylint: disable=invalid-name
    '''Test that a dynamo haloexchange has the correct parent once it has
    been added to a schedule.'''
    _, invoke_info = parse(
        os.path.join(BASE_PATH, "1_single_invoke.f90"),
        api="dynamo0.3")
    psy = PSyFactory("dynamo0.3").create(invoke_info)
    schedule = psy.invokes.invoke_list[0].schedule
    for child in schedule.children:
        assert child.parent == schedule


def test_single_kernel_multi_field_same_stencil():
    '''This test checks for the case where we have the same stencil used
    by more than one field in a kernel'''
    for dist_mem in [False, True]:
        _, invoke_info = parse(
            os.path.join(BASE_PATH,
                         "19.17_single_kernel_multi_field_same_stencil.f90"),
            api="dynamo0.3", distributed_memory=dist_mem)
        psy = PSyFactory("dynamo0.3",
                         distributed_memory=dist_mem).create(invoke_info)
        result = str(psy.gen)
        print result
        output1 = (
            "    SUBROUTINE invoke_0_testkern_multi_field_same_stencil_type("
            "f0, f1, f2, f3, f4, extent, direction)")
        assert output1 in result
        output2 = (
            "      INTEGER, intent(in) :: extent\n"
            "      INTEGER, intent(in) :: direction\n")
        assert output2 in result
        output3 = (
            "      INTEGER f3_stencil_size\n"
            "      INTEGER, pointer :: f3_stencil_dofmap(:,:,:) => null()\n"
            "      TYPE(stencil_dofmap_type), pointer :: f3_stencil_map => "
            "null()\n"
            "      INTEGER f1_stencil_size\n"
            "      INTEGER, pointer :: f1_stencil_dofmap(:,:,:) => null()\n"
            "      TYPE(stencil_dofmap_type), pointer :: f1_stencil_map => "
            "null()\n")
        assert output3 in result
        output4 = (
            "      ! Initialise stencil dofmaps\n"
            "      !\n"
            "      f1_stencil_map => f1_proxy%vspace%get_stencil_dofmap("
            "STENCIL_CROSS,extent)\n"
            "      f1_stencil_dofmap => f1_stencil_map%get_whole_dofmap()\n"
            "      f1_stencil_size = f1_stencil_map%get_size()\n"
            "      IF (direction .eq. x_direction) THEN\n"
            "        f3_stencil_map => f3_proxy%vspace%get_stencil_dofmap("
            "STENCIL_1DX,extent)\n"
            "      END IF \n"
            "      IF (direction .eq. y_direction) THEN\n"
            "        f3_stencil_map => f3_proxy%vspace%get_stencil_dofmap("
            "STENCIL_1DY,extent)\n"
            "      END IF \n"
            "      f3_stencil_dofmap => f3_stencil_map%get_whole_dofmap()\n"
            "      f3_stencil_size = f3_stencil_map%get_size()\n"
            "      !\n")
        assert output4 in result
        output5 = (
            "        CALL testkern_multi_field_same_stencil_code(nlayers, "
            "f0_proxy%data, f1_proxy%data, f1_stencil_size, "
            "f1_stencil_dofmap(:,:,cell), f2_proxy%data, f1_stencil_size, "
            "f1_stencil_dofmap(:,:,cell), f3_proxy%data, f3_stencil_size, "
            "direction, f3_stencil_dofmap(:,:,cell), f4_proxy%data, "
            "f3_stencil_size, direction, f3_stencil_dofmap(:,:,cell), "
            "ndf_w1, undf_w1, map_w1(:,cell), ndf_w2, undf_w2, "
            "map_w2(:,cell))")
        assert output5 in result


def test_single_kernel_any_space_stencil():
    '''This is a test for stencils and any_space within a single kernel
    and between kernels. We test when any_space is the same and when
    it is different within kernels and between kernels for the case of
    different fields. When it is the same we should have the same
    stencil dofmap (as all other stencil information is the same) and
    when it is different we should have a different stencil dofmap (as
    we do not know whether they are on the same space). '''
    for dist_mem in [False, True]:
        _, invoke_info = parse(
            os.path.join(BASE_PATH,
                         "19.18_anyspace_stencil_1.f90"),
            api="dynamo0.3", distributed_memory=dist_mem)
        psy = PSyFactory("dynamo0.3",
                         distributed_memory=dist_mem).create(invoke_info)
        result = str(psy.gen)
        print result
        output1 = (
            "      f1_stencil_map => f1_proxy%vspace%get_stencil_dofmap("
            "STENCIL_CROSS,extent)\n"
            "      f1_stencil_dofmap => f1_stencil_map%get_whole_dofmap()\n"
            "      f1_stencil_size = f1_stencil_map%get_size()\n"
            "      f4_stencil_map => f4_proxy%vspace%get_stencil_dofmap("
            "STENCIL_CROSS,extent)\n"
            "      f4_stencil_dofmap => f4_stencil_map%get_whole_dofmap()\n"
            "      f4_stencil_size = f4_stencil_map%get_size()\n"
            "      f5_stencil_map => f5_proxy%vspace%get_stencil_dofmap("
            "STENCIL_CROSS,extent)\n"
            "      f5_stencil_dofmap => f5_stencil_map%get_whole_dofmap()\n"
            "      f5_stencil_size = f5_stencil_map%get_size()\n"
            "      !\n")
        assert output1 in result
        # use the same stencil dofmap
        output2 = (
            "        CALL testkern_same_anyspace_stencil_code(nlayers, "
            "f0_proxy%data, f1_proxy%data, f1_stencil_size, "
            "f1_stencil_dofmap(:,:,cell), f2_proxy%data, f1_stencil_size, "
            "f1_stencil_dofmap(:,:,cell), ndf_w1, undf_w1, map_w1(:,cell), "
            "ndf_any_space_1_f1, undf_any_space_1_f1, "
            "map_any_space_1_f1(:,cell))")
        assert output2 in result
        output3 = (
            "        CALL testkern_different_anyspace_stencil_code(nlayers, "
            "f3_proxy%data, f4_proxy%data, f4_stencil_size, "
            "f4_stencil_dofmap(:,:,cell), f5_proxy%data, f5_stencil_size, "
            "f5_stencil_dofmap(:,:,cell), ndf_w1, undf_w1, map_w1(:,cell), "
            "ndf_any_space_1_f4, undf_any_space_1_f4, "
            "map_any_space_1_f4(:,cell), ndf_any_space_2_f5, "
            "undf_any_space_2_f5, map_any_space_2_f5(:,cell))")
        # use a different stencil dofmap
        assert output3 in result


@pytest.mark.xfail(reason="stencils and any_space produces too many dofmaps")
def test_multi_kernel_any_space_stencil_1():
    '''This is a test for stencils and any_space with two kernels. We test
    when any_space is the same and when it is different for the same
    field. In our example we should have a single dofmap. However, at
    the moment we produce two. This is valid but not optimal. It is
    not a big deal at the moment as the Met Office do not plan to use
    any_space but it should be able to be fixed when we get dependence
    analysis within invokes working. Therefore making it xfail for the
    moment. '''
    for dist_mem in [False, True]:
        _, invoke_info = parse(
            os.path.join(BASE_PATH,
                         "19.19_anyspace_stencil_2.f90"),
            api="dynamo0.3", distributed_memory=dist_mem)
        psy = PSyFactory("dynamo0.3",
                         distributed_memory=dist_mem).create(invoke_info)
        result = str(psy.gen)
        print result
        output1 = (
            "      f1_stencil_map => f1_proxy%vspace%get_stencil_dofmap("
            "STENCIL_CROSS,extent)\n"
            "      f1_stencil_dofmap => f1_stencil_map%get_whole_dofmap()\n"
            "      f1_stencil_size = f1_stencil_map%get_size()\n"
            "      !\n")
        assert output1 in result
        output2 = (
            "        CALL testkern_same_anyspace_stencil_code(nlayers, "
            "f0_proxy%data, f1_proxy%data, f1_stencil_size, "
            "f1_stencil_dofmap(:,:,cell), f2_proxy%data, f1_stencil_size, "
            "f1_stencil_dofmap(:,:,cell), ndf_w1, undf_w1, map_w1(:,cell), "
            "ndf_any_space_1_f1, undf_any_space_1_f1, map_any_space_1_f1)")
        assert output2 in result
        output3 = (
            "        CALL testkern_different_anyspace_stencil_code(nlayers, "
            "f3_proxy%data, f1_proxy%data, f1_stencil_size, "
            "f1_stencil_dofmap(:,:,cell), f2_proxy%data, f1_stencil_size, "
            "f1_stencil_dofmap(:,:,cell), ndf_w1, undf_w1, map_w1(:,cell), "
            "ndf_any_space_1_f1, undf_any_space_1_f1, map_any_space_1_f1, "
            "ndf_any_space_2_f2, undf_any_space_2_f2, map_any_space_2_f2)")
        assert output3 in result


def test_stencil_args_unique_1():
    '''This test checks that stencil extent and direction arguments do not
    clash with internal names generated in the PSy-layer. f2_stencil_size
    and nlayers are chosen as the names that would clash.'''
    for dist_mem in [False, True]:
        _, invoke_info = parse(
            os.path.join(BASE_PATH,
                         "19.21_stencil_names_clash.f90"),
            api="dynamo0.3", distributed_memory=dist_mem)
        psy = PSyFactory("dynamo0.3",
                         distributed_memory=dist_mem).create(invoke_info)
        result = str(psy.gen)
        print result
        # we use f2_stencil_size for extent and nlayers for direction
        # as arguments
        output1 = ("    SUBROUTINE invoke_0_testkern_stencil_xory1d_type(f1, "
                   "f2, f3, f4, f2_stencil_size, nlayers)")
        assert output1 in result
        output2 = ("      INTEGER, intent(in) :: f2_stencil_size\n"
                   "      INTEGER, intent(in) :: nlayers")
        assert output2 in result
        output3 = "      INTEGER f2_stencil_size_1"
        assert output3 in result
        # therefore the local variable is now declared as nlayers_1"
        output4 = "      INTEGER nlayers_1"
        assert output4 in result
        output5 = "      nlayers_1 = f1_proxy%vspace%get_nlayers()"
        assert output5 in result
        output6 = (
            "      IF (nlayers .eq. x_direction) THEN\n"
            "        f2_stencil_map => f2_proxy%vspace%get_stencil_dofmap("
            "STENCIL_1DX,f2_stencil_size)\n"
            "      END IF \n"
            "      IF (nlayers .eq. y_direction) THEN\n"
            "        f2_stencil_map => f2_proxy%vspace%get_stencil_dofmap("
            "STENCIL_1DY,f2_stencil_size)\n"
            "      END IF \n"
            "      f2_stencil_dofmap => f2_stencil_map%get_whole_dofmap()\n"
            "      f2_stencil_size_1 = f2_stencil_map%get_size()")
        assert output6 in result
        output7 = (
            "        CALL testkern_stencil_xory1d_code(nlayers_1, "
            "f1_proxy%data, f2_proxy%data, f2_stencil_size_1, nlayers, "
            "f2_stencil_dofmap(:,:,cell), f3_proxy%data, f4_proxy%data, "
            "ndf_w1, undf_w1, map_w1(:,cell), ndf_w2, undf_w2, "
            "map_w2(:,cell), ndf_w3, undf_w3, map_w3(:,cell))")
        assert output7 in result


def test_stencil_args_unique_2():
    '''This test checks that stencil extent and direction arguments are
    unique within the generated PSy-layer when they are accessed as
    indexed arrays, with the same array name, from the algorithm
    layer.'''
    for dist_mem in [False, True]:
        _, invoke_info = parse(
            os.path.join(BASE_PATH,
                         "19.22_stencil_names_indexed.f90"),
            api="dynamo0.3", distributed_memory=dist_mem)
        psy = PSyFactory("dynamo0.3",
                         distributed_memory=dist_mem).create(invoke_info)
        result = str(psy.gen)
        print result
        output1 = ("    SUBROUTINE invoke_0(f1, f2, f3, f4, f2_info, "
                   "f2_info_2, f2_info_1, f2_info_3)")
        assert output1 in result
        output2 = (
            "      INTEGER, intent(in) :: f2_info, f2_info_2\n"
            "      INTEGER, intent(in) :: f2_info_1, f2_info_3")
        assert output2 in result
        output3 = (
            "      IF (f2_info_1 .eq. x_direction) THEN\n"
            "        f2_stencil_map => f2_proxy%vspace%get_stencil_dofmap("
            "STENCIL_1DX,f2_info)\n"
            "      END IF \n"
            "      IF (f2_info_1 .eq. y_direction) THEN\n"
            "        f2_stencil_map => f2_proxy%vspace%get_stencil_dofmap("
            "STENCIL_1DY,f2_info)\n"
            "      END IF \n"
            "      f2_stencil_dofmap => f2_stencil_map%get_whole_dofmap()\n"
            "      f2_stencil_size = f2_stencil_map%get_size()\n"
            "      IF (f2_info_3 .eq. x_direction) THEN\n"
            "        f2_stencil_map_1 => f2_proxy%vspace%get_stencil_dofmap("
            "STENCIL_1DX,f2_info_2)\n"
            "      END IF \n"
            "      IF (f2_info_3 .eq. y_direction) THEN\n"
            "        f2_stencil_map_1 => f2_proxy%vspace%get_stencil_dofmap("
            "STENCIL_1DY,f2_info_2)\n"
            "      END IF ")
        assert output3 in result
        output4 = (
            "        CALL testkern_stencil_xory1d_code(nlayers, "
            "f1_proxy%data, f2_proxy%data, f2_stencil_size, f2_info_1, "
            "f2_stencil_dofmap(:,:,cell), f3_proxy%data, f4_proxy%data, "
            "ndf_w1, undf_w1, map_w1(:,cell), ndf_w2, undf_w2, "
            "map_w2(:,cell), ndf_w3, undf_w3, map_w3(:,cell))")
        assert output4 in result
        output5 = (
            "        CALL testkern_stencil_xory1d_code(nlayers, "
            "f1_proxy%data, f2_proxy%data, f2_stencil_size_1, f2_info_3, "
            "f2_stencil_dofmap_1(:,:,cell), f3_proxy%data, f4_proxy%data, "
            "ndf_w1, undf_w1, map_w1(:,cell), ndf_w2, undf_w2, "
            "map_w2(:,cell), ndf_w3, undf_w3, map_w3(:,cell))")
        assert output5 in result
        if dist_mem:
            assert (
                "IF (f2_proxy%is_dirty(depth=max(f2_info+1,"
                "f2_info_2+1))) THEN" in result)
            assert (
                "CALL f2_proxy%halo_exchange(depth=max(f2_info+1,"
                "f2_info_2+1))" in result)
            assert ("IF (f3_proxy%is_dirty(depth=1)) THEN" in result)
            assert ("CALL f3_proxy%halo_exchange(depth=1)" in result)
            assert ("IF (f4_proxy%is_dirty(depth=1)) THEN" in result)
            assert ("CALL f4_proxy%halo_exchange(depth=1)" in result)


def test_stencil_args_unique_3():
    '''This test checks that stencil extent and direction arguments are
    unique within the generated PSy-layer when they are dereferenced,
    with the same type/class name, from the algorithm layer. '''
    for dist_mem in [False, True]:
        _, invoke_info = parse(
            os.path.join(BASE_PATH,
                         "19.23_stencil_names_deref.f90"),
            api="dynamo0.3", distributed_memory=dist_mem)
        psy = PSyFactory("dynamo0.3",
                         distributed_memory=dist_mem).create(invoke_info)
        result = str(psy.gen)
        print result
        assert (
            "      INTEGER, intent(in) :: my_info_f2_info, my_info_f2_info_2\n"
            "      INTEGER, intent(in) :: my_info_f2_info_1, "
            "my_info_f2_info_3\n"
            in result)
        assert (
            "f2_stencil_map => f2_proxy%vspace%get_stencil_dofmap(STENCIL_1DX,"
            "my_info_f2_info)" in result)
        if dist_mem:
            assert (
                "IF (f2_proxy%is_dirty(depth=max(my_info_f2_info+1,"
                "my_info_f2_info_2+1))) THEN" in result)
            assert (
                "CALL f2_proxy%halo_exchange(depth=max(my_info_f2_info+1,"
                "my_info_f2_info_2+1))" in result)
            assert ("IF (f3_proxy%is_dirty(depth=1)) THEN" in result)
            assert ("CALL f3_proxy%halo_exchange(depth=1)" in result)
            assert ("IF (f4_proxy%is_dirty(depth=1)) THEN" in result)
            assert ("CALL f4_proxy%halo_exchange(depth=1)" in result)


def test_dynloop_load_unexpected_function_space():
    '''The load function of an instance of the dynloop class raises an
    error if an unexpexted function space is found. This test makes
    sure this error works correctly. It's a little tricky to raise
    this error as it is unreachable. However, we can sabotage an
    earlier function to make it return an invalid value. '''
    # first create a working instance of the DynLoop class
    _, invoke_info = parse(
        os.path.join(BASE_PATH, "19.1_single_stencil.f90"),
        api="dynamo0.3")
    psy = PSyFactory("dynamo0.3").create(invoke_info)
    # now get access to the DynLoop class, the associated kernel class
    # and the associated field.
    schedule = psy.invokes.invoke_list[0].schedule
    loop = schedule.children[3]
    kernel = loop.children[0]
    field = kernel.arguments.iteration_space_arg()
    # break the fields function space
    field._function_spaces[0]._orig_name = "broken"
    # create a function which always returns the broken field

    def broken_func():
        ''' returns the above field no matter what '''
        return field
    # replace the iteration_space_arg method with our broke
    # function. This is required as iteration_space_arg currently
    # never returns a field with an invalid function space.
    kernel.arguments.iteration_space_arg = broken_func
    # We can now raise the exception.
    with pytest.raises(GenerationError) as err:
        loop.load(kernel)
    assert ("Generation Error: Unexpected function space found. Expecting "
            "one of ['w3', 'w0', 'w1', 'w2', 'wtheta', 'w2h', 'w2v', "
            "'any_w2'] but found 'broken'" in str(err))


def test_dynkernelarguments_unexpected_stencil_extent():
    '''This test checks that we raise an error in DynKernelArguments if
    metadata is provided with an extent value. This is a litle tricky to
    raise as the parser does not not allow this to happen. We therefore
    modify the results from the parser to raise the error.'''
    # parse some valid code with a stencil
    _, invoke_info = parse(
        os.path.join(BASE_PATH, "19.1_single_stencil.f90"),
        api="dynamo0.3")
    # find the parsed code's call class
    call = invoke_info.calls.values()[0].kcalls[0]
    # add an extent to the stencil metadata
    kernel_metadata = call.ktype
    kernel_metadata._arg_descriptors[1].stencil['extent'] = 2
    # remove the extra argument (as the extent value no longer needs
    # to be passed so an associated error will be raised)
    del call.args[2]
    # finally call our object to raise the error
    from psyclone.dynamo0p3 import DynKernelArguments
    with pytest.raises(GenerationError) as err:
        _ = DynKernelArguments(call, None)
    assert "extent metadata not yet supported" in str(err)


def test_unsupported_halo_read_access():
    '''This test checks that we raise an error if the halo_read_access
    method finds an upper bound other than halo or ncells. The
    particular issue at the moment is that if inner is specified we do
    not know whether the stencil accesses the halo or not. However,
    this limitation is not going to affect anyone until we add in loop
    iteration space splitting transformations.
    '''
    # create a valid loop with a stencil access
    _, invoke_info = parse(
        os.path.join(BASE_PATH, "19.1_single_stencil.f90"),
        api="dynamo0.3")
    psy = PSyFactory("dynamo0.3").create(invoke_info)
    # get access to the DynLoop object
    schedule = psy.invokes.invoke_list[0].schedule
    loop = schedule.children[3]
    # access to the argument that has a stencil access in the kernel
    kernel = loop.children[0]
    stencil_arg = kernel.arguments.args[1]
    loop.set_upper_bound("inner", 1)
    # call our method
    with pytest.raises(GenerationError) as err:
        _ = loop._halo_read_access(stencil_arg)
    assert ("Loop bounds other than cell_halo and ncells are currently "
            "unsupported. Found 'inner'." in str(err))


def test_dynglobalsum_unsupported_scalar():
    '''Check that an instance of the DynGlobalSum class raises an
    exception if an unsupported scalar type is provided when
    dm=True '''
    # get an instance of an integer scalar
    _, invoke_info = parse(
        os.path.join(BASE_PATH,
                     "1.6.1_single_invoke_1_int_scalar.f90"),
        api="dynamo0.3")
    psy = PSyFactory("dynamo0.3", distributed_memory=True).create(invoke_info)
    generated_code = str(psy.gen)
    print generated_code
    schedule = psy.invokes.invoke_list[0].schedule
    loop = schedule.children[3]
    kernel = loop.children[0]
    argument = kernel.arguments.args[1]
    with pytest.raises(GenerationError) as err:
        _ = DynGlobalSum(argument)
    assert "DynGlobalSum currently only supports '['gh_real']'" in str(err)


def test_dynglobalsum_nodm_error():
    '''Check that an instance of the DynGlobalSum class raises an
    exception if it is instantiated when dm=False'''
    # get an instance of a real scalar
    _, invoke_info = parse(
        os.path.join(BASE_PATH,
                     "1.9_single_invoke_2_real_scalars.f90"),
        api="dynamo0.3")
    psy = PSyFactory("dynamo0.3", distributed_memory=False).create(invoke_info)
    generated_code = str(psy.gen)
    print generated_code
    schedule = psy.invokes.invoke_list[0].schedule
    loop = schedule.children[0]
    kernel = loop.children[0]
    argument = kernel.arguments.args[0]
    with pytest.raises(GenerationError) as err:
        _ = DynGlobalSum(argument)
    assert ("It makes no sense to create a DynGlobalSum object when "
            "dm=False") in str(err)


def test_no_updated_args():
    ''' Check that we raise the expected exception when we encounter a
    kernel that does not write to any of its arguments '''
    fparser.logging.disable('CRITICAL')
    code = CODE.replace("arg_type(gh_field,gh_write,w1)",
                        "arg_type(gh_field,gh_read,w1)", 1)
    ast = fpapi.parse(code, ignore_comments=False)
    name = "testkern_qr_type"
    with pytest.raises(ParseError) as excinfo:
        _ = DynKernMetadata(ast, name=name)
    assert ("A Dynamo 0.3 kernel must have at least one argument that is "
            "updated (written to) but found none for kernel "
            "testkern_qr_type" in str(excinfo))


def test_scalars_only_invalid():
    ''' Check that we raise the expected exception if we encounter a
    kernel that only has (read-only) scalar arguments '''
    fparser.logging.disable('CRITICAL')
    code = '''
module testkern
  type, extends(kernel_type) :: testkern_type
     type(arg_type), meta_args(2) =                 &
          (/ arg_type(gh_real, gh_read),            &
             arg_type(gh_integer, gh_read)          &
           /)
     integer, parameter :: iterates_over = cells
   contains
     procedure() :: code => testkern_code
  end type testkern_type
contains
  subroutine testkern_code(a,b)
  end subroutine testkern_code
end module testkern
'''
    ast = fpapi.parse(code, ignore_comments=False)
    name = "testkern_type"
    with pytest.raises(ParseError) as excinfo:
        _ = DynKernMetadata(ast, name=name)
    assert ("A Dynamo 0.3 kernel must have at least one argument that is "
            "updated (written to) but found none for kernel "
            "testkern_type" in str(excinfo))


def test_multiple_updated_field_args():
    ''' Check that we successfully parse a kernel that writes to more
    than one of its field arguments '''
    fparser.logging.disable('CRITICAL')
    code = CODE.replace("arg_type(gh_field,gh_read, w2)",
                        "arg_type(gh_field,gh_write, w1)", 1)
    ast = fpapi.parse(code, ignore_comments=False)
    name = "testkern_qr_type"
    metadata = DynKernMetadata(ast, name=name)
    count = 0
    for descriptor in metadata.arg_descriptors:
        if descriptor.type == "gh_field" and descriptor.access != "gh_read":
            count += 1
    assert count == 2


def test_multiple_updated_op_args():
    ''' Check that we successfully parse the metadata for a kernel that
    writes to more than one of its field and operator arguments '''
    fparser.logging.disable('CRITICAL')
    code = CODE.replace("arg_type(gh_operator,gh_read, w2, w2)",
                        "arg_type(gh_operator,gh_write, w1, w1)", 1)
    ast = fpapi.parse(code, ignore_comments=False)
    name = "testkern_qr_type"
    metadata = DynKernMetadata(ast, name=name)
    count = 0
    for descriptor in metadata.arg_descriptors:
        if ((descriptor.type == "gh_field" or
             descriptor.type == "gh_operator") and
                descriptor.access != "gh_read"):
            count += 1
    assert count == 2


def test_multiple_updated_scalar_args():
    ''' Check that we raise the expected exception when we encounter a
    kernel that writes to more than one of its field and scalar arguments '''
    fparser.logging.disable('CRITICAL')
    code = CODE.replace("arg_type(gh_real, gh_read)",
                        "arg_type(gh_real, gh_sum)", 1)
    ast = fpapi.parse(code, ignore_comments=False)
    name = "testkern_qr_type"
    with pytest.raises(ParseError) as excinfo:
        _ = DynKernMetadata(ast, name=name)
    assert ("A user-supplied Dynamo 0.3 kernel must not write/update a scalar "
            "argument but kernel testkern_qr_type has" in
            str(excinfo))


def test_itn_space_write_w3_w1():  # pylint: disable=invalid-name
    ''' Check that generated loop over cells in the psy layer has the correct
    upper bound when a kernel writes to two fields, the first on a
    discontinuous space and the second on a continuous space. The resulting
    loop (when dm=True) must include the L1 halo because of the second
    field argument which is continuous '''
    _, invoke_info = parse(
        os.path.join(BASE_PATH, "1.5.1_single_invoke_write_multi_fs.f90"),
        api="dynamo0.3")
    for dist_mem in [False, True]:
        psy = PSyFactory("dynamo0.3",
                         distributed_memory=dist_mem).create(invoke_info)
        generated_code = str(psy.gen)
        print generated_code
        if dist_mem:
            output = (
                "      !\n"
                "      DO cell=1,mesh%get_last_halo_cell(1)\n")
            assert output in generated_code
        else:
            output = (
                "      ! Call our kernels\n"
                "      !\n"
                "      DO cell=1,m2_proxy%vspace%get_ncell()\n")
            assert output in generated_code


def test_itn_space_fld_and_op_writers():  # pylint: disable=invalid-name
    ''' Check that generated loop over cells in the psy layer has the
    correct upper bound when a kernel writes to both an operator and a
    field, the latter on a discontinuous space and first in the list
    of args. (Loop must include L1 halo because we're writing to an
    operator.) '''
    _, invoke_info = parse(
        os.path.join(BASE_PATH, "1.5.2_single_invoke_write_fld_op.f90"),
        api="dynamo0.3")
    for dist_mem in [False, True]:
        psy = PSyFactory("dynamo0.3",
                         distributed_memory=dist_mem).create(invoke_info)
        generated_code = str(psy.gen)
        print generated_code
        if dist_mem:
            output = (
                "      !\n"
                "      DO cell=1,mesh%get_last_halo_cell(1)\n")
            assert output in generated_code
        else:
            output = (
                "      ! Call our kernels\n"
                "      !\n"
                "      DO cell=1,op1_proxy%fs_from%get_ncell()\n")
            assert output in generated_code


def test_itn_space_any_w3():
    ''' Check generated loop over cells has correct upper bound when
    a kernel writes to fields on any-space and W3 '''
    _, invoke_info = parse(
        os.path.join(BASE_PATH, "1.5.3_single_invoke_write_anyspace_w3.f90"),
        api="dynamo0.3")
    for dist_mem in [False, True]:
        psy = PSyFactory("dynamo0.3",
                         distributed_memory=dist_mem).create(invoke_info)
        generated_code = str(psy.gen)
        print generated_code
        if dist_mem:
            output = (
                "      !\n"
                "      DO cell=1,mesh%get_last_halo_cell(1)\n")
            assert output in generated_code
        else:
            output = (
                "      ! Call our kernels\n"
                "      !\n"
                "      DO cell=1,f1_proxy%vspace%get_ncell()\n")
            assert output in generated_code


def test_itn_space_any_w1():
    ''' Check generated loop over cells has correct upper bound when
    a kernel writes to fields on any-space and W1 '''
    _, invoke_info = parse(
        os.path.join(BASE_PATH, "1.5.4_single_invoke_write_anyspace_w1.f90"),
        api="dynamo0.3")
    for dist_mem in [False, True]:
        psy = PSyFactory("dynamo0.3",
                         distributed_memory=dist_mem).create(invoke_info)
        generated_code = str(psy.gen)
        print generated_code
        if dist_mem:
            output = (
                "      !\n"
                "      DO cell=1,mesh%get_last_halo_cell(1)\n")
            assert output in generated_code
        else:
            # Loop upper bound should use f2 as that field is *definitely*
            # on a continuous space (as opposed to the one on any_space
            # that might be).
            output = (
                "      ! Call our kernels\n"
                "      !\n"
                "      DO cell=1,f2_proxy%vspace%get_ncell()\n")
            assert output in generated_code


def test_unexpected_type_error():
    '''Check that we raise an exception if an unexpected datatype is found
    when running the ArgOrdering generate method. As it is abstract we use
    the KernCallArgList sub class'''
    for distmem in [False, True]:
        _, invoke_info = parse(
            os.path.join(BASE_PATH,
                         "1.0.1_single_named_invoke.f90"),
            api="dynamo0.3")
        psy = PSyFactory("dynamo0.3",
                         distributed_memory=distmem).create(invoke_info)
        schedule = psy.invokes.invoke_list[0].schedule
        if distmem:
            index = 3
        else:
            index = 0
        loop = schedule.children[index]
        kernel = loop.children[0]
        # sabotage one of the arguments to make it have an invalid type.
        kernel.arguments.args[0]._type = "invalid"
        # Now call KernCallArgList to raise an exception
        from psyclone.dynamo0p3 import KernCallArgList
        create_arg_list = KernCallArgList(kernel)
        with pytest.raises(GenerationError) as excinfo:
            create_arg_list.generate()
        assert (
            "Unexpected arg type found in dynamo0p3.py:ArgOrdering:"
            "generate()") in str(excinfo.value)


def test_argordering_exceptions():
    '''Check that we raise an exception if the abstract methods are called
    in an instance of the ArgOrdering class '''
    for distmem in [False, True]:
        _, invoke_info = parse(
            os.path.join(BASE_PATH,
                         "1.0.1_single_named_invoke.f90"),
            api="dynamo0.3")
        psy = PSyFactory("dynamo0.3",
                         distributed_memory=distmem).create(invoke_info)
        schedule = psy.invokes.invoke_list[0].schedule
        if distmem:
            index = 3
        else:
            index = 0
        loop = schedule.children[index]
        kernel = loop.children[0]
        from psyclone.dynamo0p3 import ArgOrdering
        create_arg_list = ArgOrdering(kernel)
        for method in [create_arg_list.cell_position,
                       create_arg_list.mesh_height,
                       create_arg_list.mesh_ncell2d,
                       create_arg_list.quad_rule]:
            with pytest.raises(NotImplementedError):
                method()
        for method in [create_arg_list.field_vector,
                       create_arg_list.field,
                       create_arg_list.stencil_unknown_extent,
                       create_arg_list.stencil_unknown_direction,
                       create_arg_list.stencil,
                       create_arg_list.operator,
                       create_arg_list.scalar,
                       create_arg_list.fs_common,
                       create_arg_list.fs_compulsory_field,
                       create_arg_list.basis,
                       create_arg_list.diff_basis,
                       create_arg_list.orientation,
                       create_arg_list.field_bcs_kernel,
                       create_arg_list.operator_bcs_kernel,
                       create_arg_list.banded_dofmap,
                       create_arg_list.indirection_dofmap,
                       create_arg_list.cma_operator]:
            with pytest.raises(NotImplementedError):
                method(None)


def test_kernel_args_has_op():
    ''' Check that we raise an exception if the arg. type supplied to
    DynKernelArguments.has_operator() is not a valid operator '''
    _, invoke_info = parse(
        os.path.join(BASE_PATH, "19.1_single_stencil.f90"),
        api="dynamo0.3")
    # find the parsed code's call class
    call = invoke_info.calls.values()[0].kcalls[0]
    from psyclone.dynamo0p3 import DynKernelArguments
    dka = DynKernelArguments(call, None)
    with pytest.raises(GenerationError) as excinfo:
        _ = dka.has_operator(op_type="gh_field")
    assert "op_type must be a valid operator type" in str(excinfo)


def test_kernel_stub_invalid_scalar_argument():  # pylint: disable=invalid-name
    '''Check that we raise an exception if an unexpected datatype is found
    when using the KernStubArgList scalar method'''
    ast = fpapi.parse(os.path.join(BASE_PATH,
                                   "testkern_one_int_scalar.f90"),
                      ignore_comments=False)
    metadata = DynKernMetadata(ast)
    kernel = DynKern()
    kernel.load_meta(metadata)
    # sabotage the scalar argument to make it have an invalid type.
    arg = kernel.arguments.args[1]
    arg._type = "invalid"
    # create a temporary module to add code into
    from psyclone.f2pygen import ModuleGen
    module = ModuleGen("module_name")
    # Now call KernStubArgList to raise an exception
    from psyclone.dynamo0p3 import KernStubArgList
    create_arg_list = KernStubArgList(kernel, module)
    with pytest.raises(GenerationError) as excinfo:
        create_arg_list.scalar(arg)
    assert (
        "Internal error: expected arg type to be one of '['gh_real', "
        "'gh_integer']' but got 'invalid'") in str(excinfo.value)


def test_kernel_stub_ind_dofmap_errors():  # pylint: disable=invalid-name
    '''Check that we raise the expected exceptions if the wrong arguments
    are supplied to KernelStubArgList.indirection_dofmap() '''
    ast = fpapi.parse(os.path.join(BASE_PATH,
                                   "testkern_one_int_scalar.f90"),
                      ignore_comments=False)
    metadata = DynKernMetadata(ast)
    kernel = DynKern()
    kernel.load_meta(metadata)
    # create a temporary module to add code into
    from psyclone.f2pygen import ModuleGen
    module = ModuleGen("module_name")
    # Now call KernStubArgList to raise an exception
    from psyclone.dynamo0p3 import KernStubArgList
    create_arg_list = KernStubArgList(kernel, module)
    # First call it without an argument object
    with pytest.raises(GenerationError) as excinfo:
        create_arg_list.indirection_dofmap("w3")
    assert "no CMA operator supplied" in str(excinfo)
    # Second, call it with an argument object but one that is not
    # an operator
    with pytest.raises(GenerationError) as excinfo:
        create_arg_list.indirection_dofmap("w3", kernel.arguments.args[1])
    assert ("a CMA operator (gh_columnwise_operator) must be supplied but "
            "got") in str(excinfo)


def test_kerncallarglist_arglist_error():
    '''Check that we raise an exception if we call the arglist method in
    kerncallarglist without first calling the generate method'''
    for distmem in [False, True]:
        _, invoke_info = parse(
            os.path.join(BASE_PATH,
                         "1.0.1_single_named_invoke.f90"),
            api="dynamo0.3")
        psy = PSyFactory("dynamo0.3",
                         distributed_memory=distmem).create(invoke_info)
        schedule = psy.invokes.invoke_list[0].schedule
        if distmem:
            index = 3
        else:
            index = 0
        loop = schedule.children[index]
        kernel = loop.children[0]
        from psyclone.dynamo0p3 import KernCallArgList
        create_arg_list = KernCallArgList(kernel)
        with pytest.raises(GenerationError) as excinfo:
            _ = create_arg_list.arglist
        assert (
            "Internal error. The argument list in KernCallArgList:arglist() "
            "is empty. Has the generate() method been "
            "called?") in str(excinfo.value)


def test_kernstubarglist_arglist_error():
    '''Check that we raise an exception if we call the arglist method in
    kernstubarglist without first calling the generate method'''
    ast = fpapi.parse(os.path.join(BASE_PATH,
                                   "testkern_one_int_scalar.f90"),
                      ignore_comments=False)
    metadata = DynKernMetadata(ast)
    kernel = DynKern()
    kernel.load_meta(metadata)
    # create a temporary module to add code into
    from psyclone.f2pygen import ModuleGen
    module = ModuleGen("module_name")
    # Now call KernStubArgList to raise an exception
    from psyclone.dynamo0p3 import KernStubArgList
    create_arg_list = KernStubArgList(kernel, module)
    with pytest.raises(GenerationError) as excinfo:
        _ = create_arg_list.arglist
    assert (
        "Internal error. The argument list in KernStubArgList:arglist() is "
        "empty. Has the generate() method been "
        "called?") in str(excinfo.value)


def test_multi_anyw2():
    '''Check generated code works correctly when we have multiple any_w2
    fields. Particularly check that we only generate a single lookup.'''
    _, invoke_info = parse(
        os.path.join(BASE_PATH, "21.1_single_invoke_multi_anyw2.f90"),
        api="dynamo0.3")
    for dist_mem in [False, True]:
        psy = PSyFactory("dynamo0.3",
                         distributed_memory=dist_mem).create(invoke_info)
        generated_code = str(psy.gen)
        print generated_code
        if dist_mem:
            output = (
                "      ! Look-up dofmaps for each function space\n"
                "      !\n"
                "      map_any_w2 => f1_proxy%vspace%get_whole_dofmap()\n"
                "      !\n"
                "      ! Initialise sizes and allocate any basis arrays "
                "for any_w2\n"
                "      !\n"
                "      ndf_any_w2 = f1_proxy%vspace%get_ndf()\n"
                "      undf_any_w2 = f1_proxy%vspace%get_undf()\n"
                "      !\n"
                "      ! Call kernels and communication routines\n"
                "      !\n"
                "      IF (f2_proxy%is_dirty(depth=1)) THEN\n"
                "        CALL f2_proxy%halo_exchange(depth=1)\n"
                "      END IF \n"
                "      !\n"
                "      IF (f3_proxy%is_dirty(depth=1)) THEN\n"
                "        CALL f3_proxy%halo_exchange(depth=1)\n"
                "      END IF \n"
                "      !\n"
                "      DO cell=1,mesh%get_last_halo_cell(1)\n"
                "        !\n"
                "        CALL testkern_multi_anyw2_code(nlayers, "
                "f1_proxy%data, f2_proxy%data, f3_proxy%data, ndf_any_w2, "
                "undf_any_w2, map_any_w2(:,cell))\n"
                "      END DO \n"
                "      !\n"
                "      ! Set halos dirty/clean for fields modified in the "
                "above loop\n"
                "      !\n"
                "      CALL f1_proxy%set_dirty()")
            assert output in generated_code
        else:
            output = (
                "      ! Look-up dofmaps for each function space\n"
                "      !\n"
                "      map_any_w2 => f1_proxy%vspace%get_whole_dofmap()\n"
                "      !\n"
                "      ! Initialise sizes and allocate any basis arrays for "
                "any_w2\n"
                "      !\n"
                "      ndf_any_w2 = f1_proxy%vspace%get_ndf()\n"
                "      undf_any_w2 = f1_proxy%vspace%get_undf()\n"
                "      !\n"
                "      ! Call our kernels\n"
                "      !\n"
                "      DO cell=1,f1_proxy%vspace%get_ncell()\n"
                "        !\n"
                "        CALL testkern_multi_anyw2_code(nlayers, "
                "f1_proxy%data, f2_proxy%data, f3_proxy%data, ndf_any_w2, "
                "undf_any_w2, map_any_w2(:,cell))\n"
                "      END DO ")
            assert output in generated_code


def test_anyw2_basis():
    '''Check generated code works correctly when we have any_w2 fields
    and basis functions'''
    _, invoke_info = parse(
        os.path.join(BASE_PATH, "21.2_single_invoke_multi_anyw2_basis.f90"),
        api="dynamo0.3")
    for dist_mem in [False, True]:
        psy = PSyFactory("dynamo0.3",
                         distributed_memory=dist_mem).create(invoke_info)
        generated_code = str(psy.gen)
        print generated_code
        output = (
            "      ! Initialise sizes and allocate any basis arrays "
            "for any_w2\n"
            "      !\n"
            "      ndf_any_w2 = f1_proxy%vspace%get_ndf()\n"
            "      undf_any_w2 = f1_proxy%vspace%get_undf()\n"
            "      dim_any_w2 = f1_proxy%vspace%get_dim_space()\n"
            "      ALLOCATE (basis_any_w2(dim_any_w2, ndf_any_w2, nqp_h, "
            "nqp_v))\n"
            "      diff_dim_any_w2 = f1_proxy%vspace%"
            "get_dim_space_diff()\n"
            "      ALLOCATE (diff_basis_any_w2(diff_dim_any_w2, "
            "ndf_any_w2, nqp_h, nqp_v))\n"
            "      !\n"
            "      ! Compute basis arrays\n"
            "      !\n"
            "      CALL f1_proxy%vspace%compute_basis_function("
            "basis_any_w2, ndf_any_w2, nqp_h, nqp_v, xp, zp)\n"
            "      CALL f1_proxy%vspace%compute_diff_basis_function("
            "diff_basis_any_w2, ndf_any_w2, nqp_h, nqp_v, xp, zp)")
        assert output in generated_code


def test_anyw2_vectors():
    '''Check generated code works correctly when we have any_w2 field
    vectors'''
    _, invoke_info = parse(
        os.path.join(BASE_PATH, "21.3_single_invoke_anyw2_vector.f90"),
        api="dynamo0.3")
    for dist_mem in [False, True]:
        psy = PSyFactory("dynamo0.3",
                         distributed_memory=dist_mem).create(invoke_info)
        generated_code = str(psy.gen)
        print generated_code
        assert "f3_proxy(1) = f3(1)%get_proxy()" in generated_code
        assert "f3_proxy(2) = f3(2)%get_proxy()" in generated_code
        assert "f3_proxy(1)%data, f3_proxy(2)%data" in generated_code


def test_anyw2_operators():
    '''Check generated code works correctly when we have any_w2 fields
    with operators'''
    _, invoke_info = parse(
        os.path.join(BASE_PATH, "21.4_single_invoke_anyw2_operator.f90"),
        api="dynamo0.3")
    for dist_mem in [False, True]:
        psy = PSyFactory("dynamo0.3",
                         distributed_memory=dist_mem).create(invoke_info)
        generated_code = str(psy.gen)
        print generated_code
        output = (
            "      ! Initialise sizes and allocate any basis arrays for "
            "any_w2\n"
            "      !\n"
            "      ndf_any_w2 = mm_w2_proxy%fs_from%get_ndf()\n"
            "      undf_any_w2 = mm_w2_proxy%fs_from%get_undf()\n"
            "      dim_any_w2 = mm_w2_proxy%fs_from%get_dim_space()\n"
            "      ALLOCATE (basis_any_w2(dim_any_w2, ndf_any_w2, nqp_h, "
            "nqp_v))\n"
            "      !\n"
            "      ! Compute basis arrays\n"
            "      !\n"
            "      CALL mm_w2_proxy%fs_from%compute_basis_function("
            "basis_any_w2, ndf_any_w2, nqp_h, nqp_v, xp, zp)")
        assert output in generated_code


def test_anyw2_stencils():
    '''Check generated code works correctly when we have any_w2 fields
    with stencils'''
    _, invoke_info = parse(
        os.path.join(BASE_PATH, "21.5_single_invoke_anyw2_stencil.f90"),
        api="dynamo0.3")
    for dist_mem in [False, True]:
        psy = PSyFactory("dynamo0.3",
                         distributed_memory=dist_mem).create(invoke_info)
        generated_code = str(psy.gen)
        print generated_code
        output = (
            "      ! Initialise stencil dofmaps\n"
            "      !\n"
            "      f2_stencil_map => f2_proxy%vspace%get_stencil_dofmap"
            "(STENCIL_CROSS,extent)\n"
            "      f2_stencil_dofmap => f2_stencil_map%get_whole_dofmap()\n"
            "      f2_stencil_size = f2_stencil_map%get_size()\n"
            "      !\n")
        assert output in generated_code


# test that stub generation works with any_w2 space.
def test_stub_generate_with_anyw2():
    '''check that the stub generate produces the expected output when we
    have any_w2 fields. In particular, check basis functions as these
    have specific sizes associated with the particular function space'''
    result = generate(os.path.join(BASE_PATH,
                                   "testkern_multi_anyw2_basis.f90"),
                      api="dynamo0.3")
    print result
    expected_output = (
        "      REAL(KIND=r_def), intent(in), dimension(3,ndf_any_w2,"
        "nqp_h,nqp_v) :: basis_any_w2\n"
        "      REAL(KIND=r_def), intent(in), dimension(1,ndf_any_w2,"
        "nqp_h,nqp_v) :: diff_basis_any_w2")
    assert expected_output in str(result)


def test_no_halo_for_discontinous():
    '''Test that we do not create halo exchange calls when our loop only
    iterates over owned cells (e.g. it writes to a discontinuous
    field), we only read from a discontinous field and there are no
    stencil accesses'''
    _, info = parse(os.path.join(BASE_PATH,
                                 "1_single_invoke_w3_only.f90"),
                    api="dynamo0.3")
    psy = PSyFactory("dynamo0.3").create(info)
    result = str(psy.gen)
    print result
    assert "halo_exchange" not in result


def test_halo_for_discontinuous():
    '''Test that we create halo exchange call when our loop iterates over
    owned cells (e.g. it writes to a discontinuous field), we read
    from a continous field, there are no stencil accesses, but we do
    not know anything about the previous writer. As the previous
    writer may have been over dofs we could have dirty annexed dofs so
    need to add a halo exchange.'''
    _, info = parse(os.path.join(BASE_PATH,
                                 "1_single_invoke_w3.f90"),
                    api="dynamo0.3")
    psy = PSyFactory("dynamo0.3").create(info)
    invoke = psy.invokes.invoke_list[0]
    schedule = invoke.schedule
    result = str(psy.gen)
    print result
    assert "IF (f1_proxy%is_dirty(depth=1)) THEN" in result
    assert "CALL f1_proxy%halo_exchange(depth=1)" in result
    assert "IF (f2_proxy%is_dirty(depth=1)) THEN" in result
    assert "CALL f2_proxy%halo_exchange(depth=1)" in result
    assert "IF (m1_proxy%is_dirty(depth=1)) THEN" in result
    assert "CALL m1_proxy%halo_exchange(depth=1)" in result


def test_halo_for_discontinuous_2():
    '''Test that we create halo exchange call when our loop iterates over
    owned cells (e.g. it writes to a discontinuous field), we read
    from a continous field, there are no stencil accesses, and the
    previous writer iterates over ndofs. We therefore have dirty
    annexed dofs so need to add a halo exchange. '''
    _, info = parse(os.path.join(BASE_PATH,
                                 "14.7_halo_annexed.f90"),
                    api="dynamo0.3")
    psy = PSyFactory("dynamo0.3").create(info)
    invoke = psy.invokes.invoke_list[0]
    schedule = invoke.schedule
    result = str(psy.gen)
    print result
    assert "IF (f1_proxy%is_dirty(depth=1)) THEN" not in result
    assert "CALL f1_proxy%halo_exchange(depth=1)" in result
    assert "IF (f2_proxy%is_dirty(depth=1)) THEN" not in result
    assert "CALL f2_proxy%halo_exchange(depth=1)" in result
    assert "IF (m1_proxy%is_dirty(depth=1)) THEN" in result
    assert "CALL m1_proxy%halo_exchange(depth=1)" in result


def test_arg_discontinous():
    '''test that the discontinuous method in the dynamo argument class
    returns the correct values '''

    # 1 discontinuous field returns true
    _, info = parse(os.path.join(BASE_PATH,
                                 "1_single_invoke_w3_only.f90"),
                    api="dynamo0.3")
    psy = PSyFactory("dynamo0.3").create(info)
    schedule = psy.invokes.invoke_list[0].schedule
    kernel = schedule.children[0].children[0]
    field = kernel.arguments.args[0]
    assert field.space == 'w3'
    assert field.discontinuous

    # 2 any_space field returns false
    _, info = parse(os.path.join(BASE_PATH,
                                 "11_any_space.f90"),
                    api="dynamo0.3")
    psy = PSyFactory("dynamo0.3").create(info)
    schedule = psy.invokes.invoke_list[0].schedule
    kernel = schedule.children[5].children[0]
    field = kernel.arguments.args[0]
    assert field.space == 'any_space_1'
    assert not field.discontinuous

    # 3 continuous field returns false
    _, info = parse(os.path.join(BASE_PATH,
                                 "1_single_invoke.f90"),
                    api="dynamo0.3")
    psy = PSyFactory("dynamo0.3").create(info)
    schedule = psy.invokes.invoke_list[0].schedule
    kernel = schedule.children[3].children[0]
    field = kernel.arguments.args[1]
    assert field.space == 'w1'
    assert not field.discontinuous


def test_halo_stencil_redundant_computation():
    '''If a loop contains a kernel with a stencil access and the loop
    computes redundantly into the halo then the value of the stencil
    in the associated halo exchange is returned as type region
    irrespective of the type of kernel stencil. This is because the
    redundant computation will be performed all all points (equivalent
    to a full halo) and there is no support for mixing accesses at
    different levels. In this example the kernel stencil is cross.'''

    _, info = parse(os.path.join(BASE_PATH,
                                 "19.1_single_stencil.f90"),
                    api="dynamo0.3")
    psy = PSyFactory("dynamo0.3").create(info)
    schedule = psy.invokes.invoke_list[0].schedule
    stencil_halo_exchange = schedule.children[0]
    assert stencil_halo_exchange._compute_stencil_type == "region"


def test_halo_same_stencils_no_redundant_computation():
    '''If a halo has two or more different halo reads associated with it
    and the type of stencils are the same and the loops do not
    redundantly compute into the halo then the chosen stencil type for
    the halo exchange is the same as the kernel stencil type. In this
    case both are cross'''
    _, info = parse(os.path.join(BASE_PATH,
                                 "14.8_halo_same_stencils.f90"),
                    api="dynamo0.3")
    psy = PSyFactory("dynamo0.3").create(info)
    schedule = psy.invokes.invoke_list[0].schedule
    stencil_halo_exchange = schedule.children[1]
    assert stencil_halo_exchange._compute_stencil_type == "cross"


def test_halo_different_stencils_no_redundant_computation():
    '''If a halo has two or more different halo reads associated with it
    and the type of stencils are different and the loops do not
    redundantly compute into the halo then the chosen stencil type is
    region. In this case, one is xory and the other is cross, We could
    try to be more clever here in the future as the actual minimum is
    cross!'''
    _, info = parse(os.path.join(BASE_PATH,
                                 "14.9_halo_different_stencils.f90"),
                    api="dynamo0.3")
    psy = PSyFactory("dynamo0.3").create(info)
    schedule = psy.invokes.invoke_list[0].schedule
    stencil_halo_exchange = schedule.children[1]
    assert stencil_halo_exchange._compute_stencil_type == "region"


def test_halo_compute_halo_internal_error(monkeypatch):
    '''Check that we raise an exception if the compute_halo_info method in
    dynhaloexchange does not find any read dependencies. This should
    never be the case. We use monkeypatch to force the exception to be
    raised'''
    _, invoke_info = parse(os.path.join(BASE_PATH, "1_single_invoke.f90"),
                           api="dynamo0.3")
    psy = PSyFactory("dynamo0.3").create(invoke_info)
    schedule = psy.invokes.invoke_list[0].schedule
    halo_exchange = schedule.children[0]
    field = halo_exchange.field
    monkeypatch.setattr(field, "forward_read_dependencies", lambda fs=None: [])
    with pytest.raises(GenerationError) as excinfo:
        halo_exchange._compute_halo_info
    assert ("Internal logic error. There should be at least one read "
            "dependence for a halo exchange") in str(excinfo.value)


def test_halo_exchange_one_backward_dependence(monkeypatch):
    '''Check that an internal error is raised if a halo exchange returns
    with more than one write dependency. It should only ever be 0 or 1.'''
    _, invoke_info = parse(os.path.join(BASE_PATH, "1_single_invoke.f90"),
                           api="dynamo0.3")
    psy = PSyFactory("dynamo0.3").create(invoke_info)
    schedule = psy.invokes.invoke_list[0].schedule
    halo_exchange = schedule.children[0]
    field = halo_exchange.field
    #
    monkeypatch.setattr(field, "backward_write_dependencies",
                        lambda fs=None: [1,1])
    with pytest.raises(GenerationError) as excinfo:
        halo_exchange._compute_halo_cleaned_info
    assert ("Internal logic error. There should be one and only one "
            "write dependence for a halo exchange. Found "
            "'2'") in str(excinfo.value)
    #
    monkeypatch.setattr(field, "backward_write_dependencies",
                        lambda fs=None: [])
    with pytest.raises(GenerationError) as excinfo:
        halo_exchange._compute_halo_cleaned_info
    assert ("Internal logic error. There should be one and only one "
            "write dependence for a halo exchange. Found "
            "'0'") in str(excinfo.value)


def test_halo_exchange_backward_dependence_no_call(monkeypatch):
    '''Check that an internal error is raised if a halo exchange
    write dependency is not a call.'''
    _, invoke_info = parse(os.path.join(BASE_PATH,
                                        "14.9_halo_different_stencils.f90"),
                           api="dynamo0.3")
    psy = PSyFactory("dynamo0.3").create(invoke_info)
    schedule = psy.invokes.invoke_list[0].schedule
    halo_exchange = schedule.children[1]
    field = halo_exchange.field
    write_dependencies = field.backward_write_dependencies()
    write_dependency = write_dependencies[0]
    monkeypatch.setattr(write_dependency, "call",
                        lambda fs=None: halo_exchange)
    with pytest.raises(GenerationError) as excinfo:
        halo_exchange._compute_halo_cleaned_info
    assert ("internal error: write dependence for f2 should be from a "
            "call but found <type 'function'>") in str(excinfo.value)


def test_halo_exchange_invalid_read_dependence(monkeypatch):
    '''All halo read dependencies should be kernels or builtins. If one
    is not then _compute_single_halo_info raises an exception. This test
    checks that this exception is raised correctly '''
    _, invoke_info = parse(os.path.join(BASE_PATH, "1_single_invoke.f90"),
                           api="dynamo0.3")
    psy = PSyFactory("dynamo0.3").create(invoke_info)
    schedule = psy.invokes.invoke_list[0].schedule
    halo_exchange = schedule.children[0]
    field = halo_exchange.field
    read_dependencies = field.forward_read_dependencies()
    read_dependency = read_dependencies[0]
    monkeypatch.setattr(read_dependency, "call",
                        lambda fs=None: halo_exchange)    
    with pytest.raises(GenerationError) as excinfo:
        halo_exchange._compute_single_halo_info(read_dependency)
    assert ("internal error: read dependence for f2 should be from a call "
            "but found <type 'function'>") in str(excinfo.value)


def test_halo_exchange_invalid_loop_upper_bound(monkeypatch):
    '''All halo read dependencies should be kernels or builtins and their
    upper bound should be recognised by the _compute_single_halo_info
    logic. If not an exception is raised and this test checks that
    this exception is raised correctly'''
    _, invoke_info = parse(os.path.join(BASE_PATH, "1_single_invoke.f90"),
                           api="dynamo0.3")
    psy = PSyFactory("dynamo0.3").create(invoke_info)
    schedule = psy.invokes.invoke_list[0].schedule
    halo_exchange = schedule.children[0]
    field = halo_exchange.field
    read_dependencies = field.forward_read_dependencies()
    read_dependency = read_dependencies[0]
    loop = read_dependency.call.parent
    monkeypatch.setattr(loop, "_upper_bound_name", "invalid")
    with pytest.raises(GenerationError) as excinfo:
        halo_exchange._compute_single_halo_info(read_dependency)
    assert ("Internal error in _compute_single_halo_info. Found loop "
            "upper bound name 'invalid'") in str(excinfo.value)


def test_loop_annexed_dofs_multi_write(monkeypatch):
    '''When a continuous argument is read in a discontinuous loop it
    accesses any annexed dofs. We then check any previous write
    dependences. There should be at most one of these. If there are more
    than one then we raise an exception in _halo_read_access. This test
    checks that this exception is raised correctly'''    
    _, invoke_info = parse(os.path.join(BASE_PATH, "1_single_invoke_w3.f90"),
                           api="dynamo0.3")
    psy = PSyFactory("dynamo0.3").create(invoke_info)
    schedule = psy.invokes.invoke_list[0].schedule
    loop  = schedule.children[3]
    kernel = loop.children[0]
    f1_arg = kernel.arguments.args[1]
    #
    # the test is for the length of the list returned so it does not
    # matter what is actually in the list to raise the exception
    monkeypatch.setattr(f1_arg, "backward_write_dependencies",
                        lambda ignore_halos: [1, 1])
    with pytest.raises(GenerationError) as excinfo:
        result = loop._halo_read_access(f1_arg)
    assert ("Internal error in _halo_read_access, kernel 'testkern_code' "
            "arg 'f1'. We should only return at most one write "
            "dependence") in str(excinfo.value)


def test_loop_continuous_read_invalid_bound(monkeypatch):
    '''When a continuous argument is read it may access the halo. The
    logic for this is in _halo_read_access. If the loop type in this
    routine is not known then an exception is raised. This test checks
    that this exception is raised correctly'''    
    _, invoke_info = parse(os.path.join(BASE_PATH, "1_single_invoke_w3.f90"),
                           api="dynamo0.3")
    psy = PSyFactory("dynamo0.3").create(invoke_info)
    schedule = psy.invokes.invoke_list[0].schedule
    loop  = schedule.children[3]
    kernel = loop.children[0]
    f1_arg = kernel.arguments.args[1]
    #
    monkeypatch.setattr(loop, "_upper_bound_name", "invalid")
    with pytest.raises(GenerationError) as excinfo:
        result = loop._halo_read_access(f1_arg)
    assert ("Internal error in _halo_read_access. It should not be "
            "possible to get to here. loop upper bound name is 'invalid' "
            "and arg 'f1' access is 'gh_read'.") in str(excinfo.value)


def test_create_halo_exchanges_vector_field(monkeypatch):
    '''if a field requires (or may require) a halo exchange before it is
    called and it has more than one backward write dependencies then it
    must be a vector (as a vector field requiring a halo exchange should
    have a halo exchange for each vector). The method
    create_halo_exchanges raises an exception if this is not the
    case. This test checks that the exception is raised correctly.'''
    _, invoke_info = parse(os.path.join(BASE_PATH,
                                        "14.4_halo_vector.f90"),
                           api="dynamo0.3")
    psy = PSyFactory("dynamo0.3").create(invoke_info)
    invoke = psy.invokes.invoke_list[0]
    schedule = invoke.schedule
    loop = schedule.children[7]
    kernel = loop.children[0]
    f1_field = kernel.arguments.args[0]
    # by changing vector size we change
    # backward_write_dependencies. Therefore also patch this function
    # to return 3 arguments
    monkeypatch.setattr(f1_field, "backward_write_dependencies",
                        lambda fs=None: [1, 1, 1])
    monkeypatch.setattr(f1_field, "_vector_size", 1)
    with pytest.raises(GenerationError) as excinfo:
        loop.create_halo_exchanges()
    assert ("Error in create_halo_exchanges. Expecting field 'f1' to "
            "be a vector as it has multiple previous dependencies"
            in str(excinfo.value))


def test_create_halo_exchanges_vector_dependencies(monkeypatch):
    '''if a field requires (or may require) a halo exchange before it is
    called and it has more than one backward write dependencies then
    it must be a vector (as a vector field requiring a halo exchange
    should have a halo exchange for each vector) and its vector size
    must equal the number of dependencies. The method
    create_halo_exchanges raises an exception if this is not the
    case. This test checks that the exception is raised correctly.'''
    _, invoke_info = parse(os.path.join(BASE_PATH,
                                        "14.4_halo_vector.f90"),
                           api="dynamo0.3")
    psy = PSyFactory("dynamo0.3").create(invoke_info)
    invoke = psy.invokes.invoke_list[0]
    schedule = invoke.schedule
    loop = schedule.children[7]
    kernel = loop.children[0]
    f1_field = kernel.arguments.args[0]
    # by changing vector size we change
    # backward_write_dependencies. Therefore also patch this function
    # to return 3 arguments
    monkeypatch.setattr(f1_field, "backward_write_dependencies",
                        lambda fs=None: [1, 1, 1])
    monkeypatch.setattr(f1_field, "_vector_size", 2)
    with pytest.raises(GenerationError) as excinfo:
        loop.create_halo_exchanges()
    assert (
        "Error in create_halo_exchanges. Expecting a dependence for each "
        "vector index for field 'f1' but the number of dependencies is '2' "
        "and the vector size is '3'." in str(excinfo.value))


def test_create_halo_exchanges_vector_dependencies(monkeypatch):
    '''if a field requires (or may require) a halo exchange before it is
    called and it has more than one backward write dependencies then
    it must be a vector (as a vector field requiring a halo exchange
    should have a halo exchange for each vector) and each dependency
    should be a halo exchange. The method create_halo_exchanges raises
    an exception if this is not the case. This test checks that the
    exception is raised correctly.'''
    _, invoke_info = parse(os.path.join(BASE_PATH,
                                        "14.4_halo_vector.f90"),
                           api="dynamo0.3")
    psy = PSyFactory("dynamo0.3").create(invoke_info)
    invoke = psy.invokes.invoke_list[0]
    schedule = invoke.schedule
    loop = schedule.children[7]
    kernel = loop.children[0]
    f1_field = kernel.arguments.args[0]
    dependencies = f1_field.backward_write_dependencies()
    new_dependencies = []
    new_dependencies.extend(dependencies)
    # make one of the dependencies be me (an argument from a kernel)
    new_dependencies[2] = f1_field
    monkeypatch.setattr(f1_field, "backward_write_dependencies",
                        lambda fs=None: new_dependencies)
    with pytest.raises(GenerationError) as excinfo:
        loop.create_halo_exchanges()
    assert (
        "Error in create_halo_exchanges. Expecting all dependent nodes to be "
        "halo exchanges")<|MERGE_RESOLUTION|>--- conflicted
+++ resolved
@@ -4642,28 +4642,16 @@
     exch = colored("HaloExchange", SCHEDULE_COLOUR_MAP["HaloExchange"])
 
     expected = (
-<<<<<<< HEAD
-        "Schedule[invoke='invoke_0_testkern_stencil_type' dm=True]\n"
-        "    DynHaloExchange[field='f2', type='region', depth=f2_extent+1, "
-        "check_dirty=True]\n"
-        "    DynHaloExchange[field='f3', type='region', depth=1, "
-        "check_dirty=True]\n"
-        "    DynHaloExchange[field='f4', type='region', depth=1, "
-        "check_dirty=True]\n"
-        "    Loop[type='',field_space='w1',it_space='cells', "
-        "upper_bound='cell_halo(1)']\n"
-        "        KernCall testkern_stencil_code(f1,f2,f3,f4) "
-=======
         sched + "[invoke='invoke_0_testkern_stencil_type' dm=True]\n"
-        "    " + exch + "[field='f2', type='cross', depth=f2_extent, "
+        "    " + exch + "[field='f2', type='region', depth=f2_extent+1, "
         "check_dirty=True]\n"
         "    " + exch + "[field='f3', type='region', depth=1, "
         "check_dirty=True]\n"
         "    " + exch + "[field='f4', type='region', depth=1, "
         "check_dirty=True]\n"
-        "    " + loop + "[type='',field_space='w1',it_space='cells']\n"
+        "    " + loop + "[type='',field_space='w1',it_space='cells' "
+        "upper_bound='cell_halo(1)']\n"
         "        " + call + " testkern_stencil_code(f1,f2,f3,f4) "
->>>>>>> 6731743f
         "[module_inline=False]")
     print expected
     print result
