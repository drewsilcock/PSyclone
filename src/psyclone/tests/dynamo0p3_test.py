# -----------------------------------------------------------------------------
# BSD 3-Clause License
#
# Copyright (c) 2017-2018, Science and Technology Facilities Council
# All rights reserved.
#
# Redistribution and use in source and binary forms, with or without
# modification, are permitted provided that the following conditions are met:
#
# * Redistributions of source code must retain the above copyright notice, this
#   list of conditions and the following disclaimer.
#
# * Redistributions in binary form must reproduce the above copyright notice,
#   this list of conditions and the following disclaimer in the documentation
#   and/or other materials provided with the distribution.

# * Neither the name of the copyright holder nor the names of its
#   contributors may be used to endorse or promote products derived from
#   this software without specific prior written permission.
#
# THIS SOFTWARE IS PROVIDED BY THE COPYRIGHT HOLDERS AND CONTRIBUTORS
# "AS IS" AND ANY EXPRESS OR IMPLIED WARRANTIES, INCLUDING, BUT NOT
# LIMITED TO, THE IMPLIED WARRANTIES OF MERCHANTABILITY AND FITNESS
# FOR A PARTICULAR PURPOSE ARE DISCLAIMED. IN NO EVENT SHALL THE
# COPYRIGHT HOLDER OR CONTRIBUTORS BE LIABLE FOR ANY DIRECT, INDIRECT,
# INCIDENTAL, SPECIAL, EXEMPLARY, OR CONSEQUENTIAL DAMAGES (INCLUDING,
# BUT NOT LIMITED TO, PROCUREMENT OF SUBSTITUTE GOODS OR SERVICES;
# LOSS OF USE, DATA, OR PROFITS; OR BUSINESS INTERRUPTION) HOWEVER
# CAUSED AND ON ANY THEORY OF LIABILITY, WHETHER IN CONTRACT, STRICT
# LIABILITY, OR TORT (INCLUDING NEGLIGENCE OR OTHERWISE) ARISING IN
# ANY WAY OUT OF THE USE OF THIS SOFTWARE, EVEN IF ADVISED OF THE
# POSSIBILITY OF SUCH DAMAGE.
# -----------------------------------------------------------------------------
# Author R. Ford and A. R. Porter, STFC Daresbury Lab
# Modified I. Kavcic, Met Office

''' This module tests the Dynamo 0.3 API using pytest. '''

# imports
from __future__ import absolute_import
import os
import pytest
from psyclone.parse import parse, ParseError
from psyclone.psyGen import PSyFactory, GenerationError
from psyclone.dynamo0p3 import DynKernMetadata, DynKern, \
    DynLoop, DynGlobalSum, HaloReadAccess, FunctionSpace, \
    VALID_STENCIL_TYPES, VALID_SCALAR_NAMES, \
    DISCONTINUOUS_FUNCTION_SPACES
from psyclone.transformations import LoopFuseTrans
from psyclone.gen_kernel_stub import generate
import fparser
from fparser import api as fpapi
import utils

# constants
BASE_PATH = os.path.join(os.path.dirname(os.path.abspath(__file__)),
                         "test_files", "dynamo0p3")


def test_get_op_wrong_name():
    ''' Tests that the get_operator_name() utility raises an error
    if passed the name of something that is not a valid operator '''
    from psyclone.dynamo0p3 import get_fs_operator_name
    with pytest.raises(GenerationError) as err:
        get_fs_operator_name("not_an_op", FunctionSpace("w3", None))
    assert "Unsupported name 'not_an_op' found" in str(err)


def test_get_op_orientation_name():
    ''' Test that get_operator_name() works for the orientation operator '''
    from psyclone.dynamo0p3 import get_fs_operator_name
    name = get_fs_operator_name("gh_orientation", FunctionSpace("w3", None))
    assert name == "orientation_w3"


CODE = '''
module testkern_qr
  type, extends(kernel_type) :: testkern_qr_type
     type(arg_type), meta_args(6) =                 &
          (/ arg_type(gh_real, gh_read),            &
             arg_type(gh_field,gh_write,w1),        &
             arg_type(gh_field,gh_read, w2),        &
             arg_type(gh_operator,gh_read, w2, w2), &
             arg_type(gh_field,gh_read, w3),        &
             arg_type(gh_integer, gh_read)          &
           /)
     type(func_type), dimension(3) :: meta_funcs =  &
          (/ func_type(w1, gh_basis),               &
             func_type(w2, gh_diff_basis),          &
             func_type(w3, gh_basis, gh_diff_basis) &
           /)
     integer, parameter :: iterates_over = cells
     integer, parameter :: gh_shape = gh_quadrature_XYoZ
   contains
     procedure() :: code => testkern_qr_code
  end type testkern_qr_type
contains
  subroutine testkern_qr_code(a,b,c,d)
  end subroutine testkern_qr_code
end module testkern_qr
'''

# functions


def test_arg_descriptor_wrong_type():
    ''' Tests that an error is raised when the argument descriptor
    metadata is not of type arg_type. '''
    fparser.logging.disable('CRITICAL')
    code = CODE.replace("arg_type(gh_field,gh_read, w2)",
                        "arg_typ(gh_field,gh_read, w2)", 1)
    ast = fpapi.parse(code, ignore_comments=False)
    name = "testkern_qr_type"
    with pytest.raises(ParseError) as excinfo:
        _ = DynKernMetadata(ast, name=name)
    assert "each meta_arg entry must be of type 'arg_type'" \
        in str(excinfo.value)


def test_arg_descriptor_vector_str():
    ''' Test the str method of an argument descriptor containing a vector '''
    fparser.logging.disable('CRITICAL')
    # Change the meta-data so that the second argument is a vector
    code = CODE.replace("gh_field,gh_write,w1", "gh_field*3,gh_write,w1", 1)
    ast = fpapi.parse(code, ignore_comments=False)
    name = "testkern_qr_type"
    dkm = DynKernMetadata(ast, name=name)
    dkm_str = str(dkm.arg_descriptors[1])
    expected = (
        "DynArgDescriptor03 object\n"
        "  argument_type[0]='gh_field'*3\n"
        "  access_descriptor[1]='gh_write'\n"
        "  function_space[2]='w1'")
    assert expected in dkm_str


def test_ad_scalar_type_too_few_args():
    ''' Tests that an error is raised when the argument descriptor
    metadata for a real or an integer scalar has fewer than 2 args. '''
    fparser.logging.disable('CRITICAL')
    name = "testkern_qr_type"
    for argname in VALID_SCALAR_NAMES:
        code = CODE.replace("arg_type(" + argname + ", gh_read)",
                            "arg_type(" + argname + ")", 1)
        ast = fpapi.parse(code, ignore_comments=False)
        with pytest.raises(ParseError) as excinfo:
            _ = DynKernMetadata(ast, name=name)
        assert 'each meta_arg entry must have at least 2 args' \
            in str(excinfo.value)


def test_ad_scalar_type_too_many_args():
    ''' Tests that an error is raised when the argument descriptor
    metadata for a real or an integer scalar has more than 2 args. '''
    fparser.logging.disable('CRITICAL')
    name = "testkern_qr_type"
    for argname in VALID_SCALAR_NAMES:
        code = CODE.replace("arg_type(" + argname + ", gh_read)",
                            "arg_type(" + argname + ", gh_read, w1)", 1)
        ast = fpapi.parse(code, ignore_comments=False)
        with pytest.raises(ParseError) as excinfo:
            _ = DynKernMetadata(ast, name=name)
        assert 'each meta_arg entry must have 2 arguments if' \
            in str(excinfo.value)


def test_ad_scalar_type_no_write():
    ''' Tests that an error is raised when the argument descriptor
    metadata for a real or an integer scalar specifies GH_WRITE '''
    fparser.logging.disable('CRITICAL')
    name = "testkern_qr_type"
    for argname in VALID_SCALAR_NAMES:
        code = CODE.replace("arg_type(" + argname + ", gh_read)",
                            "arg_type(" + argname + ", gh_write)", 1)
        ast = fpapi.parse(code, ignore_comments=False)
        with pytest.raises(ParseError) as excinfo:
            _ = DynKernMetadata(ast, name=name)
        assert ("scalar arguments must be read-only (gh_read) or a reduction "
                "(['gh_sum']) but found 'gh_write'" in str(excinfo.value))


def test_ad_scalar_type_no_inc():
    ''' Tests that an error is raised when the argument descriptor
    metadata for a real or an integer scalar specifies GH_INC '''
    fparser.logging.disable('CRITICAL')
    name = "testkern_qr_type"
    for argname in VALID_SCALAR_NAMES:
        code = CODE.replace("arg_type(" + argname + ", gh_read)",
                            "arg_type(" + argname + ", gh_inc)", 1)
        ast = fpapi.parse(code, ignore_comments=False)
        with pytest.raises(ParseError) as excinfo:
            _ = DynKernMetadata(ast, name=name)
        assert ("scalar arguments must be read-only (gh_read) or a reduction "
                "(['gh_sum']) but found 'gh_inc'" in str(excinfo.value))


def test_ad_int_scalar_type_no_sum():
    ''' Tests that an error is raised when the argument descriptor
    metadata for an integer scalar specifies GH_SUM (reduction) '''
    fparser.logging.disable('CRITICAL')
    code = CODE.replace("arg_type(gh_integer, gh_read)",
                        "arg_type(gh_integer, gh_sum)", 1)
    ast = fpapi.parse(code, ignore_comments=False)
    name = "testkern_qr_type"
    with pytest.raises(ParseError) as excinfo:
        _ = DynKernMetadata(ast, name=name)
    assert ("reduction access 'gh_sum' is only valid with a real scalar "
            "argument, but 'gh_integer' was found" in str(excinfo.value))


def test_ad_field_type_too_few_args():
    ''' Tests that an error is raised when the argument descriptor
    metadata for a field has fewer than 3 args. '''
    fparser.logging.disable('CRITICAL')
    code = CODE.replace("arg_type(gh_field,gh_write,w1)",
                        "arg_type(gh_field,gh_write)", 1)
    ast = fpapi.parse(code, ignore_comments=False)
    name = "testkern_qr_type"
    with pytest.raises(ParseError) as excinfo:
        _ = DynKernMetadata(ast, name=name)
    assert 'each meta_arg entry must have at least 3 arguments' \
        in str(excinfo.value)


def test_ad_fld_type_too_many_args():
    ''' Tests that an error is raised when the argument descriptor
    metadata has more than 4 args. '''
    fparser.logging.disable('CRITICAL')
    code = CODE.replace("arg_type(gh_field,gh_write,w1)",
                        "arg_type(gh_field,gh_write,w1,w1,w2)", 1)
    ast = fpapi.parse(code, ignore_comments=False)
    name = "testkern_qr_type"
    with pytest.raises(ParseError) as excinfo:
        _ = DynKernMetadata(ast, name=name)
    assert "each meta_arg entry must have at most 4 arguments if its first" \
        in str(excinfo.value)


def test_ad_fld_type_1st_arg():
    ''' Tests that an error is raised when the 1st argument is
    invalid'''
    fparser.logging.disable('CRITICAL')
    code = CODE.replace("arg_type(gh_field,gh_write,w1)",
                        "arg_type(gh_hedge,gh_write,w1)", 1)
    ast = fpapi.parse(code, ignore_comments=False)
    name = "testkern_qr_type"
    with pytest.raises(ParseError) as excinfo:
        _ = DynKernMetadata(ast, name=name)
    assert 'the 1st argument of a meta_arg entry should be a valid ' \
        'argument type' in str(excinfo.value)


def test_ad_op_type_too_few_args():
    ''' Tests that an error is raised when the operator descriptor
    metadata has fewer than 4 args. '''
    fparser.logging.disable('CRITICAL')
    code = CODE.replace("arg_type(gh_operator,gh_read, w2, w2)",
                        "arg_type(gh_operator,gh_read, w2)", 1)
    ast = fpapi.parse(code, ignore_comments=False)
    name = "testkern_qr_type"
    with pytest.raises(ParseError) as excinfo:
        _ = DynKernMetadata(ast, name=name)
    assert 'meta_arg entry must have 4 arguments' in str(excinfo.value)


def test_ad_op_type_too_many_args():
    ''' Tests that an error is raised when the operator descriptor
    metadata has more than 4 args. '''
    fparser.logging.disable('CRITICAL')
    code = CODE.replace("arg_type(gh_operator,gh_read, w2, w2)",
                        "arg_type(gh_operator,gh_read, w2, w2, w2)", 1)
    ast = fpapi.parse(code, ignore_comments=False)
    name = "testkern_qr_type"
    with pytest.raises(ParseError) as excinfo:
        _ = DynKernMetadata(ast, name=name)
    assert 'meta_arg entry must have 4 arguments' in str(excinfo.value)


def test_ad_op_type_wrong_3rd_arg():
    ''' Tests that an error is raised when the 3rd entry in the operator
    descriptor metadata is invalid. '''
    fparser.logging.disable('CRITICAL')
    code = CODE.replace("arg_type(gh_operator,gh_read, w2, w2)",
                        "arg_type(gh_operator,gh_read, woops, w2)", 1)
    ast = fpapi.parse(code, ignore_comments=False)
    name = "testkern_qr_type"
    with pytest.raises(ParseError) as excinfo:
        _ = DynKernMetadata(ast, name=name)
    assert ("dynamo0.3 API the 3rd argument of a meta_arg entry must be "
            "a valid function space name" in str(excinfo.value))


def test_ad_op_type_1st_arg_not_space():
    ''' Tests that an error is raised when the operator descriptor
    metadata contains something that is not a valid space. '''
    fparser.logging.disable('CRITICAL')
    code = CODE.replace("arg_type(gh_operator,gh_read, w2, w2)",
                        "arg_type(gh_operator,gh_read, wbroke, w2)", 1)
    ast = fpapi.parse(code, ignore_comments=False)
    name = "testkern_qr_type"
    with pytest.raises(ParseError) as excinfo:
        _ = DynKernMetadata(ast, name=name)
    assert 'meta_arg entry must be a valid function space' in \
        str(excinfo.value)


def test_ad_invalid_type():
    ''' Tests that an error is raised when an invalid descriptor type
    name is provided as the first argument. '''
    fparser.logging.disable('CRITICAL')
    code = CODE.replace("gh_operator", "gh_operato", 1)
    ast = fpapi.parse(code, ignore_comments=False)
    name = "testkern_qr_type"
    with pytest.raises(ParseError) as excinfo:
        _ = DynKernMetadata(ast, name=name)
    assert '1st argument of a meta_arg entry should be a valid argument type' \
        in str(excinfo.value)


def test_ad_invalid_access_type():
    ''' Tests that an error is raised when an invalid access
    name is provided as the second argument. '''
    fparser.logging.disable('CRITICAL')
    code = CODE.replace("gh_read", "gh_ead", 1)
    ast = fpapi.parse(code, ignore_comments=False)
    name = "testkern_qr_type"
    with pytest.raises(ParseError) as excinfo:
        _ = DynKernMetadata(ast, name=name)
    assert '2nd argument of a meta_arg entry' in str(excinfo.value)


def test_arg_descriptor_invalid_fs1():
    ''' Tests that an error is raised when an invalid function space
    name is provided as the third argument. '''
    fparser.logging.disable('CRITICAL')
    code = CODE.replace("gh_field,gh_read, w3", "gh_field,gh_read, w4", 1)
    ast = fpapi.parse(code, ignore_comments=False)
    name = "testkern_qr_type"
    with pytest.raises(ParseError) as excinfo:
        _ = DynKernMetadata(ast, name=name)
    assert '3rd argument of a meta_arg entry' in str(excinfo.value)


def test_arg_descriptor_invalid_fs2():
    ''' Tests that an error is raised when an invalid function space
    name is provided as the third argument. '''
    fparser.logging.disable('CRITICAL')
    code = CODE.replace("w2, w2", "w2, w4", 1)
    ast = fpapi.parse(code, ignore_comments=False)
    name = "testkern_qr_type"
    with pytest.raises(ParseError) as excinfo:
        _ = DynKernMetadata(ast, name=name)
    assert '4th argument of a meta_arg entry' in str(excinfo.value)


def test_invalid_vector_operator():
    ''' Tests that an error is raised when a vector does not use "*"
    as it's operator. '''
    fparser.logging.disable('CRITICAL')
    code = CODE.replace("gh_field,gh_write,w1", "gh_field+3,gh_write,w1", 1)
    ast = fpapi.parse(code, ignore_comments=False)
    name = "testkern_qr_type"
    with pytest.raises(ParseError) as excinfo:
        _ = DynKernMetadata(ast, name=name)
    assert "must use '*' as the separator" in str(excinfo.value)


def test_invalid_vector_value_type():
    ''' Tests that an error is raised when a vector value is not a valid
    integer '''
    fparser.logging.disable('CRITICAL')
    code = CODE.replace("gh_field,gh_write,w1", "gh_field*n,gh_write,w1", 1)
    ast = fpapi.parse(code, ignore_comments=False)
    name = "testkern_qr_type"
    with pytest.raises(ParseError) as excinfo:
        _ = DynKernMetadata(ast, name=name)
    assert 'vector notation expects the format (field*n)' in str(excinfo.value)


def test_invalid_vector_value_range():
    ''' Tests that an error is raised when a vector value is not a valid
    value (<2) '''
    fparser.logging.disable('CRITICAL')
    code = CODE.replace("gh_field,gh_write,w1", "gh_field*1,gh_write,w1", 1)
    ast = fpapi.parse(code, ignore_comments=False)
    name = "testkern_qr_type"
    with pytest.raises(ParseError) as excinfo:
        _ = DynKernMetadata(ast, name=name)
    assert 'must contain a valid integer vector size' in str(excinfo.value)

# Testing that an error is raised when a vector value is not provided is
# not required here as it causes a parse error in the generic code.


def test_fs_descriptor_wrong_type():
    ''' Tests that an error is raised when the function space descriptor
    metadata is not of type func_type. '''
    fparser.logging.disable('CRITICAL')
    code = CODE.replace("func_type(w2", "funced_up_type(w2", 1)
    ast = fpapi.parse(code, ignore_comments=False)
    name = "testkern_qr_type"
    with pytest.raises(ParseError) as excinfo:
        _ = DynKernMetadata(ast, name=name)
    assert "each meta_func entry must be of type 'func_type'" in \
        str(excinfo.value)


def test_fs_descriptor_too_few_args():
    ''' Tests that an error is raised when there are two few arguments in
    the function space descriptor metadata (must be at least 2). '''
    fparser.logging.disable('CRITICAL')
    code = CODE.replace("w1, gh_basis", "w1", 1)
    ast = fpapi.parse(code, ignore_comments=False)
    name = "testkern_qr_type"
    with pytest.raises(ParseError) as excinfo:
        _ = DynKernMetadata(ast, name=name)
    assert 'meta_func entry must have at least 2 args' in str(excinfo.value)


def test_fs_desc_invalid_fs_type():
    ''' Tests that an error is raised when an invalid function space name
    is provided as the first argument. '''
    fparser.logging.disable('CRITICAL')
    code = CODE.replace("w3, gh_basis", "w4, gh_basis", 1)
    ast = fpapi.parse(code, ignore_comments=False)
    name = "testkern_qr_type"
    with pytest.raises(ParseError) as excinfo:
        _ = DynKernMetadata(ast, name=name)
    assert '1st argument of a meta_func entry should be a valid function ' + \
        'space name' in str(excinfo.value)


def test_fs_desc_replicated_fs_type():
    ''' Tests that an error is raised when a function space name
    is replicated. '''
    fparser.logging.disable('CRITICAL')
    code = CODE.replace("w3, gh_basis", "w1, gh_basis", 1)
    ast = fpapi.parse(code, ignore_comments=False)
    name = "testkern_qr_type"
    with pytest.raises(ParseError) as excinfo:
        _ = DynKernMetadata(ast, name=name)
    assert 'function spaces specified in meta_funcs must be unique' \
        in str(excinfo.value)


def test_fs_desc_invalid_op_type():
    ''' Tests that an error is raised when an invalid function space
    operator name is provided as an argument. '''
    fparser.logging.disable('CRITICAL')
    code = CODE.replace("w2, gh_diff_basis", "w2, gh_dif_basis", 1)
    ast = fpapi.parse(code, ignore_comments=False)
    name = "testkern_qr_type"
    with pytest.raises(ParseError) as excinfo:
        _ = DynKernMetadata(ast, name=name)
    assert '2nd argument and all subsequent arguments of a meta_func ' + \
        'entry should be one of' in str(excinfo.value)


def test_fs_desc_replicated_op_type():
    ''' Tests that an error is raised when a function space
    operator name is replicated as an argument. '''
    fparser.logging.disable('CRITICAL')
    code = CODE.replace("w3, gh_basis, gh_diff_basis",
                        "w3, gh_basis, gh_basis", 1)
    ast = fpapi.parse(code, ignore_comments=False)
    name = "testkern_qr_type"
    with pytest.raises(ParseError) as excinfo:
        _ = DynKernMetadata(ast, name=name)
    assert 'error to specify an operator name more than once' \
        in str(excinfo.value)


def test_fsdesc_fs_not_in_argdesc():
    ''' Tests that an error is raised when a function space
    name is provided that has not been used in the arg descriptor. '''
    fparser.logging.disable('CRITICAL')
    code = CODE.replace("w3, gh_basis", "w0, gh_basis", 1)
    ast = fpapi.parse(code, ignore_comments=False)
    name = "testkern_qr_type"
    with pytest.raises(ParseError) as excinfo:
        _ = DynKernMetadata(ast, name=name)
    assert 'function spaces specified in meta_funcs must exist in ' + \
        'meta_args' in str(excinfo)


def test_missing_shape_both():
    ''' Check that we raise the correct error if a kernel requiring
    quadrature/evaluator fails to specify the shape of the evaluator '''
    fparser.logging.disable('CRITICAL')
    # Remove the line specifying the shape of the evaluator
    code = CODE.replace(
        "     integer, parameter :: gh_shape = gh_quadrature_XYoZ\n",
        "", 1)
    ast = fpapi.parse(code, ignore_comments=False)
    name = "testkern_qr_type"
    with pytest.raises(ParseError) as excinfo:
        _ = DynKernMetadata(ast, name=name)
    assert ("must also supply the shape of that evaluator by setting "
            "'gh_shape' in the kernel meta-data but this is missing "
            "for kernel 'testkern_qr_type'" in str(excinfo))


def test_missing_shape_basis_only():
    ''' Check that we raise the correct error if a kernel specifying
    that it needs gh_basis fails to specify the shape of the evaluator '''
    fparser.logging.disable('CRITICAL')
    # Alter meta-data so only requires gh_basis
    code1 = CODE.replace(
        "     type(func_type), dimension(3) :: meta_funcs =  &\n"
        "          (/ func_type(w1, gh_basis),               &\n"
        "             func_type(w2, gh_diff_basis),          &\n"
        "             func_type(w3, gh_basis, gh_diff_basis) &\n",
        "     type(func_type), dimension(1) :: meta_funcs =  &\n"
        "          (/ func_type(w1, gh_basis)                &\n", 1)
    # Remove the line specifying the shape of the evaluator
    code = code1.replace(
        "     integer, parameter :: gh_shape = gh_quadrature_XYoZ\n",
        "", 1)
    ast = fpapi.parse(code, ignore_comments=False)
    name = "testkern_qr_type"
    with pytest.raises(ParseError) as excinfo:
        _ = DynKernMetadata(ast, name=name)
    assert ("must also supply the shape of that evaluator by setting "
            "'gh_shape' in the kernel meta-data but this is missing "
            "for kernel 'testkern_qr_type'" in str(excinfo))


def test_missing_eval_shape_diff_basis_only():
    ''' Check that we raise the correct error if a kernel specifying
    that it needs gh_diff_basis fails to specify the shape of the evaluator '''
    fparser.logging.disable('CRITICAL')
    # Alter meta-data so only requires gh_diff_basis
    code1 = CODE.replace(
        "     type(func_type), dimension(3) :: meta_funcs =  &\n"
        "          (/ func_type(w1, gh_basis),               &\n"
        "             func_type(w2, gh_diff_basis),          &\n"
        "             func_type(w3, gh_basis, gh_diff_basis) &\n",
        "     type(func_type), dimension(1) :: meta_funcs =  &\n"
        "          (/ func_type(w1, gh_diff_basis)           &\n", 1)
    # Remove the line specifying the shape of the evaluator
    code = code1.replace(
        "     integer, parameter :: gh_shape = gh_quadrature_XYoZ\n",
        "", 1)
    ast = fpapi.parse(code, ignore_comments=False)
    name = "testkern_qr_type"
    with pytest.raises(ParseError) as excinfo:
        _ = DynKernMetadata(ast, name=name)
    assert ("must also supply the shape of that evaluator by setting "
            "'gh_shape' in the kernel meta-data but this is missing "
            "for kernel 'testkern_qr_type'" in str(excinfo))


def test_invalid_shape():
    ''' Check that we raise the correct error if a kernel requiring
    quadrature/evaluator specifies an unrecognised shape for the evaluator '''
    fparser.logging.disable('CRITICAL')
    # Specify an invalid shape for the evaluator
    code = CODE.replace(
        "gh_shape = gh_quadrature_XYoZ",
        "gh_shape = quadrature_wrong", 1)
    ast = fpapi.parse(code, ignore_comments=False)
    name = "testkern_qr_type"
    with pytest.raises(ParseError) as excinfo:
        _ = DynKernMetadata(ast, name=name)
    print str(excinfo)
    assert ("request a valid gh_shape (one of ['gh_quadrature_xyoz', "
            "'gh_evaluator']) but got 'quadrature_wrong' for kernel "
            "'testkern_qr_type'" in str(excinfo))


def test_unecessary_shape():
    ''' Check that we raise the correct error if a kernel meta-data specifies
    an evaluator shape but does not require quadrature or an evaluator '''
    fparser.logging.disable('CRITICAL')
    # Remove the need for basis or diff-basis functions
    code = CODE.replace(
        "     type(func_type), dimension(3) :: meta_funcs =  &\n"
        "          (/ func_type(w1, gh_basis),               &\n"
        "             func_type(w2, gh_diff_basis),          &\n"
        "             func_type(w3, gh_basis, gh_diff_basis) &\n"
        "           /)\n",
        "", 1)
    ast = fpapi.parse(code, ignore_comments=False)
    name = "testkern_qr_type"
    with pytest.raises(ParseError) as excinfo:
        _ = DynKernMetadata(ast, name=name)
    print str(excinfo)
    assert ("Kernel 'testkern_qr_type' specifies a gh_shape "
            "(gh_quadrature_xyoz) but does not need an evaluator because no "
            "basis or differential basis functions are required"
            in str(excinfo))


def test_field(tmpdir, f90, f90flags):
    ''' Tests that a call with a set of fields, no basis functions and
    no distributed memory, produces correct code.'''
    _, invoke_info = parse(os.path.join(BASE_PATH, "1_single_invoke.f90"),
                           api="dynamo0.3")
    psy = PSyFactory("dynamo0.3", distributed_memory=False).create(invoke_info)

    if utils.TEST_COMPILE:
        # If compilation testing has been enabled (--compile flag to py.test)
        assert utils.code_compiles("dynamo0.3", psy, tmpdir, f90, f90flags)

    generated_code = psy.gen
    output = (
        "  MODULE single_invoke_psy\n"
        "    USE constants_mod, ONLY: r_def\n"
        "    USE operator_mod, ONLY: operator_type, operator_proxy_type, "
        "columnwise_operator_type, columnwise_operator_proxy_type\n"
        "    USE field_mod, ONLY: field_type, field_proxy_type\n"
        "    IMPLICIT NONE\n"
        "    CONTAINS\n"
        "    SUBROUTINE invoke_0_testkern_type(a, f1, f2, m1, m2)\n"
        "      USE testkern, ONLY: testkern_code\n"
        "      REAL(KIND=r_def), intent(in) :: a\n"
        "      TYPE(field_type), intent(inout) :: f1\n"
        "      TYPE(field_type), intent(in) :: f2, m1, m2\n"
        "      INTEGER cell\n"
        "      INTEGER ndf_w1, undf_w1, ndf_w2, undf_w2, ndf_w3, undf_w3\n"
        "      INTEGER nlayers\n"
        "      TYPE(field_proxy_type) f1_proxy, f2_proxy, m1_proxy, m2_proxy\n"
        "      INTEGER, pointer :: map_w2(:,:) => null(), "
        "map_w3(:,:) => null(), map_w1(:,:) => null()\n"
        "      !\n"
        "      ! Initialise field and/or operator proxies\n"
        "      !\n"
        "      f1_proxy = f1%get_proxy()\n"
        "      f2_proxy = f2%get_proxy()\n"
        "      m1_proxy = m1%get_proxy()\n"
        "      m2_proxy = m2%get_proxy()\n"
        "      !\n"
        "      ! Initialise number of layers\n"
        "      !\n"
        "      nlayers = f1_proxy%vspace%get_nlayers()\n"
        "      !\n"
        "      ! Look-up dofmaps for each function space\n"
        "      !\n"
        "      map_w2 => f2_proxy%vspace%get_whole_dofmap()\n"
        "      map_w3 => m2_proxy%vspace%get_whole_dofmap()\n"
        "      map_w1 => f1_proxy%vspace%get_whole_dofmap()\n"
        "      !\n"
        "      ! Initialise number of DoFs for w1\n"
        "      !\n"
        "      ndf_w1 = f1_proxy%vspace%get_ndf()\n"
        "      undf_w1 = f1_proxy%vspace%get_undf()\n"
        "      !\n"
        "      ! Initialise number of DoFs for w2\n"
        "      !\n"
        "      ndf_w2 = f2_proxy%vspace%get_ndf()\n"
        "      undf_w2 = f2_proxy%vspace%get_undf()\n"
        "      !\n"
        "      ! Initialise number of DoFs for w3\n"
        "      !\n"
        "      ndf_w3 = m2_proxy%vspace%get_ndf()\n"
        "      undf_w3 = m2_proxy%vspace%get_undf()\n"
        "      !\n"
        "      ! Call our kernels\n"
        "      !\n"
        "      DO cell=1,f1_proxy%vspace%get_ncell()\n"
        "        !\n"
        "        CALL testkern_code(nlayers, a, f1_proxy%data, f2_proxy%data, "
        "m1_proxy%data, m2_proxy%data, ndf_w1, undf_w1, map_w1(:,cell), "
        "ndf_w2, undf_w2, map_w2(:,cell), ndf_w3, undf_w3, map_w3(:,cell))\n"
        "      END DO \n"
        "      !\n"
        "    END SUBROUTINE invoke_0_testkern_type\n"
        "  END MODULE single_invoke_psy")
    print output
    print generated_code
    assert str(generated_code).find(output) != -1


def test_field_deref():
    ''' Tests that a call with a set of fields (some obtained by
    de-referencing derived types) and no basis functions produces
    correct code.'''
    _, invoke_info = parse(os.path.join(BASE_PATH,
                                        "1.13_single_invoke_field_deref.f90"),
                           api="dynamo0.3")
    for dist_mem in [False, True]:

        psy = PSyFactory("dynamo0.3",
                         distributed_memory=dist_mem).create(invoke_info)
        generated_code = str(psy.gen)
        print generated_code
        output = (
            "    SUBROUTINE invoke_0_testkern_type(a, f1, est_f2, m1, "
            "est_m2)\n"
            "      USE testkern, ONLY: testkern_code\n")
        assert output in generated_code
        if dist_mem:
            output = "      USE mesh_mod, ONLY: mesh_type\n"
            assert output in generated_code
        output = (
            "      REAL(KIND=r_def), intent(in) :: a\n"
            "      TYPE(field_type), intent(inout) :: f1\n"
            "      TYPE(field_type), intent(in) :: est_f2, m1, est_m2\n"
            "      INTEGER cell\n"
            "      INTEGER ndf_w1, undf_w1, ndf_w2, undf_w2, ndf_w3, "
            "undf_w3\n"
            "      INTEGER nlayers\n"
            "      TYPE(field_proxy_type) f1_proxy, est_f2_proxy, m1_proxy, "
            "est_m2_proxy\n"
            "      INTEGER, pointer :: map_w2(:,:) => null(), "
            "map_w3(:,:) => null(), map_w1(:,:) => null()\n")
        assert output in generated_code
        if dist_mem:
            output = "      TYPE(mesh_type), pointer :: mesh => null()\n"
            assert output in generated_code
        output = (
            "      !\n"
            "      ! Initialise field and/or operator proxies\n"
            "      !\n"
            "      f1_proxy = f1%get_proxy()\n"
            "      est_f2_proxy = est_f2%get_proxy()\n"
            "      m1_proxy = m1%get_proxy()\n"
            "      est_m2_proxy = est_m2%get_proxy()\n"
            "      !\n"
            "      ! Initialise number of layers\n"
            "      !\n"
            "      nlayers = f1_proxy%vspace%get_nlayers()\n")
        assert output in generated_code
        if dist_mem:
            output = (
                "      !\n"
                "      ! Create a mesh object\n"
                "      !\n"
                "      mesh => f1%get_mesh()\n"
            )
            assert output in generated_code
        output = (
            "      !\n"
            "      ! Look-up dofmaps for each function space\n"
            "      !\n"
            "      map_w2 => est_f2_proxy%vspace%get_whole_dofmap()\n"
            "      map_w3 => est_m2_proxy%vspace%get_whole_dofmap()\n"
            "      map_w1 => f1_proxy%vspace%get_whole_dofmap()\n"
            "      !\n")
        assert output in generated_code
        output = (
            "      ! Initialise number of DoFs for w1\n"
            "      !\n"
            "      ndf_w1 = f1_proxy%vspace%get_ndf()\n"
            "      undf_w1 = f1_proxy%vspace%get_undf()\n"
            "      !\n"
            "      ! Initialise number of DoFs for w2\n"
            "      !\n"
            "      ndf_w2 = est_f2_proxy%vspace%get_ndf()\n"
            "      undf_w2 = est_f2_proxy%vspace%get_undf()\n"
            "      !\n"
            "      ! Initialise number of DoFs for w3\n"
            "      !\n"
            "      ndf_w3 = est_m2_proxy%vspace%get_ndf()\n"
            "      undf_w3 = est_m2_proxy%vspace%get_undf()\n"
            "      !\n")
        assert output in generated_code
        if dist_mem:
            output = (
                "      ! Call kernels and communication routines\n"
                "      !\n"
                "      IF (est_f2_proxy%is_dirty(depth=1)) THEN\n"
                "        CALL est_f2_proxy%halo_exchange(depth=1)\n"
                "      END IF \n"
                "      !\n"
                "      IF (m1_proxy%is_dirty(depth=1)) THEN\n"
                "        CALL m1_proxy%halo_exchange(depth=1)\n"
                "      END IF \n"
                "      !\n"
                "      IF (est_m2_proxy%is_dirty(depth=1)) THEN\n"
                "        CALL est_m2_proxy%halo_exchange(depth=1)\n"
                "      END IF \n"
                "      !\n"
                "      DO cell=1,mesh%get_last_halo_cell(1)\n")
            assert output in generated_code
        else:
            output = (
                "      ! Call our kernels\n"
                "      !\n"
                "      DO cell=1,f1_proxy%vspace%get_ncell()\n")
            assert output in generated_code
        output = (
            "        !\n"
            "        CALL testkern_code(nlayers, a, f1_proxy%data, "
            "est_f2_proxy%data, m1_proxy%data, est_m2_proxy%data, ndf_w1, "
            "undf_w1, map_w1(:,cell), ndf_w2, undf_w2, map_w2(:,cell), "
            "ndf_w3, undf_w3, map_w3(:,cell))\n"
            "      END DO \n")
        assert output in generated_code
        if dist_mem:
            output = (
                "      !\n"
                "      ! Set halos dirty/clean for fields modified in the "
                "above loop\n"
                "      !\n"
                "      CALL f1_proxy%set_dirty()\n"
                "      !")
            assert output in generated_code


def test_field_fs(tmpdir, f90, f90flags):
    ''' Tests that a call with a set of fields making use of all
    function spaces and no basis functions produces correct code '''
    _, invoke_info = parse(os.path.join(BASE_PATH, "1.5_single_invoke_fs.f90"),
                           api="dynamo0.3")
    psy = PSyFactory("dynamo0.3").create(invoke_info)

    if utils.TEST_COMPILE:
        # If compilation testing has been enabled
        # (--compile --f90="<compiler_name>" flags to py.test)
        assert utils.code_compiles("dynamo0.3", psy, tmpdir, f90, f90flags)

    generated_code = psy.gen
    output = (
        "  MODULE single_invoke_fs_psy\n"
        "    USE constants_mod, ONLY: r_def\n"
        "    USE operator_mod, ONLY: operator_type, operator_proxy_type, "
        "columnwise_operator_type, columnwise_operator_proxy_type\n"
        "    USE field_mod, ONLY: field_type, field_proxy_type\n"
        "    IMPLICIT NONE\n"
        "    CONTAINS\n"
        "    SUBROUTINE invoke_0_testkern_fs_type(f1, f2, m1, m2, f3, f4, "
        "m3, m4)\n"
        "      USE testkern_fs_mod, ONLY: testkern_fs_code\n"
        "      USE mesh_mod, ONLY: mesh_type\n"
        "      TYPE(field_type), intent(inout) :: f1, f3\n"
        "      TYPE(field_type), intent(in) :: f2, m1, m2, f4, m3, m4\n"
        "      INTEGER cell\n"
<<<<<<< HEAD
        "      INTEGER ndf_w1, undf_w1, ndf_w2, undf_w2, ndf_w3, undf_w3, "
        "ndf_wtheta, undf_wtheta, ndf_w2h, undf_w2h, ndf_w2v, undf_w2v, "
        "ndf_any_w2, undf_any_w2\n"
=======
        "      INTEGER ndf_w1, undf_w1, ndf_w2, undf_w2, ndf_w0, undf_w0, "
        "ndf_w3, undf_w3, ndf_wtheta, undf_wtheta, ndf_w2h, undf_w2h, "
        "ndf_w2v, undf_w2v, ndf_any_w2, undf_any_w2\n"
        "      TYPE(mesh_type), pointer :: mesh => null()\n"
>>>>>>> 0809a32f
        "      INTEGER nlayers\n"
        "      TYPE(field_proxy_type) f1_proxy, f2_proxy, m1_proxy, m2_proxy, "
        "f3_proxy, f4_proxy, m3_proxy, m4_proxy\n"
        "      INTEGER, pointer :: map_w2(:,:) => null(), "
        "map_w3(:,:) => null(), map_w0(:,:) => null(), "
        "map_w1(:,:) => null(), map_any_w2(:,:) => null(), "
<<<<<<< HEAD
        "map_w2v(:,:) => null(), map_w2h(:,:) => null()\n"
        "      TYPE(mesh_type), pointer :: mesh => null()\n"
=======
        "map_wtheta(:,:) => null(), map_w2v(:,:) => null(), "
        "map_w2h(:,:) => null()\n"
>>>>>>> 0809a32f
        "      !\n"
        "      ! Initialise field and/or operator proxies\n"
        "      !\n"
        "      f1_proxy = f1%get_proxy()\n"
        "      f2_proxy = f2%get_proxy()\n"
        "      m1_proxy = m1%get_proxy()\n"
        "      m2_proxy = m2%get_proxy()\n"
        "      f3_proxy = f3%get_proxy()\n"
        "      f4_proxy = f4%get_proxy()\n"
        "      m3_proxy = m3%get_proxy()\n"
        "      m4_proxy = m4%get_proxy()\n"
        "      !\n"
        "      ! Initialise number of layers\n"
        "      !\n"
        "      nlayers = f1_proxy%vspace%get_nlayers()\n"
        "      !\n"
        "      ! Create a mesh object\n"
        "      !\n"
        "      mesh => f1%get_mesh()\n"
        "      !\n"
        "      ! Look-up dofmaps for each function space\n"
        "      !\n"
        "      map_w2 => f2_proxy%vspace%get_whole_dofmap()\n"
        "      map_w3 => m2_proxy%vspace%get_whole_dofmap()\n"
        "      map_w0 => m1_proxy%vspace%get_whole_dofmap()\n"
        "      map_w1 => f1_proxy%vspace%get_whole_dofmap()\n"
        "      map_any_w2 => m4_proxy%vspace%get_whole_dofmap()\n"
        "      map_wtheta => f3_proxy%vspace%get_whole_dofmap()\n"
        "      map_w2v => m3_proxy%vspace%get_whole_dofmap()\n"
        "      map_w2h => f4_proxy%vspace%get_whole_dofmap()\n"
        "      !\n"
        "      ! Initialise number of DoFs for w1\n"
        "      !\n"
        "      ndf_w1 = f1_proxy%vspace%get_ndf()\n"
        "      undf_w1 = f1_proxy%vspace%get_undf()\n"
        "      !\n"
        "      ! Initialise number of DoFs for w2\n"
        "      !\n"
        "      ndf_w2 = f2_proxy%vspace%get_ndf()\n"
        "      undf_w2 = f2_proxy%vspace%get_undf()\n"
        "      !\n"
        "      ! Initialise number of DoFs for w0\n"
        "      !\n"
        "      ndf_w0 = m1_proxy%vspace%get_ndf()\n"
        "      undf_w0 = m1_proxy%vspace%get_undf()\n"
        "      !\n"
        "      ! Initialise number of DoFs for w3\n"
        "      !\n"
        "      ndf_w3 = m2_proxy%vspace%get_ndf()\n"
        "      undf_w3 = m2_proxy%vspace%get_undf()\n"
        "      !\n"
        "      ! Initialise number of DoFs for wtheta\n"
        "      !\n"
        "      ndf_wtheta = f3_proxy%vspace%get_ndf()\n"
        "      undf_wtheta = f3_proxy%vspace%get_undf()\n"
        "      !\n"
        "      ! Initialise number of DoFs for w2h\n"
        "      !\n"
        "      ndf_w2h = f4_proxy%vspace%get_ndf()\n"
        "      undf_w2h = f4_proxy%vspace%get_undf()\n"
        "      !\n"
        "      ! Initialise number of DoFs for w2v\n"
        "      !\n"
        "      ndf_w2v = m3_proxy%vspace%get_ndf()\n"
        "      undf_w2v = m3_proxy%vspace%get_undf()\n"
        "      !\n"
        "      ! Initialise number of DoFs for any_w2\n"
        "      !\n"
        "      ndf_any_w2 = m4_proxy%vspace%get_ndf()\n"
        "      undf_any_w2 = m4_proxy%vspace%get_undf()\n"
        "      !\n"
        "      ! Call kernels and communication routines\n"
        "      !\n"
        "      IF (f2_proxy%is_dirty(depth=1)) THEN\n"
        "        CALL f2_proxy%halo_exchange(depth=1)\n"
        "      END IF \n"
        "      !\n"
        "      IF (m1_proxy%is_dirty(depth=1)) THEN\n"
        "        CALL m1_proxy%halo_exchange(depth=1)\n"
        "      END IF \n"
        "      !\n"
        "      IF (m2_proxy%is_dirty(depth=1)) THEN\n"
        "        CALL m2_proxy%halo_exchange(depth=1)\n"
        "      END IF \n"
        "      !\n"
        "      IF (f4_proxy%is_dirty(depth=1)) THEN\n"
        "        CALL f4_proxy%halo_exchange(depth=1)\n"
        "      END IF \n"
        "      !\n"
        "      IF (m3_proxy%is_dirty(depth=1)) THEN\n"
        "        CALL m3_proxy%halo_exchange(depth=1)\n"
        "      END IF \n"
        "      !\n"
        "      IF (m4_proxy%is_dirty(depth=1)) THEN\n"
        "        CALL m4_proxy%halo_exchange(depth=1)\n"
        "      END IF \n"
        "      !\n"
        "      DO cell=1,mesh%get_last_halo_cell(1)\n"
        "        !\n"
        "        CALL testkern_fs_code(nlayers, f1_proxy%data, f2_proxy%data, "
        "m1_proxy%data, m2_proxy%data, f3_proxy%data, f4_proxy%data, "
        "m3_proxy%data, m4_proxy%data, ndf_w1, undf_w1, map_w1(:,cell), "
        "ndf_w2, undf_w2, map_w2(:,cell), ndf_w0, undf_w0, map_w0(:,cell), "
        "ndf_w3, undf_w3, map_w3(:,cell), ndf_wtheta, "
        "undf_wtheta, map_wtheta(:,cell), ndf_w2h, undf_w2h, map_w2h(:,cell), "
        "ndf_w2v, undf_w2v, map_w2v(:,cell), ndf_any_w2, undf_any_w2, "
        "map_any_w2(:,cell))\n"
        "      END DO \n"
        "      !\n"
        "      ! Set halos dirty/clean for fields modified in the above loop\n"
        "      !\n"
        "      CALL f1_proxy%set_dirty()\n"
        "      CALL f3_proxy%set_dirty()\n"
        "      CALL f3_proxy%set_clean(1)\n"
        "      !\n"
        "      !\n"
        "    END SUBROUTINE invoke_0_testkern_fs_type\n"
        "  END MODULE single_invoke_fs_psy")
    print str(generated_code)
    print output
    assert str(generated_code).find(output) != -1


def test_real_scalar():
    ''' tests that we generate correct code when a kernel takes a single,
    real scalar argument (plus fields)'''
    _, invoke_info = parse(os.path.join(BASE_PATH,
                                        "1_single_invoke.f90"),
                           api="dynamo0.3")
    psy = PSyFactory("dynamo0.3").create(invoke_info)
    generated_code = str(psy.gen)
    print generated_code
    expected = (
        "    SUBROUTINE invoke_0_testkern_type(a, f1, f2, m1, m2)\n"
        "      USE testkern, ONLY: testkern_code\n"
        "      USE mesh_mod, ONLY: mesh_type\n"
        "      REAL(KIND=r_def), intent(in) :: a\n"
        "      TYPE(field_type), intent(inout) :: f1\n"
        "      TYPE(field_type), intent(in) :: f2, m1, m2\n"
        "      INTEGER cell\n"
        "      INTEGER ndf_w1, undf_w1, ndf_w2, undf_w2, ndf_w3, undf_w3\n"
        "      INTEGER nlayers\n"
        "      TYPE(field_proxy_type) f1_proxy, f2_proxy, m1_proxy, m2_proxy\n"
        "      INTEGER, pointer :: map_w2(:,:) => null(), "
        "map_w3(:,:) => null(), map_w1(:,:) => null()\n"
        "      TYPE(mesh_type), pointer :: mesh => null()\n"
        "      !\n"
        "      ! Initialise field and/or operator proxies\n"
        "      !\n"
        "      f1_proxy = f1%get_proxy()\n"
        "      f2_proxy = f2%get_proxy()\n"
        "      m1_proxy = m1%get_proxy()\n"
        "      m2_proxy = m2%get_proxy()\n"
        "      !\n"
        "      ! Initialise number of layers\n"
        "      !\n"
        "      nlayers = f1_proxy%vspace%get_nlayers()\n"
        "      !\n"
        "      ! Create a mesh object\n"
        "      !\n"
        "      mesh => f1%get_mesh()\n"
        "      !\n"
        "      ! Look-up dofmaps for each function space\n"
        "      !\n"
        "      map_w2 => f2_proxy%vspace%get_whole_dofmap()\n"
        "      map_w3 => m2_proxy%vspace%get_whole_dofmap()\n"
        "      map_w1 => f1_proxy%vspace%get_whole_dofmap()\n"
        "      !\n"
        "      ! Initialise number of DoFs for w1\n"
        "      !\n"
        "      ndf_w1 = f1_proxy%vspace%get_ndf()\n"
        "      undf_w1 = f1_proxy%vspace%get_undf()\n"
        "      !\n"
        "      ! Initialise number of DoFs for w2\n"
        "      !\n"
        "      ndf_w2 = f2_proxy%vspace%get_ndf()\n"
        "      undf_w2 = f2_proxy%vspace%get_undf()\n"
        "      !\n"
        "      ! Initialise number of DoFs for w3\n"
        "      !\n"
        "      ndf_w3 = m2_proxy%vspace%get_ndf()\n"
        "      undf_w3 = m2_proxy%vspace%get_undf()\n"
        "      !\n"
        "      ! Call kernels and communication routines\n"
        "      !\n"
        "      IF (f2_proxy%is_dirty(depth=1)) THEN\n"
        "        CALL f2_proxy%halo_exchange(depth=1)\n"
        "      END IF \n"
        "      !\n"
        "      IF (m1_proxy%is_dirty(depth=1)) THEN\n"
        "        CALL m1_proxy%halo_exchange(depth=1)\n"
        "      END IF \n"
        "      !\n"
        "      IF (m2_proxy%is_dirty(depth=1)) THEN\n"
        "        CALL m2_proxy%halo_exchange(depth=1)\n"
        "      END IF \n"
        "      !\n"
        "      DO cell=1,mesh%get_last_halo_cell(1)\n"
        "        !\n"
        "        CALL testkern_code(nlayers, a, f1_proxy%data, f2_proxy%data,"
        " m1_proxy%data, m2_proxy%data, ndf_w1, undf_w1, map_w1(:,cell), "
        "ndf_w2, undf_w2, map_w2(:,cell), ndf_w3, undf_w3, map_w3(:,cell))\n")
    assert expected in generated_code


def test_int_scalar():
    ''' tests that we generate correct code when a kernel takes a single,
    integer scalar argument (plus fields) '''
    _, invoke_info = parse(
        os.path.join(BASE_PATH,
                     "1.6.1_single_invoke_1_int_scalar.f90"),
        api="dynamo0.3")
    psy = PSyFactory("dynamo0.3").create(invoke_info)
    generated_code = str(psy.gen)
    print generated_code
    expected = (
        "    SUBROUTINE invoke_0_testkern_type(f1, iflag, f2, m1, m2)\n"
        "      USE testkern_one_int_scalar, ONLY: testkern_code\n"
        "      USE mesh_mod, ONLY: mesh_type\n"
        "      INTEGER, intent(in) :: iflag\n"
        "      TYPE(field_type), intent(inout) :: f1\n"
        "      TYPE(field_type), intent(in) :: f2, m1, m2\n"
        "      INTEGER cell\n"
        "      INTEGER ndf_w1, undf_w1, ndf_w2, undf_w2, ndf_w3, undf_w3\n"
        "      INTEGER nlayers\n"
        "      TYPE(field_proxy_type) f1_proxy, f2_proxy, m1_proxy, m2_proxy\n"
        "      INTEGER, pointer :: map_w2(:,:) => null(), "
        "map_w3(:,:) => null(), map_w1(:,:) => null()\n"
        "      TYPE(mesh_type), pointer :: mesh => null()\n"
        "      !\n"
        "      ! Initialise field and/or operator proxies\n"
        "      !\n"
        "      f1_proxy = f1%get_proxy()\n"
        "      f2_proxy = f2%get_proxy()\n"
        "      m1_proxy = m1%get_proxy()\n"
        "      m2_proxy = m2%get_proxy()\n"
        "      !\n"
        "      ! Initialise number of layers\n"
        "      !\n"
        "      nlayers = f1_proxy%vspace%get_nlayers()\n"
        "      !\n"
        "      ! Create a mesh object\n"
        "      !\n"
        "      mesh => f1%get_mesh()\n"
        "      !\n"
        "      ! Look-up dofmaps for each function space\n"
        "      !\n"
        "      map_w2 => f2_proxy%vspace%get_whole_dofmap()\n"
        "      map_w3 => m2_proxy%vspace%get_whole_dofmap()\n"
        "      map_w1 => f1_proxy%vspace%get_whole_dofmap()\n"
        "      !\n"
        "      ! Initialise number of DoFs for w1\n"
        "      !\n"
        "      ndf_w1 = f1_proxy%vspace%get_ndf()\n"
        "      undf_w1 = f1_proxy%vspace%get_undf()\n"
        "      !\n"
        "      ! Initialise number of DoFs for w2\n"
        "      !\n"
        "      ndf_w2 = f2_proxy%vspace%get_ndf()\n"
        "      undf_w2 = f2_proxy%vspace%get_undf()\n"
        "      !\n"
        "      ! Initialise number of DoFs for w3\n"
        "      !\n"
        "      ndf_w3 = m2_proxy%vspace%get_ndf()\n"
        "      undf_w3 = m2_proxy%vspace%get_undf()\n"
        "      !\n"
        "      ! Call kernels and communication routines\n"
        "      !\n"
        "      IF (f2_proxy%is_dirty(depth=1)) THEN\n"
        "        CALL f2_proxy%halo_exchange(depth=1)\n"
        "      END IF \n"
        "      !\n"
        "      IF (m1_proxy%is_dirty(depth=1)) THEN\n"
        "        CALL m1_proxy%halo_exchange(depth=1)\n"
        "      END IF \n"
        "      !\n"
        "      IF (m2_proxy%is_dirty(depth=1)) THEN\n"
        "        CALL m2_proxy%halo_exchange(depth=1)\n"
        "      END IF \n"
        "      !\n"
        "      DO cell=1,mesh%get_last_halo_cell(1)\n"
        "        !\n"
        "        CALL testkern_code(nlayers, f1_proxy%data, iflag, "
        "f2_proxy%data, m1_proxy%data, m2_proxy%data, ndf_w1, undf_w1, "
        "map_w1(:,cell), ndf_w2, undf_w2, map_w2(:,cell), ndf_w3, undf_w3, "
        "map_w3(:,cell))\n")
    assert expected in generated_code


def test_two_real_scalars():
    ''' tests that we generate correct code when a kernel has two real,
    scalar arguments '''
    _, invoke_info = parse(
        os.path.join(BASE_PATH,
                     "1.9_single_invoke_2_real_scalars.f90"),
        api="dynamo0.3")
    psy = PSyFactory("dynamo0.3").create(invoke_info)
    generated_code = str(psy.gen)
    print generated_code
    expected = (
        "    SUBROUTINE invoke_0_testkern_type(a, f1, f2, m1, m2, b)\n"
        "      USE testkern_two_real_scalars, ONLY: testkern_code\n"
        "      USE mesh_mod, ONLY: mesh_type\n"
        "      REAL(KIND=r_def), intent(in) :: a, b\n"
        "      TYPE(field_type), intent(inout) :: f1\n"
        "      TYPE(field_type), intent(in) :: f2, m1, m2\n"
        "      INTEGER cell\n"
        "      INTEGER ndf_w1, undf_w1, ndf_w2, undf_w2, ndf_w3, undf_w3\n"
        "      INTEGER nlayers\n"
        "      TYPE(field_proxy_type) f1_proxy, f2_proxy, m1_proxy, m2_proxy\n"
        "      INTEGER, pointer :: map_w2(:,:) => null(), "
        "map_w3(:,:) => null(), map_w1(:,:) => null()\n"
        "      TYPE(mesh_type), pointer :: mesh => null()\n"
        "      !\n"
        "      ! Initialise field and/or operator proxies\n"
        "      !\n"
        "      f1_proxy = f1%get_proxy()\n"
        "      f2_proxy = f2%get_proxy()\n"
        "      m1_proxy = m1%get_proxy()\n"
        "      m2_proxy = m2%get_proxy()\n"
        "      !\n"
        "      ! Initialise number of layers\n"
        "      !\n"
        "      nlayers = f1_proxy%vspace%get_nlayers()\n"
        "      !\n"
        "      ! Create a mesh object\n"
        "      !\n"
        "      mesh => f1%get_mesh()\n"
        "      !\n"
        "      ! Look-up dofmaps for each function space\n"
        "      !\n"
        "      map_w2 => f2_proxy%vspace%get_whole_dofmap()\n"
        "      map_w3 => m2_proxy%vspace%get_whole_dofmap()\n"
        "      map_w1 => f1_proxy%vspace%get_whole_dofmap()\n"
        "      !\n"
        "      ! Initialise number of DoFs for w1\n"
        "      !\n"
        "      ndf_w1 = f1_proxy%vspace%get_ndf()\n"
        "      undf_w1 = f1_proxy%vspace%get_undf()\n"
        "      !\n"
        "      ! Initialise number of DoFs for w2\n"
        "      !\n"
        "      ndf_w2 = f2_proxy%vspace%get_ndf()\n"
        "      undf_w2 = f2_proxy%vspace%get_undf()\n"
        "      !\n"
        "      ! Initialise number of DoFs for w3\n"
        "      !\n"
        "      ndf_w3 = m2_proxy%vspace%get_ndf()\n"
        "      undf_w3 = m2_proxy%vspace%get_undf()\n"
        "      !\n"
        "      ! Call kernels and communication routines\n"
        "      !\n"
        "      IF (f2_proxy%is_dirty(depth=1)) THEN\n"
        "        CALL f2_proxy%halo_exchange(depth=1)\n"
        "      END IF \n"
        "      !\n"
        "      IF (m1_proxy%is_dirty(depth=1)) THEN\n"
        "        CALL m1_proxy%halo_exchange(depth=1)\n"
        "      END IF \n"
        "      !\n"
        "      IF (m2_proxy%is_dirty(depth=1)) THEN\n"
        "        CALL m2_proxy%halo_exchange(depth=1)\n"
        "      END IF \n"
        "      !\n"
        "      DO cell=1,mesh%get_last_halo_cell(1)\n"
        "        !\n"
        "        CALL testkern_code(nlayers, a, f1_proxy%data, "
        "f2_proxy%data, m1_proxy%data, m2_proxy%data, b, ndf_w1, "
        "undf_w1, map_w1(:,cell), ndf_w2, undf_w2, map_w2(:,cell), "
        "ndf_w3, undf_w3, map_w3(:,cell))\n")
    assert expected in generated_code


def test_two_int_scalars():
    ''' tests that we generate correct code when a kernel has two integer,
    scalar arguments '''
    _, invoke_info = parse(os.path.join(BASE_PATH,
                                        "1.6_single_invoke_2_int_scalars.f90"),
                           api="dynamo0.3")
    psy = PSyFactory("dynamo0.3").create(invoke_info)
    generated_code = str(psy.gen)
    print generated_code
    expected = (
        "    SUBROUTINE invoke_0(iflag, f1, f2, m1, m2, istep)\n"
        "      USE testkern_two_int_scalars, ONLY: testkern_code\n"
        "      USE mesh_mod, ONLY: mesh_type\n"
        "      INTEGER, intent(in) :: iflag, istep\n"
        "      TYPE(field_type), intent(inout) :: f1\n"
        "      TYPE(field_type), intent(in) :: f2, m1, m2\n"
        "      INTEGER cell\n"
        "      INTEGER ndf_w1, undf_w1, ndf_w2, undf_w2, ndf_w3, undf_w3\n"
        "      INTEGER nlayers\n"
        "      TYPE(field_proxy_type) f1_proxy, f2_proxy, m1_proxy, m2_proxy\n"
        "      INTEGER, pointer :: map_w2(:,:) => null(), "
        "map_w3(:,:) => null(), map_w1(:,:) => null()\n"
        "      TYPE(mesh_type), pointer :: mesh => null()\n"
        "      !\n"
        "      ! Initialise field and/or operator proxies\n"
        "      !\n"
        "      f1_proxy = f1%get_proxy()\n"
        "      f2_proxy = f2%get_proxy()\n"
        "      m1_proxy = m1%get_proxy()\n"
        "      m2_proxy = m2%get_proxy()\n"
        "      !\n"
        "      ! Initialise number of layers\n"
        "      !\n"
        "      nlayers = f1_proxy%vspace%get_nlayers()\n"
        "      !\n"
        "      ! Create a mesh object\n"
        "      !\n"
        "      mesh => f1%get_mesh()\n"
        "      !\n"
        "      ! Look-up dofmaps for each function space\n"
        "      !\n"
        "      map_w2 => f2_proxy%vspace%get_whole_dofmap()\n"
        "      map_w3 => m2_proxy%vspace%get_whole_dofmap()\n"
        "      map_w1 => f1_proxy%vspace%get_whole_dofmap()\n"
        "      !\n"
        "      ! Initialise number of DoFs for w1\n"
        "      !\n"
        "      ndf_w1 = f1_proxy%vspace%get_ndf()\n"
        "      undf_w1 = f1_proxy%vspace%get_undf()\n"
        "      !\n"
        "      ! Initialise number of DoFs for w2\n"
        "      !\n"
        "      ndf_w2 = f2_proxy%vspace%get_ndf()\n"
        "      undf_w2 = f2_proxy%vspace%get_undf()\n"
        "      !\n"
        "      ! Initialise number of DoFs for w3\n"
        "      !\n"
        "      ndf_w3 = m2_proxy%vspace%get_ndf()\n"
        "      undf_w3 = m2_proxy%vspace%get_undf()\n"
        "      !\n"
        "      ! Call kernels and communication routines\n"
        "      !\n"
        "      IF (f2_proxy%is_dirty(depth=1)) THEN\n"
        "        CALL f2_proxy%halo_exchange(depth=1)\n"
        "      END IF \n"
        "      !\n"
        "      IF (m1_proxy%is_dirty(depth=1)) THEN\n"
        "        CALL m1_proxy%halo_exchange(depth=1)\n"
        "      END IF \n"
        "      !\n"
        "      IF (m2_proxy%is_dirty(depth=1)) THEN\n"
        "        CALL m2_proxy%halo_exchange(depth=1)\n"
        "      END IF \n"
        "      !\n"
        "      DO cell=1,mesh%get_last_halo_cell(1)\n"
        "        !\n"
        "        CALL testkern_code(nlayers, iflag, f1_proxy%data, "
        "f2_proxy%data, m1_proxy%data, m2_proxy%data, istep, ndf_w1, "
        "undf_w1, map_w1(:,cell), ndf_w2, undf_w2, map_w2(:,cell), ndf_w3, "
        "undf_w3, map_w3(:,cell))\n")
    assert expected in generated_code
    # Check that we pass iflag by value in the second kernel call
    expected = (
        "        CALL testkern_code(nlayers, 1_i_def, f1_proxy%data, "
        "f2_proxy%data, m1_proxy%data, m2_proxy%data, istep, ndf_w1, "
        "undf_w1, map_w1(:,cell), ndf_w2, undf_w2, map_w2(:,cell), ndf_w3, "
        "undf_w3, map_w3(:,cell))\n")
    assert expected in generated_code


def test_two_scalars():
    ''' tests that we generate correct code when a kernel has two scalar
    arguments, one real and one integer '''
    _, invoke_info = parse(os.path.join(BASE_PATH,
                                        "1.7_single_invoke_2scalar.f90"),
                           api="dynamo0.3")
    psy = PSyFactory("dynamo0.3").create(invoke_info)
    generated_code = str(psy.gen)
    print generated_code
    expected = (
        "    SUBROUTINE invoke_0_testkern_type(a, f1, f2, m1, m2, istep)\n"
        "      USE testkern_two_scalars, ONLY: testkern_code\n"
        "      USE mesh_mod, ONLY: mesh_type\n"
        "      REAL(KIND=r_def), intent(in) :: a\n"
        "      INTEGER, intent(in) :: istep\n"
        "      TYPE(field_type), intent(inout) :: f1\n"
        "      TYPE(field_type), intent(in) :: f2, m1, m2\n"
        "      INTEGER cell\n"
        "      INTEGER ndf_w1, undf_w1, ndf_w2, undf_w2, ndf_w3, undf_w3\n"
        "      INTEGER nlayers\n"
        "      TYPE(field_proxy_type) f1_proxy, f2_proxy, m1_proxy, m2_proxy\n"
        "      INTEGER, pointer :: map_w2(:,:) => null(), "
        "map_w3(:,:) => null(), map_w1(:,:) => null()\n"
        "      TYPE(mesh_type), pointer :: mesh => null()\n"
        "      !\n"
        "      ! Initialise field and/or operator proxies\n"
        "      !\n"
        "      f1_proxy = f1%get_proxy()\n"
        "      f2_proxy = f2%get_proxy()\n"
        "      m1_proxy = m1%get_proxy()\n"
        "      m2_proxy = m2%get_proxy()\n"
        "      !\n"
        "      ! Initialise number of layers\n"
        "      !\n"
        "      nlayers = f1_proxy%vspace%get_nlayers()\n"
        "      !\n"
        "      ! Create a mesh object\n"
        "      !\n"
        "      mesh => f1%get_mesh()\n"
        "      !\n"
        "      ! Look-up dofmaps for each function space\n"
        "      !\n"
        "      map_w2 => f2_proxy%vspace%get_whole_dofmap()\n"
        "      map_w3 => m2_proxy%vspace%get_whole_dofmap()\n"
        "      map_w1 => f1_proxy%vspace%get_whole_dofmap()\n"
        "      !\n"
        "      ! Initialise number of DoFs for w1\n"
        "      !\n"
        "      ndf_w1 = f1_proxy%vspace%get_ndf()\n"
        "      undf_w1 = f1_proxy%vspace%get_undf()\n"
        "      !\n"
        "      ! Initialise number of DoFs for w2\n"
        "      !\n"
        "      ndf_w2 = f2_proxy%vspace%get_ndf()\n"
        "      undf_w2 = f2_proxy%vspace%get_undf()\n"
        "      !\n"
        "      ! Initialise number of DoFs for w3\n"
        "      !\n"
        "      ndf_w3 = m2_proxy%vspace%get_ndf()\n"
        "      undf_w3 = m2_proxy%vspace%get_undf()\n"
        "      !\n"
        "      ! Call kernels and communication routines\n"
        "      !\n"
        "      IF (f2_proxy%is_dirty(depth=1)) THEN\n"
        "        CALL f2_proxy%halo_exchange(depth=1)\n"
        "      END IF \n"
        "      !\n"
        "      IF (m1_proxy%is_dirty(depth=1)) THEN\n"
        "        CALL m1_proxy%halo_exchange(depth=1)\n"
        "      END IF \n"
        "      !\n"
        "      IF (m2_proxy%is_dirty(depth=1)) THEN\n"
        "        CALL m2_proxy%halo_exchange(depth=1)\n"
        "      END IF \n"
        "      !\n"
        "      DO cell=1,mesh%get_last_halo_cell(1)\n"
        "        !\n"
        "        CALL testkern_code(nlayers, a, f1_proxy%data, f2_proxy%data,"
        " m1_proxy%data, m2_proxy%data, istep, ndf_w1, undf_w1, "
        "map_w1(:,cell), ndf_w2, undf_w2, map_w2(:,cell), ndf_w3, undf_w3, "
        "map_w3(:,cell))\n")
    assert expected in generated_code


def test_no_vector_scalar():
    ''' Tests that we raise an error when kernel meta-data erroneously
    specifies a vector real or integer scalar '''
    fparser.logging.disable('CRITICAL')
    name = "testkern_qr_type"
    for argname in VALID_SCALAR_NAMES:
        code = CODE.replace("arg_type(" + argname + ", gh_read)",
                            "arg_type(" + argname + "*3, gh_read)", 1)
        ast = fpapi.parse(code, ignore_comments=False)
        with pytest.raises(ParseError) as excinfo:
            _ = DynKernMetadata(ast, name=name)
        assert 'vector notation is not supported for scalar arguments' in \
            str(excinfo.value)


def test_vector_field():
    ''' tests that a vector field is declared correctly in the PSy
    layer '''
    _, invoke_info = parse(os.path.join(BASE_PATH, "8_vector_field.f90"),
                           api="dynamo0.3")
    psy = PSyFactory("dynamo0.3").create(invoke_info)
    generated_code = psy.gen
    print str(generated_code)
    assert str(generated_code).find("SUBROUTINE invoke_0_testkern_chi_"
                                    "type(f1, chi, f2)") != -1
    assert str(generated_code).find("TYPE(field_type), intent(inout)"
                                    " :: f1, chi(3)") != -1
    assert "TYPE(field_type), intent(in) :: f2" in str(generated_code)


def test_vector_field_2():
    ''' Tests that a vector field is indexed correctly in the PSy layer. '''
    _, invoke_info = parse(os.path.join(BASE_PATH, "8_vector_field_2.f90"),
                           api="dynamo0.3")
    psy = PSyFactory("dynamo0.3").create(invoke_info)
    generated_code = psy.gen
    print generated_code
    # all references to chi_proxy should be chi_proxy(1)
    assert str(generated_code).find("chi_proxy%") == -1
    assert str(generated_code).count("chi_proxy(1)%vspace") == 4
    # use each chi field individually in the kernel
    assert str(generated_code).find("chi_proxy(1)%data, chi_proxy(2)%data,"
                                    " chi_proxy(3)%data") != -1


def test_vector_field_deref():
    ''' tests that a vector field is declared correctly in the PSy
    layer when it is obtained by de-referencing a derived type in the
    Algorithm layer '''
    _, invoke_info = parse(os.path.join(BASE_PATH,
                                        "8.1_vector_field_deref.f90"),
                           api="dynamo0.3")
    for dist_mem in [True, False]:
        psy = PSyFactory("dynamo0.3",
                         distributed_memory=dist_mem).create(invoke_info)
        generated_code = psy.gen
        assert str(generated_code).find("SUBROUTINE invoke_0_testkern_chi_"
                                        "type(f1, box_chi, f2)") != -1
        assert str(generated_code).find("TYPE(field_type), intent(inout)"
                                        " :: f1, box_chi(3)") != -1
        assert "TYPE(field_type), intent(in) :: f2" in str(generated_code)


def test_orientation():
    ''' tests that orientation information is created correctly in
    the PSy '''
    _, invoke_info = parse(os.path.join(BASE_PATH, "9_orientation.f90"),
                           api="dynamo0.3")
    psy = PSyFactory("dynamo0.3").create(invoke_info)
    generated_code = psy.gen
    print str(generated_code)
    assert str(generated_code).find("INTEGER, pointer :: orientation_w2(:)"
                                    " => null()") != -1
    assert str(generated_code).find("orientation_w2 => f2_proxy%vspace%"
                                    "get_cell_orientation(cell)") != -1


def test_operator():
    ''' tests that an operator is implemented correctly in the PSy
    layer '''
    _, invoke_info = parse(os.path.join(BASE_PATH, "10_operator.f90"),
                           api="dynamo0.3")
    psy = PSyFactory("dynamo0.3").create(invoke_info)
    generated_code = str(psy.gen)
    print generated_code
    assert generated_code.find("SUBROUTINE invoke_0_testkern_operator"
                               "_type(mm_w0, chi, a, qr)") != -1
    assert generated_code.find("TYPE(operator_type), intent(inout) ::"
                               " mm_w0") != -1
    assert generated_code.find("TYPE(operator_proxy_type) mm_w0_"
                               "proxy") != -1
    assert generated_code.find("mm_w0_proxy = mm_w0%get_proxy()") != -1
    assert ("CALL testkern_operator_code(cell, nlayers, mm_w0_proxy%ncell_3d, "
            "mm_w0_proxy%local_stencil, chi_proxy(1)%data, chi_proxy(2)%data, "
            "chi_proxy(3)%data, a, ndf_w0, undf_w0, map_w0(:,cell), "
            "basis_w0_qr, diff_basis_w0_qr, np_xy_qr, np_z_qr, weights_xy_qr, "
            "weights_z_qr)") in generated_code


def test_operator_different_spaces(tmpdir, f90, f90flags):
    '''tests that an operator with different to and from spaces is
    implemented correctly in the PSy layer'''
    _, invoke_info = parse(os.path.join(BASE_PATH,
                                        "10.3_operator_different_spaces.f90"),
                           api="dynamo0.3")
    psy = PSyFactory("dynamo0.3").create(invoke_info)
    generated_code = str(psy.gen)
    print generated_code

    if utils.TEST_COMPILE:
        # If compilation testing has been enabled (--compile flag to py.test)
        assert utils.code_compiles("dynamo0.3", psy, tmpdir, f90, f90flags)

    decl_output = (
        "    SUBROUTINE invoke_0_assemble_weak_derivative_w3_w2_kernel_type"
        "(mapping, chi, qr)\n"
        "      USE assemble_weak_derivative_w3_w2_kernel_mod, ONLY: "
        "assemble_weak_derivative_w3_w2_kernel_code\n"
        "      USE quadrature_xyoz_mod, ONLY: quadrature_xyoz_type, "
        "quadrature_xyoz_proxy_type\n"
        "      USE function_space_mod, ONLY: BASIS, DIFF_BASIS\n"
        "      USE mesh_mod, ONLY: mesh_type\n"
        "      TYPE(field_type), intent(in) :: chi(3)\n"
        "      TYPE(operator_type), intent(inout) :: mapping\n"
        "      TYPE(quadrature_xyoz_type), intent(in) :: qr\n"
        "      INTEGER, pointer :: orientation_w2(:) => null()\n"
        "      INTEGER cell\n"
        "      REAL(KIND=r_def), allocatable :: basis_w3_qr(:,:,:,:), "
        "diff_basis_w0_qr(:,:,:,:), diff_basis_w2_qr(:,:,:,:)\n"
        "      INTEGER dim_w3, diff_dim_w0, diff_dim_w2\n"
        "      REAL(KIND=r_def), pointer :: weights_xy_qr(:) => null(), "
        "weights_z_qr(:) => null()\n"
        "      INTEGER np_xy_qr, np_z_qr\n"
        "      INTEGER ndf_w3, ndf_w2, ndf_w0, undf_w0\n"
        "      INTEGER nlayers\n"
        "      TYPE(operator_proxy_type) mapping_proxy\n"
        "      TYPE(field_proxy_type) chi_proxy(3)\n"
        "      TYPE(quadrature_xyoz_proxy_type) qr_proxy\n"
        "      INTEGER, pointer :: map_w0(:,:) => null()\n"
        "      TYPE(mesh_type), pointer :: mesh => null()\n")
    assert decl_output in generated_code
    output = (
        "      !\n"
        "      ! Initialise field and/or operator proxies\n"
        "      !\n"
        "      mapping_proxy = mapping%get_proxy()\n"
        "      chi_proxy(1) = chi(1)%get_proxy()\n"
        "      chi_proxy(2) = chi(2)%get_proxy()\n"
        "      chi_proxy(3) = chi(3)%get_proxy()\n"
        "      !\n"
        "      ! Initialise number of layers\n"
        "      !\n"
        "      nlayers = mapping_proxy%fs_from%get_nlayers()\n"
        "      !\n"
        "      ! Create a mesh object\n"
        "      !\n"
        "      mesh => mapping%get_mesh()\n"
        "      !\n"
        "      ! Look-up dofmaps for each function space\n"
        "      !\n"
        "      map_w0 => chi_proxy(1)%vspace%get_whole_dofmap()\n"
        "      !\n"
        "      ! Initialise number of DoFs for w3\n"
        "      !\n"
        "      ndf_w3 = mapping_proxy%fs_to%get_ndf()\n"
        "      !\n"
        "      ! Initialise number of DoFs for w2\n"
        "      !\n"
        "      ndf_w2 = mapping_proxy%fs_from%get_ndf()\n"
        "      !\n"
        "      ! Initialise number of DoFs for w0\n"
        "      !\n"
        "      ndf_w0 = chi_proxy(1)%vspace%get_ndf()\n"
        "      undf_w0 = chi_proxy(1)%vspace%get_undf()\n"
        "      !\n"
        "      ! Look-up quadrature variables\n"
        "      !\n"
        "      qr_proxy = qr%get_quadrature_proxy()\n"
        "      np_xy_qr = qr_proxy%np_xy\n"
        "      np_z_qr = qr_proxy%np_z\n"
        "      weights_xy_qr => qr_proxy%weights_xy\n"
        "      weights_z_qr => qr_proxy%weights_z\n"
        "      !\n"
        "      ! Allocate basis arrays\n"
        "      !\n"
        "      dim_w3 = mapping_proxy%fs_to%get_dim_space()\n"
        "      ALLOCATE (basis_w3_qr(dim_w3, ndf_w3, np_xy_qr, np_z_qr))\n"
        "      !\n"
        "      ! Allocate differential basis arrays\n"
        "      !\n"
        "      diff_dim_w0 = chi_proxy(1)%vspace%get_dim_space_diff()\n"
        "      ALLOCATE (diff_basis_w0_qr(diff_dim_w0, ndf_w0, np_xy_qr, "
        "np_z_qr))\n"
        "      diff_dim_w2 = mapping_proxy%fs_from%get_dim_space_diff()\n"
        "      ALLOCATE (diff_basis_w2_qr(diff_dim_w2, ndf_w2, np_xy_qr, "
        "np_z_qr))\n"
        "      !\n"
        "      ! Compute basis arrays\n"
        "      !\n"
        "      CALL qr%compute_function(BASIS, mapping_proxy%fs_to, "
        "dim_w3, ndf_w3, basis_w3_qr)\n"
        "      !\n"
        "      ! Compute differential basis arrays\n"
        "      !\n"
        "      CALL qr%compute_function(DIFF_BASIS, chi_proxy(1)%vspace, "
        "diff_dim_w0, ndf_w0, diff_basis_w0_qr)\n"
        "      CALL qr%compute_function(DIFF_BASIS, mapping_proxy%fs_from, "
        "diff_dim_w2, ndf_w2, diff_basis_w2_qr)\n"
        "      !\n"
        "      ! Call kernels and communication routines\n"
        "      !\n"
        "      IF (chi_proxy(1)%is_dirty(depth=1)) THEN\n"
        "        CALL chi_proxy(1)%halo_exchange(depth=1)\n"
        "      END IF \n"
        "      !\n"
        "      IF (chi_proxy(2)%is_dirty(depth=1)) THEN\n"
        "        CALL chi_proxy(2)%halo_exchange(depth=1)\n"
        "      END IF \n"
        "      !\n"
        "      IF (chi_proxy(3)%is_dirty(depth=1)) THEN\n"
        "        CALL chi_proxy(3)%halo_exchange(depth=1)\n"
        "      END IF \n"
        "      !\n"
        "      DO cell=1,mesh%get_last_halo_cell(1)\n"
        "        !\n"
        "        orientation_w2 => mapping_proxy%fs_from%get_cell_orientation("
        "cell)\n"
        "        !\n"
        "        CALL assemble_weak_derivative_w3_w2_kernel_code(cell, "
        "nlayers, mapping_proxy%ncell_3d, mapping_proxy%local_stencil, "
        "chi_proxy(1)%data, chi_proxy(2)%data, chi_proxy(3)%data, ndf_w3, "
        "basis_w3_qr, ndf_w2, diff_basis_w2_qr, orientation_w2, "
        "ndf_w0, undf_w0, map_w0(:,cell), diff_basis_w0_qr, "
        "np_xy_qr, np_z_qr, weights_xy_qr, weights_z_qr)\n"
        "      END DO \n"
        "      !\n"
        "      ! Deallocate basis arrays\n"
        "      !\n"
        "      DEALLOCATE (diff_basis_w2_qr, diff_basis_w0_qr, basis_w3_qr)\n"
        "      !\n"
        "    END SUBROUTINE invoke_0_assemble_weak_derivative_w3_w2_kernel_"
        "type")
    assert output in generated_code


def test_operator_nofield(tmpdir, f90, f90flags):
    ''' tests that an operator with no field on the same space is
    implemented correctly in the PSy layer '''
    _, invoke_info = parse(os.path.join(BASE_PATH,
                                        "10.1_operator_nofield.f90"),
                           api="dynamo0.3")
    psy = PSyFactory("dynamo0.3").create(invoke_info)
    gen_code_str = str(psy.gen)
    print gen_code_str

    if utils.TEST_COMPILE:
        # If compilation testing has been enabled (--compile flag to py.test)
        assert utils.code_compiles("dynamo0.3", psy, tmpdir, f90, f90flags)

    assert gen_code_str.find("SUBROUTINE invoke_0_testkern_operator_"
                             "nofield_type(mm_w2, chi, qr)") != -1
    assert gen_code_str.find("TYPE(operator_type), intent(inout) :: "
                             "mm_w2") != -1
    assert gen_code_str.find("TYPE(operator_proxy_type) mm_w2_proxy") != -1
    assert gen_code_str.find("mm_w2_proxy = mm_w2%get_proxy()") != -1
    assert gen_code_str.find("undf_w2") == -1
    assert gen_code_str.find("map_w2") == -1
    assert ("CALL testkern_operator_nofield_code(cell, nlayers, "
            "mm_w2_proxy%ncell_3d, mm_w2_proxy%local_stencil, "
            "chi_proxy(1)%data, chi_proxy(2)%data, chi_proxy(3)%data, "
            "ndf_w2, basis_w2_qr, ndf_w0, undf_w0, "
            "map_w0(:,cell), diff_basis_w0_qr, np_xy_qr, np_z_qr, "
            "weights_xy_qr, weights_z_qr)" in gen_code_str)


def test_operator_nofield_different_space(
        tmpdir, f90, f90flags):
    ''' tests that an operator with no field on different spaces is
    implemented correctly in the PSy layer '''
    _, invoke_info = parse(os.path.join(BASE_PATH,
                                        "10.5_operator_no_field_different_"
                                        "space.f90"),
                           api="dynamo0.3")
    psy = PSyFactory("dynamo0.3").create(invoke_info)
    gen = str(psy.gen)
    print gen

    if utils.TEST_COMPILE:
        # If compilation testing has been enabled (--compile flag to py.test)
        assert utils.code_compiles("dynamo0.3", psy, tmpdir, f90, f90flags)

    assert "mesh => my_mapping%get_mesh()" in gen
    assert "nlayers = my_mapping_proxy%fs_from%get_nlayers()" in gen
    assert "ndf_w3 = my_mapping_proxy%fs_from%get_ndf()" in gen
    assert "ndf_w2 = my_mapping_proxy%fs_to%get_ndf()" in gen
    # We compute operators redundantly (out to the L1 halo)
    assert "DO cell=1,mesh%get_last_halo_cell(1)" in gen
    assert ("(cell, nlayers, my_mapping_proxy%ncell_3d, my_mapping_proxy%"
            "local_stencil, ndf_w2, ndf_w3)" in gen)


def test_operator_nofield_scalar():
    ''' tests that an operator with no field and a
    scalar argument is implemented correctly in the PSy layer '''
    _, invoke_info = parse(os.path.join(BASE_PATH,
                                        "10.6_operator_no_field_scalar.f90"),
                           api="dynamo0.3")
    psy = PSyFactory("dynamo0.3").create(invoke_info)
    gen = str(psy.gen)
    print gen
    assert "mesh => my_mapping%get_mesh()" in gen
    assert "nlayers = my_mapping_proxy%fs_from%get_nlayers()" in gen
    assert "ndf_w2 = my_mapping_proxy%fs_from%get_ndf()" in gen
    assert "DO cell=1,mesh%get_last_halo_cell(1)" in gen
    assert ("(cell, nlayers, my_mapping_proxy%ncell_3d, my_mapping_proxy%"
            "local_stencil, b, ndf_w2, basis_w2_qr, np_xy_qr, np_z_qr, "
            "weights_xy_qr, weights_z_qr)" in gen)


def test_operator_nofield_scalar_deref(
        tmpdir, f90, f90flags):
    ''' Tests that an operator with no field and a
    scalar argument is implemented correctly in the PSy layer when both
    are obtained by dereferencing derived type objects '''
    _, invoke_info = parse(
        os.path.join(BASE_PATH,
                     "10.6.1_operator_no_field_scalar_deref.f90"),
        api="dynamo0.3")
    for dist_mem in [True, False]:
        psy = PSyFactory("dynamo0.3",
                         distributed_memory=dist_mem).create(invoke_info)
        gen = str(psy.gen)
        print gen

        if utils.TEST_COMPILE:
            assert utils.code_compiles("dynamo0.3", psy, tmpdir, f90, f90flags)

        if dist_mem:
            assert "mesh => opbox_my_mapping%get_mesh()" in gen
        assert "nlayers = opbox_my_mapping_proxy%fs_from%get_nlayers()" in gen
        assert "ndf_w2 = opbox_my_mapping_proxy%fs_from%get_ndf()" in gen
        assert ("qr_get_instance%compute_function(BASIS, "
                "opbox_my_mapping_proxy%fs_from, "
                "dim_w2, ndf_w2, basis_w2_qr_get_instance)" in gen)
        if dist_mem:
            assert "DO cell=1,mesh%get_last_halo_cell(1)" in gen
        else:
            assert (
                "DO cell=1,opbox_my_mapping_proxy%fs_from%get_ncell()" in gen)
        assert (
            "(cell, nlayers, opbox_my_mapping_proxy%ncell_3d, "
            "opbox_my_mapping_proxy%local_stencil, box_b, ndf_w2, "
            "basis_w2_qr_get_instance, np_xy_qr_get_instance, "
            "np_z_qr_get_instance, weights_xy_qr_get_instance,"
            " weights_z_qr_get_instance)" in gen)


def test_operator_orientation(tmpdir, f90, f90flags):
    ''' tests that an operator requiring orientation information is
    implemented correctly in the PSy layer '''
    _, invoke_info = parse(os.path.join(BASE_PATH,
                                        "10.2_operator_orient.f90"),
                           api="dynamo0.3")
    psy = PSyFactory("dynamo0.3").create(invoke_info)
    gen_str = str(psy.gen)
    print gen_str

    if utils.TEST_COMPILE:
        assert utils.code_compiles("dynamo0.3", psy, tmpdir, f90, f90flags)

    assert gen_str.find("SUBROUTINE invoke_0_testkern_operator"
                        "_orient_type(mm_w1, chi, qr)") != -1
    assert gen_str.find("TYPE(operator_type), intent(inout) ::"
                        " mm_w1") != -1
    assert gen_str.find("TYPE(operator_proxy_type) mm_w1_"
                        "proxy") != -1
    assert gen_str.find("mm_w1_proxy = mm_w1%get_proxy()") != -1
    assert gen_str.find(
        "orientation_w1 => mm_w1_proxy%fs_from%get_cell_orientation"
        "(cell)") != -1
    assert ("CALL testkern_operator_orient_code(cell, nlayers, "
            "mm_w1_proxy%ncell_3d, mm_w1_proxy%local_stencil, "
            "chi_proxy(1)%data, chi_proxy(2)%data, chi_proxy(3)%data, ndf_w1, "
            "basis_w1_qr, orientation_w1, ndf_w0, undf_w0, map_w0(:,cell), "
            "diff_basis_w0_qr, np_xy_qr, np_z_qr, weights_xy_qr, "
            "weights_z_qr)" in gen_str)


def test_op_orient_different_space(
        tmpdir, f90, f90flags):
    '''tests that an operator on different spaces requiring orientation
    information is implemented correctly in the PSy layer. '''
    _, invoke_info = parse(os.path.join(BASE_PATH,
                                        "10.4_operator_orient_different_"
                                        "space.f90"),
                           api="dynamo0.3")
    psy = PSyFactory("dynamo0.3").create(invoke_info)
    gen_str = str(psy.gen)
    print gen_str

    if utils.TEST_COMPILE:
        assert utils.code_compiles("dynamo0.3", psy, tmpdir, f90, f90flags)

    assert (
        "INTEGER, pointer :: orientation_w1(:) => null(), orientation_w2(:)"
        " => null()" in gen_str)
    assert "ndf_w2 = my_mapping_proxy%fs_from%get_ndf()" in gen_str
    assert "ndf_w1 = my_mapping_proxy%fs_to%get_ndf()" in gen_str
    assert "dim_w1 = my_mapping_proxy%fs_to%get_dim_space()" in gen_str
    assert ("CALL qr%compute_function(BASIS, my_mapping_proxy%fs_to, "
            "dim_w1, ndf_w1, basis_w1_qr)" in gen_str)
    assert (
        "orientation_w2 => my_mapping_proxy%fs_from%get_cell_orientation("
        "cell)" in gen_str)
    assert (
        "orientation_w1 => my_mapping_proxy%fs_to%get_cell_orientation(cell)"
        in gen_str)
    assert ("(cell, nlayers, my_mapping_proxy%ncell_3d, "
            "my_mapping_proxy%local_stencil, chi_proxy(1)%data, "
            "chi_proxy(2)%data, chi_proxy(3)%data, ndf_w1, basis_w1_qr, "
            "orientation_w1, ndf_w2, orientation_w2, ndf_w0, undf_w0, "
            "map_w0(:,cell), diff_basis_w0_qr, np_xy_qr, np_z_qr, "
            "weights_xy_qr, weights_z_qr)" in gen_str)


def test_operator_deref(tmpdir, f90, f90flags):
    ''' Tests that we generate correct names for an operator in the PSy
    layer when obtained by de-referencing a derived type in the Algorithm
    layer '''
    _, invoke_info = parse(os.path.join(BASE_PATH, "10.8_operator_deref.f90"),
                           api="dynamo0.3")
    for dist_mem in [True, False]:
        psy = PSyFactory("dynamo0.3",
                         distributed_memory=dist_mem).create(invoke_info)
        generated_code = str(psy.gen)
        print generated_code
        if utils.TEST_COMPILE:
            assert utils.code_compiles("dynamo0.3", psy, tmpdir, f90, f90flags)

        assert generated_code.find("SUBROUTINE invoke_0_testkern_operator"
                                   "_type(mm_w0_op, chi, a, qr)") != -1
        assert generated_code.find("TYPE(operator_type), intent(inout) ::"
                                   " mm_w0_op") != -1
        assert generated_code.find("TYPE(operator_proxy_type) mm_w0_op_"
                                   "proxy") != -1
        assert (
            generated_code.find("mm_w0_op_proxy = mm_w0_op%get_proxy()") != -1)
        assert generated_code.find(
            "CALL testkern_operator_code(cell, nlayers, "
            "mm_w0_op_proxy%ncell_3d, mm_w0_op_proxy%local_stencil, "
            "chi_proxy(1)%data, chi_proxy(2)%data, chi_proxy(3)%data, a, "
            "ndf_w0, undf_w0, map_w0(:,cell), basis_w0_qr, "
            "diff_basis_w0_qr, np_xy_qr, np_z_qr, weights_xy_qr, "
            "weights_z_qr)") != -1


def test_operator_no_dofmap_lookup():
    ''' Check that we use a field rather than an operator to look-up
    a dofmap, even when the operator precedes the field in the argument
    list. '''
    _, invoke_info = parse(os.path.join(BASE_PATH,
                                        "10.9_operator_first.f90"),
                           api="dynamo0.3")
    psy = PSyFactory("dynamo0.3").create(invoke_info)
    gen_code = str(psy.gen)
    print gen_code
    # Check that we use the field and not the operator to look-up the dofmap
    assert "theta_proxy%vspace%get_whole_dofmap()" in gen_code
    assert gen_code.count("get_whole_dofmap") == 1


def test_operator_read_level1_halo():
    ''' Check that we raise an error if a kernel attempts to read from an
    operator beyond the level-1 halo '''
    _, invoke_info = parse(os.path.join(BASE_PATH,
                                        "10.7_operator_read.f90"),
                           api="dynamo0.3")
    psy = PSyFactory("dynamo0.3").create(invoke_info)
    schedule = psy.invokes.invoke_list[0].schedule
    loop = schedule.children[0]
    # Modify the loop bound so that we attempt to read from the L2 halo
    # (of the operator)
    loop.set_upper_bound("cell_halo", index=2)
    # Attempt to generate the code
    with pytest.raises(GenerationError) as excinfo:
        _ = psy.gen
    assert ("Kernel 'testkern_operator_code' reads from an operator and "
            "therefore cannot be used for cells beyond the level 1 halo. "
            "However the containing loop goes out to level 2" in str(excinfo))


def test_any_space_1(tmpdir, f90, f90flags):
    ''' tests that any_space is implemented correctly in the PSy
    layer. Includes more than one type of any_space declaration
    and func_type basis functions on any_space. '''
    _, invoke_info = parse(os.path.join(BASE_PATH, "11_any_space.f90"),
                           api="dynamo0.3")
    psy = PSyFactory("dynamo0.3").create(invoke_info)
    generated_code = str(psy.gen)
    print generated_code
    if utils.TEST_COMPILE:
        # If compilation testing has been enabled (--compile flag to py.test)
        assert utils.code_compiles("dynamo0.3", psy, tmpdir, f90, f90flags)

    assert ("INTEGER, pointer :: map_w0(:,:) => null(), "
            "map_any_space_2_b(:,:) => null(), "
            "map_any_space_1_a(:,:) => null()\n" in generated_code)
    assert generated_code.find(
        "REAL(KIND=r_def), allocatable :: basis_any_space_1_a_qr(:,:,:,:), "
        "basis_any_space_2_b_qr(:,:,:,:)") != -1
    assert generated_code.find(
        "ALLOCATE (basis_any_space_1_a_qr(dim_any_space_1_a, "
        "ndf_any_space_1_a, np_xy_qr, np_z_qr))") != -1
    assert generated_code.find(
        "ALLOCATE (basis_any_space_2_b_qr(dim_any_space_2_b, "
        "ndf_any_space_2_b, np_xy_qr, np_z_qr))") != -1
    assert generated_code.find(
        "map_any_space_1_a => a_proxy%vspace%get_whole_dofmap()") != -1
    assert generated_code.find(
        "map_any_space_2_b => b_proxy%vspace%get_whole_dofmap()") != -1
    assert ("CALL testkern_any_space_1_code(nlayers, a_proxy%data, rdt, "
            "b_proxy%data, c_proxy(1)%data, c_proxy(2)%data, c_proxy(3)%data, "
            "ndf_any_space_1_a, undf_any_space_1_a, map_any_space_1_a(:,cell),"
            " basis_any_space_1_a_qr, ndf_any_space_2_b, undf_any_space_2_b, "
            "map_any_space_2_b(:,cell), basis_any_space_2_b_qr, ndf_w0, "
            "undf_w0, map_w0(:,cell), diff_basis_w0_qr, np_xy_qr, np_z_qr, "
            "weights_xy_qr, weights_z_qr)" in generated_code)
    assert ("DEALLOCATE (basis_any_space_2_b_qr, diff_basis_w0_qr, "
            "basis_any_space_1_a_qr)" in generated_code)


def test_any_space_2():
    ''' tests that any_space is implemented correctly in the PSy
    layer. Includes multiple declarations of the same space, no
    func_type declarations and any_space used with an
    operator. '''
    _, invoke_info = parse(os.path.join(BASE_PATH, "11.1_any_space.f90"),
                           api="dynamo0.3")
    psy = PSyFactory("dynamo0.3").create(invoke_info)
    generated_code = str(psy.gen)
    print generated_code
    assert "INTEGER, intent(in) :: istp" in generated_code
    assert generated_code.find(
        "INTEGER, pointer :: map_any_space_1_a(:,:) => null()") != -1
    assert generated_code.find(
        "INTEGER ndf_any_space_1_a, undf_any_space_1_a") != -1
    assert generated_code.find(
        "ndf_any_space_1_a = a_proxy%vspace%get_ndf()") != -1
    assert generated_code.find(
        "undf_any_space_1_a = a_proxy%vspace%get_undf()") != -1
    assert generated_code.find(
        "map_any_space_1_a => a_proxy%vspace%get_whole_dofmap()") != -1
    assert generated_code.find(
        "CALL testkern_any_space_2_code(cell, nlayers, a_proxy%data, b_pro"
        "xy%data, c_proxy%ncell_3d, c_proxy%local_stencil, istp, ndf_any_sp"
        "ace_1_a, undf_any_space_1_a, map_any_space_1_a(:,cell))") != -1


def test_op_any_space_different_space_1():
    ''' tests that any_space is implemented correctly in the PSy
    layer. Includes different spaces for an operator and no other
    fields.'''
    _, invoke_info = parse(os.path.join(BASE_PATH, "11.2_any_space.f90"),
                           api="dynamo0.3")
    psy = PSyFactory("dynamo0.3").create(invoke_info)
    generated_code = str(psy.gen)
    print generated_code
    assert generated_code.find(
        "ndf_any_space_2_a = a_proxy%fs_from%get_ndf()") != -1
    assert generated_code.find(
        "ndf_any_space_1_a = a_proxy%fs_to%get_ndf()") != -1


def test_op_any_space_different_space_2(
        tmpdir, f90, f90flags):
    ''' tests that any_space is implemented correctly in the PSy
    layer in a more complicated example. '''
    _, invoke_info = parse(os.path.join(BASE_PATH, "11.3_any_space.f90"),
                           api="dynamo0.3")
    psy = PSyFactory("dynamo0.3").create(invoke_info)
    generated_code = str(psy.gen)
    print generated_code

    if utils.TEST_COMPILE:
        # If compilation testing has been enabled (--compile flag to py.test)
        assert utils.code_compiles("dynamo0.3", psy, tmpdir, f90, f90flags)
    assert "ndf_any_space_1_b = b_proxy%fs_to%get_ndf()" in generated_code
    assert "dim_any_space_1_b = b_proxy%fs_to%get_dim_space()" in \
        generated_code
    assert "ndf_any_space_2_b = b_proxy%fs_from%get_ndf()" in generated_code
    assert "ndf_any_space_3_c = c_proxy%fs_to%get_ndf()" in generated_code
    assert "ndf_any_space_4_d = d_proxy%fs_from%get_ndf()" in generated_code
    assert "undf_any_space_4_d = d_proxy%fs_from%get_undf()" in generated_code
    assert "dim_any_space_4_d = d_proxy%fs_from%get_dim_space()" in \
        generated_code
    assert "ndf_any_space_5_a = a_proxy%vspace%get_ndf()" in generated_code
    assert "undf_any_space_5_a = a_proxy%vspace%get_undf()" in generated_code
    assert "CALL qr%compute_function(BASIS, b_proxy%fs_to, " in generated_code
    assert "CALL qr%compute_function(BASIS, d_proxy%fs_from, " in \
        generated_code
    assert "CALL qr%compute_function(DIFF_BASIS, d_proxy%fs_from, " in \
        generated_code
    assert "map_any_space_5_a => a_proxy%vspace%get_whole_dofmap()" in \
        generated_code
    assert "map_any_space_4_d => f_proxy%vspace%get_whole_dofmap()" in \
        generated_code


def test_invoke_uniq_declns():
    ''' tests that we raise an error when Invoke.unique_declarations() is
    called for an invalid type '''
    _, invoke_info = parse(os.path.join(BASE_PATH,
                                        "1.7_single_invoke_2scalar.f90"),
                           api="dynamo0.3")
    psy = PSyFactory("dynamo0.3").create(invoke_info)
    with pytest.raises(GenerationError) as excinfo:
        psy.invokes.invoke_list[0].unique_declarations("not_a_type")
    assert 'unique_declarations called with an invalid datatype' \
        in str(excinfo.value)


def test_invoke_uniq_declns_invalid_access():
    ''' tests that we raise an error when Invoke.unique_declarations() is
    called for an invalid access type '''
    _, invoke_info = parse(os.path.join(BASE_PATH,
                                        "1.7_single_invoke_2scalar.f90"),
                           api="dynamo0.3")
    psy = PSyFactory("dynamo0.3").create(invoke_info)
    with pytest.raises(GenerationError) as excinfo:
        psy.invokes.invoke_list[0].unique_declarations("gh_field",
                                                       access="invalid_acc")
    assert 'unique_declarations called with an invalid access type' \
        in str(excinfo.value)


def test_invoke_uniq_proxy_declns():
    ''' tests that we raise an error when DynInvoke.unique_proxy_declarations()
    is called for an invalid type '''
    _, invoke_info = parse(os.path.join(BASE_PATH,
                                        "1.7_single_invoke_2scalar.f90"),
                           api="dynamo0.3")
    psy = PSyFactory("dynamo0.3").create(invoke_info)
    with pytest.raises(GenerationError) as excinfo:
        psy.invokes.invoke_list[0].unique_proxy_declarations("not_a_type")
    assert 'unique_proxy_declarations called with an invalid datatype' \
        in str(excinfo.value)


def test_uniq_proxy_declns_invalid_access():
    ''' tests that we raise an error when DynInvoke.unique_proxy_declarations()
    is called for an invalid access type '''
    _, invoke_info = parse(os.path.join(BASE_PATH,
                                        "1.7_single_invoke_2scalar.f90"),
                           api="dynamo0.3")
    psy = PSyFactory("dynamo0.3").create(invoke_info)
    with pytest.raises(GenerationError) as excinfo:
        psy.invokes.invoke_list[0].unique_proxy_declarations(
            "gh_field",
            access="invalid_acc")
    assert 'unique_proxy_declarations called with an invalid access type' \
        in str(excinfo.value)


def test_dyninvoke_first_access():
    ''' tests that we raise an error if DynInvoke.first_access(name) is
    called for an argument name that doesn't exist '''
    _, invoke_info = parse(os.path.join(BASE_PATH,
                                        "1.7_single_invoke_2scalar.f90"),
                           api="dynamo0.3")
    psy = PSyFactory("dynamo0.3").create(invoke_info)
    with pytest.raises(GenerationError) as excinfo:
        psy.invokes.invoke_list[0].first_access("not_an_arg")
    assert 'Failed to find any kernel argument with name' \
        in str(excinfo.value)


def test_dyninvoke_uniq_declns_inv_type():
    ''' tests that we raise an error when DynInvoke.unique_declns_by_intent()
    is called for an invalid argument type '''
    _, invoke_info = parse(os.path.join(BASE_PATH,
                                        "1.7_single_invoke_2scalar.f90"),
                           api="dynamo0.3")
    psy = PSyFactory("dynamo0.3").create(invoke_info)
    with pytest.raises(GenerationError) as excinfo:
        psy.invokes.invoke_list[0].unique_declns_by_intent("gh_invalid")
    assert 'unique_declns_by_intent called with an invalid datatype' \
        in str(excinfo.value)


def test_dyninvoke_uniq_declns_intent_fields():
    ''' tests that DynInvoke.unique_declns_by_intent() returns the correct
    list of arguments for gh_fields '''
    _, invoke_info = parse(os.path.join(BASE_PATH,
                                        "1.7_single_invoke_2scalar.f90"),
                           api="dynamo0.3")
    psy = PSyFactory("dynamo0.3").create(invoke_info)
    args = psy.invokes.invoke_list[0].unique_declns_by_intent("gh_field")
    assert args['inout'] == []
    assert args['out'] == ['f1']
    assert args['in'] == ['f2', 'm1', 'm2']


def test_dyninvoke_uniq_declns_intent_real():
    ''' tests that DynInvoke.unique_declns_by_intent() returns the correct
    list of arguments for gh_real '''
    _, invoke_info = parse(os.path.join(BASE_PATH,
                                        "1.7_single_invoke_2scalar.f90"),
                           api="dynamo0.3")
    psy = PSyFactory("dynamo0.3").create(invoke_info)
    args = psy.invokes.invoke_list[0].unique_declns_by_intent("gh_real")
    assert args['inout'] == []
    assert args['out'] == []
    assert args['in'] == ['a']


def test_dyninvoke_uniq_declns_intent_int():
    ''' tests that DynInvoke.unique_declns_by_intent() returns the correct
    list of arguments for gh_integer '''
    _, invoke_info = parse(os.path.join(BASE_PATH,
                                        "1.7_single_invoke_2scalar.f90"),
                           api="dynamo0.3")
    psy = PSyFactory("dynamo0.3").create(invoke_info)
    args = psy.invokes.invoke_list[0].unique_declns_by_intent("gh_integer")
    assert args['inout'] == []
    assert args['out'] == []
    assert args['in'] == ['istep']


def test_dyninvoke_uniq_declns_intent_ops():
    ''' tests that DynInvoke.unique_declns_by_intent() returns the correct
    list of arguments for operator arguments '''
    _, invoke_info = parse(os.path.join(BASE_PATH,
                                        "4.4_multikernel_invokes.f90"),
                           api="dynamo0.3")
    psy = PSyFactory("dynamo0.3").create(invoke_info)
    args = psy.invokes.invoke_list[0].unique_declns_by_intent("gh_operator")
    assert args['inout'] == []
    assert args['out'] == ['op']
    assert args['in'] == []


def test_dyninvoke_arg_for_fs():
    ''' tests that we raise an error when DynInvoke.arg_for_funcspace() is
    called for an un-used space '''
    _, invoke_info = parse(os.path.join(BASE_PATH,
                                        "1.7_single_invoke_2scalar.f90"),
                           api="dynamo0.3")
    psy = PSyFactory("dynamo0.3").create(invoke_info)
    with pytest.raises(GenerationError) as excinfo:
        psy.invokes.invoke_list[0].arg_for_funcspace(FunctionSpace("wtheta",
                                                                   None))
    assert "No argument found on 'wtheta' space" \
        in str(excinfo.value)


def test_kernel_specific():
    ''' Test that a call to enforce boundary conditions is *not* added
    following a call to the matrix_vector_kernel_type kernel. Boundary
    conditions are now explicity specified in the Algorithm as required. '''
    _, invoke_info = parse(os.path.join(BASE_PATH, "12_kernel_specific.f90"),
                           api="dynamo0.3")
    psy = PSyFactory("dynamo0.3").create(invoke_info)
    generated_code = str(psy.gen)
    print generated_code
    output0 = "USE enforce_bc_kernel_mod, ONLY: enforce_bc_code"
    assert output0 not in generated_code
    output1 = "USE function_space_mod, ONLY: w1, w2, w2h, w2v\n"
    assert output1 not in generated_code
    output2 = "INTEGER fs"
    assert output2 not in generated_code
    output3 = "INTEGER, pointer :: boundary_dofs(:,:) => null()"
    assert output3 not in generated_code
    output4 = "fs = f1%which_function_space()"
    assert output4 not in generated_code
    # We only call enforce_bc if the field is on a vector space
    output5 = (
        "IF (fs == w1 .or. fs == w2 .or. fs == w2h .or. fs == w2v .or. "
        "fs == any_w2) THEN\n"
        "        boundary_dofs => f1_proxy%vspace%get_boundary_dofs()\n"
        "      END IF")
    assert output5 not in generated_code
    output6 = (
        "IF (fs == w1 .or. fs == w2 .or. fs == w2h .or. fs == w2v .or. "
        "fs == any_w2) THEN\n"
        "          CALL enforce_bc_code(nlayers, f1_proxy%data, "
        "ndf_any_space_1_f1, undf_any_space_1_f1, map_any_space_1_f1(:,cell), "
        "boundary_dofs)")
    assert output6 not in generated_code


def test_multi_kernel_specific():
    '''Test that a call to enforce boundary conditions is *not* added following
    multiple calls to the matrix_vector_kernel_type kernel. Boundary conditions
    must now be explicitly specified as part of the Algorithm. '''
    _, invoke_info = parse(os.path.join(BASE_PATH,
                                        "12.3_multi_kernel_specific.f90"),
                           api="dynamo0.3")
    psy = PSyFactory("dynamo0.3").create(invoke_info)
    generated_code = str(psy.gen)
    print generated_code

    # Output must not contain any bc-related code
    output0 = "USE enforce_bc_kernel_mod, ONLY: enforce_bc_code"
    assert generated_code.count(output0) == 0
    output1 = "USE function_space_mod, ONLY: w1, w2, w2h, w2v, any_w2\n"
    assert generated_code.count(output1) == 0

    # first loop
    output1 = "INTEGER fs\n"
    assert output1 not in generated_code
    output2 = "INTEGER, pointer :: boundary_dofs(:,:) => null()"
    assert output2 not in generated_code
    output3 = "fs = f1%which_function_space()"
    assert output3 not in generated_code
    # We only call enforce_bc if the field is on a vector space
    output4 = (
        "IF (fs == w1 .or. fs == w2 .or. fs == w2h .or. fs == w2v .or. "
        "fs == any_w2) THEN\n"
        "        boundary_dofs => f1_proxy%vspace%get_boundary_dofs()\n"
        "      END IF")
    assert output4 not in generated_code
    output5 = (
        "IF (fs == w1 .or. fs == w2 .or. fs == w2h .or. fs == w2v .or. "
        "fs == any_w2) THEN\n"
        "          CALL enforce_bc_code(nlayers, f1_proxy%data, "
        "ndf_any_space_1_f1, undf_any_space_1_f1, map_any_space_1_f1(:,cell), "
        "boundary_dofs)")
    assert output5 not in generated_code

    # second loop
    output6 = "INTEGER fs_1\n"
    assert output6 not in generated_code
    output7 = "INTEGER, pointer :: boundary_dofs_1(:,:) => null()"
    assert output7 not in generated_code
    output8 = "fs_1 = f1%which_function_space()"
    assert output8 not in generated_code
    output9 = (
        "IF (fs_1 == w1 .or. fs_1 == w2 .or. fs_1 == w2h .or. fs_1 == w2v "
        ".or. fs_1 == any_w2) "
        "THEN\n"
        "        boundary_dofs_1 => f1_proxy%vspace%get_boundary_dofs()\n"
        "      END IF")
    assert output9 not in generated_code
    output10 = (
        "IF (fs_1 == w1 .or. fs_1 == w2 .or. fs_1 == w2h .or. fs_1 == w2v "
        ".or. fs_1 == any_w2) THEN\n"
        "          CALL enforce_bc_code(nlayers, f1_proxy%data, "
        "ndf_any_space_1_f1, undf_any_space_1_f1, map_any_space_1_f1(:,cell), "
        "boundary_dofs_1)")
    assert output10 not in generated_code


def test_field_bc_kernel():
    '''tests that a kernel with a particular name is recognised as a
    boundary condition kernel and that appopriate code is added to
    support this. This code is required as the dynamo0.3 api does not
    know about boundary conditions but this kernel requires them. This
    "hack" is only supported to get PSyclone to generate correct code
    for the current implementation of dynamo. Future API's will not
    support any hacks. '''
    _, invoke_info = parse(os.path.join(BASE_PATH,
                                        "12.2_enforce_bc_kernel.f90"),
                           api="dynamo0.3")
    psy = PSyFactory("dynamo0.3").create(invoke_info)
    generated_code = psy.gen
    output1 = "INTEGER, pointer :: boundary_dofs(:,:) => null()"
    assert str(generated_code).find(output1) != -1
    output2 = "boundary_dofs => a_proxy%vspace%get_boundary_dofs()"
    assert str(generated_code).find(output2) != -1
    output3 = (
        "CALL enforce_bc_code(nlayers, a_proxy%data, ndf_any_space_1_a, "
        "undf_any_space_1_a, map_any_space_1_a(:,cell), boundary_dofs)")
    assert str(generated_code).find(output3) != -1


def test_bc_kernel_field_only(monkeypatch):
    '''tests that the recognised boundary-condition kernel is rejected
    if it has an operator as argument instead of a field.'''
    _, invoke_info = parse(os.path.join(BASE_PATH,
                                        "12.2_enforce_bc_kernel.f90"),
                           api="dynamo0.3")
    for dist_mem in [False, True]:
        if dist_mem:
            idx = 1
        else:
            idx = 0
        psy = PSyFactory("dynamo0.3",
                         distributed_memory=dist_mem).create(invoke_info)
        schedule = psy.invokes.invoke_list[0].schedule
        loop = schedule.children[idx]
        call = loop.children[0]
        arg = call.arguments.args[0]
        # Monkeypatch the argument object so that it thinks it is an
        # operator rather than a field
        monkeypatch.setattr(arg, "_type", value="gh_operator")
        # We have to monkey-patch the arg.ref_name() function too as
        # otherwise the first monkey-patch causes it to break. Since
        # it is a function we have to patch it with a temporary
        # function which we create using lambda.
        monkeypatch.setattr(arg, "ref_name",
                            lambda function_space=None: "vspace")
        with pytest.raises(GenerationError) as excinfo:
            _ = psy.gen
        assert ("Expected a gh_field from which to look-up boundary dofs "
                "for kernel enforce_bc_code but got gh_operator"
                in str(excinfo))


def test_operator_bc_kernel():
    ''' Tests that a kernel with a particular name is recognised as a
    kernel that applies boundary conditions to operators and that
    appropriate code is added to support this. '''
    _, invoke_info = parse(os.path.join(BASE_PATH,
                                        "12.4_enforce_op_bc_kernel.f90"),
                           api="dynamo0.3")
    psy = PSyFactory("dynamo0.3").create(invoke_info)
    generated_code = str(psy.gen)
    print generated_code
    output1 = "INTEGER, pointer :: boundary_dofs(:,:) => null()"
    assert output1 in generated_code
    output2 = "boundary_dofs => op_a_proxy%fs_to%get_boundary_dofs()"
    assert output2 in generated_code
    output3 = (
        "CALL enforce_operator_bc_code(cell, nlayers, op_a_proxy%ncell_3d, "
        "op_a_proxy%local_stencil, ndf_any_space_1_op_a, "
        "ndf_any_space_2_op_a, boundary_dofs)")
    assert output3 in generated_code


def test_operator_bc_kernel_fld_err(monkeypatch):
    ''' test that we reject the recognised operator boundary conditions
    kernel if its argument is not an operator '''
    _, invoke_info = parse(os.path.join(BASE_PATH,
                                        "12.4_enforce_op_bc_kernel.f90"),
                           api="dynamo0.3")
    for dist_mem in [False, True]:
        psy = PSyFactory("dynamo0.3",
                         distributed_memory=dist_mem).create(invoke_info)
        schedule = psy.invokes.invoke_list[0].schedule
        loop = schedule.children[0]
        call = loop.children[0]
        arg = call.arguments.args[0]
        # Monkeypatch the argument object so that it thinks it is a
        # field rather than an operator
        monkeypatch.setattr(arg, "_type", value="gh_field")
        with pytest.raises(GenerationError) as excinfo:
            _ = psy.gen
        assert ("Expected a LMA operator from which to look-up boundary dofs "
                "but kernel enforce_operator_bc_code has argument gh_field") \
            in str(excinfo)


def test_operator_bc_kernel_multi_args_err():
    ''' test that we reject the recognised operator boundary conditions
    kernel if it has more than one argument '''
    import copy
    _, invoke_info = parse(os.path.join(BASE_PATH,
                                        "12.4_enforce_op_bc_kernel.f90"),
                           api="dynamo0.3")
    for dist_mem in [False, True]:
        psy = PSyFactory("dynamo0.3",
                         distributed_memory=dist_mem).create(invoke_info)
        schedule = psy.invokes.invoke_list[0].schedule
        loop = schedule.children[0]
        call = loop.children[0]
        arg = call.arguments.args[0]
        # Make the list of arguments invalid by duplicating (a copy of)
        # this argument. We take a copy because otherwise, when we change
        # the type of arg 1 below, we change it for both.
        call.arguments.args.append(copy.copy(arg))
        with pytest.raises(GenerationError) as excinfo:
            _ = psy.gen
        assert ("Kernel enforce_operator_bc_code has 2 arguments when it "
                "should only have 1 (an LMA operator)") in str(excinfo)
        # And again but make the second argument a field this time
        call.arguments.args[1]._type = "gh_field"
        with pytest.raises(GenerationError) as excinfo:
            _ = psy.gen
        assert ("Kernel enforce_operator_bc_code has 2 arguments when it "
                "should only have 1 (an LMA operator)") in str(excinfo)


def test_operator_bc_kernel_wrong_access_err():
    ''' test that we reject the recognised operator boundary conditions
    kernel if its operator argument has the wrong access type '''
    _, invoke_info = parse(os.path.join(BASE_PATH,
                                        "12.4_enforce_op_bc_kernel.f90"),
                           api="dynamo0.3")
    for dist_mem in [False, True]:
        psy = PSyFactory("dynamo0.3",
                         distributed_memory=dist_mem).create(invoke_info)
        schedule = psy.invokes.invoke_list[0].schedule
        loop = schedule.children[0]
        call = loop.children[0]
        arg = call.arguments.args[0]
        print dir(arg)
        print type(arg)
        arg._access = "gh_read"
        with pytest.raises(GenerationError) as excinfo:
            _ = psy.gen
        assert (
            "applies boundary conditions to an operator. However its operator "
            "argument has access gh_read rather than gh_inc") in str(excinfo)


def test_multikernel_invoke_1():
    ''' Test that correct code is produced when there are multiple
    kernels within an invoke. We test the parts of the code that
    are incorrect at the time of writing '''
    _, invoke_info = parse(os.path.join(BASE_PATH,
                                        "4_multikernel_invokes.f90"),
                           api="dynamo0.3")
    psy = PSyFactory("dynamo0.3").create(invoke_info)
    generated_code = str(psy.gen)
    print generated_code
    # check that argument names are not replicated
    output1 = "SUBROUTINE invoke_0(a, f1, f2, m1, m2)"
    assert generated_code.find(output1) != -1
    # check that only one proxy initialisation is produced
    output2 = "f1_proxy = f1%get_proxy()"
    assert generated_code.count(output2) == 1
    # check that we only initialise dofmaps once
    output3 = "map_w2 => f2_proxy%vspace%get_whole_dofmap()"
    assert generated_code.count(output3) == 1


def test_multikernel_invoke_qr():
    ''' Test that correct code is produced when there are multiple
    kernels with (the same) QR within an invoke. '''
    _, invoke_info = parse(os.path.join(BASE_PATH,
                                        "4.1_multikernel_invokes.f90"),
                           api="dynamo0.3")
    psy = PSyFactory("dynamo0.3").create(invoke_info)
    generated_code = psy.gen
    # simple check that two kernel calls exist
    assert str(generated_code).count("CALL testkern_qr_code") == 2


def test_mkern_invoke_vec_fields():
    ''' Test that correct code is produced when there are multiple
    kernels within an invoke with vector fields '''
    _, invoke_info = parse(os.path.join(BASE_PATH,
                                        "4.2_multikernel_invokes.f90"),
                           api="dynamo0.3")
    psy = PSyFactory("dynamo0.3").create(invoke_info)
    generated_code = psy.gen
    # 1st test for duplication of name vector-field declaration
    output1 = "TYPE(field_type), intent(inout) :: f1, chi(3), chi(3)"
    assert str(generated_code).find(output1) == -1
    # 2nd test for duplication of name vector-field declaration
    output2 = "TYPE(field_proxy_type) f1_proxy, chi_proxy(3), chi_proxy(3)"
    assert str(generated_code).find(output2) == -1


def test_multikern_invoke_orient():
    ''' Test that correct code is produced when there are multiple
    kernels within an invoke with orientation '''
    _, invoke_info = parse(os.path.join(BASE_PATH,
                                        "4.3_multikernel_invokes.f90"),
                           api="dynamo0.3")
    psy = PSyFactory("dynamo0.3").create(invoke_info)
    generated_code = psy.gen
    # 1st test for duplication of name vector-field declaration
    output1 = "TYPE(field_type), intent(in) :: f2, f3(3), f3(3)"
    assert str(generated_code).find(output1) == -1
    # 2nd test for duplication of name vector-field declaration
    output2 = (
        "TYPE(field_proxy_type) f1_proxy, f2_proxy, f3_proxy(3), f3_proxy(3)")
    assert str(generated_code).find(output2) == -1


def test_multikern_invoke_oper():
    ''' Test that correct code is produced when there are multiple
    kernels within an invoke with operators '''
    _, invoke_info = parse(os.path.join(BASE_PATH,
                                        "4.4_multikernel_invokes.f90"),
                           api="dynamo0.3")
    psy = PSyFactory("dynamo0.3").create(invoke_info)
    generated_code = psy.gen
    # 1st test for duplication of name vector-field declaration
    output1 = "TYPE(field_type), intent(in) :: f1(3), f1(3)"
    assert str(generated_code).find(output1) == -1
    # 2nd test for duplication of name vector-field declaration
    output2 = "TYPE(field_proxy_type) f1_proxy(3), f1_proxy(3)"
    assert str(generated_code).find(output2) == -1


def test_2kern_invoke_any_space():
    ''' Test correct code is generated when there are just two
    kernels within an invoke with kernel fields declared as
    any_space. '''
    _, invoke_info = parse(os.path.join(BASE_PATH,
                                        "4.5.1_multikernel_invokes.f90"),
                           api="dynamo0.3")
    psy = PSyFactory("dynamo0.3").create(invoke_info)
    gen = str(psy.gen)
    print gen
    assert ("INTEGER, pointer :: map_any_space_1_f1(:,:) => null(), "
            "map_any_space_1_f2(:,:) => null()\n"
            in gen)
    assert "map_any_space_1_f1 => f1_proxy%vspace%get_whole_dofmap()\n" in gen
    assert "map_any_space_1_f2 => f2_proxy%vspace%get_whole_dofmap()\n" in gen
    assert (
        "        CALL testkern_any_space_2_code(cell, nlayers, f1_proxy%data,"
        " f2_proxy%data, op_proxy%ncell_3d, op_proxy%local_stencil, scalar, "
        "ndf_any_space_1_f1, undf_any_space_1_f1, "
        "map_any_space_1_f1(:,cell))\n" in gen)
    assert "map_any_space_1_f2 => f2_proxy%vspace%get_whole_dofmap()\n"
    assert (
        "        CALL testkern_any_space_2_code(cell, nlayers, f2_proxy%data,"
        " f1_proxy%data, op_proxy%ncell_3d, op_proxy%local_stencil, scalar, "
        "ndf_any_space_1_f2, undf_any_space_1_f2, "
        "map_any_space_1_f2(:,cell))\n"
        in gen)


def test_multikern_invoke_any_space(tmpdir, f90, f90flags):
    ''' Test that we generate correct code when there are multiple
    kernels within an invoke with kernel fields declared as
    any_space.  '''
    _, invoke_info = parse(os.path.join(BASE_PATH,
                                        "4.5_multikernel_invokes.f90"),
                           api="dynamo0.3")
    psy = PSyFactory("dynamo0.3").create(invoke_info)
    gen = str(psy.gen)
    print gen
    if utils.TEST_COMPILE:
        # If compilation testing has been enabled (--compile flag to py.test)
        assert utils.code_compiles("dynamo0.3", psy, tmpdir, f90, f90flags)
    assert ("INTEGER, pointer :: map_any_space_1_f1(:,:) => null(), "
            "map_any_space_2_f1(:,:) => null(), "
            "map_any_space_2_f2(:,:) => null(), "
            "map_any_space_1_f2(:,:) => null(), map_w0(:,:) => null()" in gen)
    assert (
        "REAL(KIND=r_def), allocatable :: basis_any_space_1_f1_qr(:,:,:,:), "
        "basis_any_space_2_f2_qr(:,:,:,:), basis_any_space_1_f2_qr(:,:,:,:), "
        "basis_any_space_2_f1_qr(:,:,:,:), diff_basis_w0_qr(:,:,:,:)"in gen)
    assert "ndf_any_space_1_f1 = f1_proxy%vspace%get_ndf()" in gen
    assert "ndf_any_space_2_f2 = f2_proxy%vspace%get_ndf()" in gen
    assert "ndf_w0 = f3_proxy(1)%vspace%get_ndf()" in gen
    assert "ndf_any_space_1_f2 = f2_proxy%vspace%get_ndf()" in gen
    assert ("CALL qr%compute_function(BASIS, f2_proxy%vspace, "
            "dim_any_space_1_f2, ndf_any_space_1_f2, "
            "basis_any_space_1_f2_qr)" in gen)
    assert (
        "      map_any_space_1_f1 => f1_proxy%vspace%get_whole_dofmap()\n"
        "      map_any_space_2_f1 => f1_proxy%vspace%get_whole_dofmap()\n"
        "      map_any_space_2_f2 => f2_proxy%vspace%get_whole_dofmap()\n"
        "      map_any_space_1_f2 => f2_proxy%vspace%get_whole_dofmap()\n"
        "      map_w0 => f3_proxy(1)%vspace%get_whole_dofmap()" in gen)
    assert ("CALL testkern_any_space_1_code(nlayers, f1_proxy%data, rdt, "
            "f2_proxy%data, f3_proxy(1)%data, f3_proxy(2)%data, "
            "f3_proxy(3)%data, ndf_any_space_1_f1, undf_any_space_1_f1, "
            "map_any_space_1_f1(:,cell), basis_any_space_1_f1_qr, "
            "ndf_any_space_2_f2, undf_any_space_2_f2, "
            "map_any_space_2_f2(:,cell), basis_any_space_2_f2_qr, ndf_w0, "
            "undf_w0, map_w0(:,cell), diff_basis_w0_qr, np_xy_qr, np_z_qr, "
            "weights_xy_qr, weights_z_qr" in gen)


def test_mkern_invoke_multiple_any_spaces(
        tmpdir, f90, f90flags):
    ''' Test that we generate correct code when there are multiple
    kernels within an invoke with kernel fields declared as
    any_space.  '''
    _, invoke_info = parse(os.path.join(BASE_PATH,
                                        "4.5.2_multikernel_invokes.f90"),
                           api="dynamo0.3")
    psy = PSyFactory("dynamo0.3").create(invoke_info)
    gen = str(psy.gen)
    print gen
    if utils.TEST_COMPILE:
        # If compilation testing has been enabled (--compile flag to py.test)
        assert utils.code_compiles("dynamo0.3", psy, tmpdir, f90, f90flags)
    assert "ndf_any_space_1_f1 = f1_proxy%vspace%get_ndf()" in gen
    assert ("CALL qr%compute_function(BASIS, f1_proxy%vspace, "
            "dim_any_space_1_f1, ndf_any_space_1_f1, "
            "basis_any_space_1_f1_qr)" in gen)
    assert "ndf_any_space_2_f2 = f2_proxy%vspace%get_ndf()" in gen
    assert ("CALL qr%compute_function(BASIS, f2_proxy%vspace, "
            "dim_any_space_2_f2, ndf_any_space_2_f2, "
            "basis_any_space_2_f2_qr)" in gen)
    assert "ndf_any_space_1_f2 = f2_proxy%vspace%get_ndf()" in gen
    assert "ndf_any_space_1_op = op_proxy%fs_to%get_ndf()" in gen
    assert "ndf_any_space_5_f2 = f2_proxy%vspace%get_ndf()" in gen
    assert "ndf_any_space_1_op2 = op2_proxy%fs_to%get_ndf()" in gen
    assert "ndf_any_space_3_op3 = op3_proxy%fs_to%get_ndf()" in gen
    assert gen.count("ndf_any_space_4_op4 = op4_proxy%fs_from%get_ndf()") == 1
    assert "ndf_any_space_3_op5" not in gen
    assert "ndf_any_space_4_f1" not in gen
    # testkern_any_space_1_type requires GH_BASIS on ANY_SPACE_1 and 2 and
    # DIFF_BASIS on w0
    # f1 is on ANY_SPACE_1 and f2 is on ANY_SPACE_2. f3 is on W0.
    assert ("CALL qr%compute_function(BASIS, f1_proxy%vspace, "
            "dim_any_space_1_f1, ndf_any_space_1_f1, "
            "basis_any_space_1_f1_qr)" in gen)
    assert ("CALL qr%compute_function(BASIS, f2_proxy%vspace, "
            "dim_any_space_2_f2, ndf_any_space_2_f2, "
            "basis_any_space_2_f2_qr)" in gen)
    # testkern_any_space_4_type needs GH_BASIS on ANY_SPACE_1 which is the
    # to-space of op2
    assert ("CALL qr%compute_function(BASIS, op2_proxy%fs_to, "
            "dim_any_space_1_op2, ndf_any_space_1_op2, "
            "basis_any_space_1_op2_qr)" in gen)
    # Need GH_BASIS and DIFF_BASIS on ANY_SPACE_4 which is to/from-space
    # of op4
    assert ("CALL qr%compute_function(BASIS, op4_proxy%fs_from, "
            "dim_any_space_4_op4, ndf_any_space_4_op4, "
            "basis_any_space_4_op4_qr)" in gen)
    assert ("CALL qr%compute_function(DIFF_BASIS, op4_proxy%fs_from, "
            "diff_dim_any_space_4_op4, ndf_any_space_4_op4, "
            "diff_basis_any_space_4_op4_qr)" in gen)


@pytest.mark.xfail(reason="bug : loop fuse replicates maps in loops")
def test_loopfuse():
    ''' Tests whether loop fuse actually fuses and whether
    multiple maps are produced or not. Multiple maps are not an
    error but it would be nicer if there were only one '''
    _, invoke_info = parse(os.path.join(BASE_PATH,
                                        "4_multikernel_invokes.f90"),
                           api="dynamo0.3")
    psy = PSyFactory("dynamo0.3").create(invoke_info)
    invoke = psy.invokes.get("invoke_0")
    schedule = invoke.schedule
    loop1 = schedule.children[0]
    loop2 = schedule.children[1]
    trans = LoopFuseTrans()
    schedule, _ = trans.apply(loop1, loop2)
    invoke.schedule = schedule
    generated_code = psy.gen
    # only one loop
    assert str(generated_code).count("DO cell") == 1
# only one map for each space
    assert str(generated_code).count("map_w1 =>") == 1
    assert str(generated_code).count("map_w2 =>") == 1
    assert str(generated_code).count("map_w3 =>") == 1
    # kernel call tests
    kern_idxs = []
    for idx, line in enumerate(str(generated_code).split('\n')):
        if line.find("DO cell") != -1:
            do_idx = idx
        if line.find("CALL testkern_code(") != -1:
            kern_idxs.append(idx)
        if line.find("END DO") != -1:
            enddo_idx = idx
    # two kernel calls
    assert len(kern_idxs) == 2
    # both kernel calls are within the loop
    for kern_id in kern_idxs:
        assert kern_id > do_idx and kern_id < enddo_idx


def test_named_psy_routine():
    ''' Check that we generate a subroutine with the expected name
    if an invoke is named '''
    for distmem in [False, True]:
        _, invoke_info = parse(
            os.path.join(BASE_PATH,
                         "1.0.1_single_named_invoke.f90"),
            api="dynamo0.3")
        psy = PSyFactory("dynamo0.3",
                         distributed_memory=distmem).create(invoke_info)
        gen_code = str(psy.gen)
        # Name should be all lower-case and with spaces replaced by underscores
        assert "SUBROUTINE invoke_important_invoke" in gen_code

# tests for dynamo0.3 stub generator


def test_stub_non_existant_filename():
    ''' fail if the file does not exist '''
    with pytest.raises(IOError) as excinfo:
        generate("non_existant_file.f90", api="dynamo0.3")
    assert "file 'non_existant_file.f90' not found" in str(excinfo.value)


def test_stub_invalid_api():
    ''' fail if the specified api is not supported '''
    with pytest.raises(GenerationError) as excinfo:
        generate(os.path.join(BASE_PATH, "ru_kernel_mod.f90"), api="dynamo0.1")
    assert "Unsupported API 'dynamo0.1' specified" in str(excinfo.value)


def test_stub_file_content_not_fortran():
    ''' fail if the kernel file does not contain fortran '''
    with pytest.raises(ParseError) as excinfo:
        generate(os.path.join(os.path.dirname(os.path.abspath(__file__)),
                              "dynamo0p3_test.py"), api="dynamo0.3")
    assert 'no parse pattern found' \
        in str(excinfo.value)


def test_stub_file_fortran_invalid():
    ''' fail if the fortran in the kernel is not valid '''
    with pytest.raises(ParseError) as excinfo:
        generate(os.path.join(BASE_PATH, "testkern_invalid_fortran.F90"),
                 api="dynamo0.3")
    assert 'contain <== no parse pattern found' in str(excinfo.value)


def test_file_fortran_not_kernel():
    ''' fail if file is valid fortran but is not a kernel file '''
    with pytest.raises(ParseError) as excinfo:
        generate(os.path.join(BASE_PATH, "1_single_invoke.f90"),
                 api="dynamo0.3")
    assert 'file does not contain a module. Is it a Kernel file?' \
        in str(excinfo.value)


def test_module_name_too_short():
    ''' fail if length of kernel module name is too short '''
    with pytest.raises(ParseError) as excinfo:
        generate(os.path.join(BASE_PATH, "testkern_short_name.F90"),
                 api="dynamo0.3")
    assert "too short to have '_mod' as an extension" in str(excinfo.value)


def test_module_name_convention():
    ''' fail if kernel module name does not have _mod at end '''
    with pytest.raises(ParseError) as excinfo:
        generate(os.path.join(BASE_PATH, "testkern.F90"), api="dynamo0.3")
    assert "does not have '_mod' as an extension" in str(excinfo.value)


def test_kernel_datatype_not_found():
    ''' fail if kernel datatype is not found '''
    with pytest.raises(RuntimeError) as excinfo:
        generate(os.path.join(BASE_PATH, "testkern_no_datatype.F90"),
                 api="dynamo0.3")
    assert 'Kernel type testkern_type does not exist' in str(excinfo.value)


SIMPLE = (
    "  MODULE simple_mod\n"
    "    IMPLICIT NONE\n"
    "    CONTAINS\n"
    "    SUBROUTINE simple_code(nlayers, field_1_w1, ndf_w1, undf_w1,"
    " map_w1)\n"
    "      USE constants_mod, ONLY: r_def\n"
    "      IMPLICIT NONE\n"
    "      INTEGER, intent(in) :: nlayers\n"
    "      INTEGER, intent(in) :: ndf_w1\n"
    "      INTEGER, intent(in) :: undf_w1\n"
    "      REAL(KIND=r_def), intent(out), dimension(undf_w1) ::"
    " field_1_w1\n"
    "      INTEGER, intent(in), dimension(ndf_w1) :: map_w1\n"
    "    END SUBROUTINE simple_code\n"
    "  END MODULE simple_mod")


def test_stub_generate_working():
    ''' check that the stub generate produces the expected output '''
    result = generate(os.path.join(BASE_PATH, "simple.f90"),
                      api="dynamo0.3")
    print SIMPLE
    print result
    assert str(result).find(SIMPLE) != -1


def test_stub_generate_working_noapi():
    ''' check that the stub generate produces the expected output when
    we use the default api (which should be dynamo0.3)'''
    result = generate(os.path.join(BASE_PATH, "simple.f90"))
    print result
    assert str(result).find(SIMPLE) != -1


SIMPLE_WITH_SCALARS = (
    "  MODULE simple_with_scalars_mod\n"
    "    IMPLICIT NONE\n"
    "    CONTAINS\n"
    "    SUBROUTINE simple_with_scalars_code(nlayers, rscalar_1, field_2_w1, "
    "iscalar_3, ndf_w1, undf_w1, map_w1)\n"
    "      USE constants_mod, ONLY: r_def\n"
    "      IMPLICIT NONE\n"
    "      INTEGER, intent(in) :: nlayers\n"
    "      REAL(KIND=r_def), intent(in) :: rscalar_1\n"
    "      INTEGER, intent(in) :: ndf_w1\n"
    "      INTEGER, intent(in) :: undf_w1\n"
    "      REAL(KIND=r_def), intent(out), dimension(undf_w1) ::"
    " field_2_w1\n"
    "      INTEGER, intent(in) :: iscalar_3\n"
    "      INTEGER, intent(in), dimension(ndf_w1) :: map_w1\n"
    "    END SUBROUTINE simple_with_scalars_code\n"
    "  END MODULE simple_with_scalars_mod")


def test_stub_generate_with_scalars():
    ''' check that the stub generate produces the expected output when
    the kernel has scalar arguments '''
    result = generate(os.path.join(BASE_PATH, "simple_with_scalars.f90"),
                      api="dynamo0.3")
    print result
    assert str(result).find(SIMPLE_WITH_SCALARS) != -1


SCALAR_SUMS = (
    "  MODULE testkern_multiple_scalar_sums_mod\n"
    "    IMPLICIT NONE\n"
    "    CONTAINS\n"
    "    SUBROUTINE testkern_multiple_scalar_sums_code(nlayers, rscalar_1, "
    "iscalar_2, field_3_w3, rscalar_4, iscalar_5, ndf_w3, undf_w3, map_w3)\n"
    "      USE constants_mod, ONLY: r_def\n"
    "      IMPLICIT NONE\n"
    "      INTEGER, intent(in) :: nlayers\n"
    "      REAL(KIND=r_def), intent(inout) :: rscalar_1\n"
    "      INTEGER, intent(inout) :: iscalar_2\n"
    "      INTEGER, intent(in) :: ndf_w3\n"
    "      INTEGER, intent(in) :: undf_w3\n"
    "      REAL(KIND=r_def), intent(out), dimension(undf_w3) :: field_3_w3\n"
    "      REAL(KIND=r_def), intent(inout) :: rscalar_4\n"
    "      INTEGER, intent(inout) :: iscalar_5\n"
    "      INTEGER, intent(in), dimension(ndf_w3) :: map_w3\n"
    "    END SUBROUTINE testkern_multiple_scalar_sums_code\n"
    "  END MODULE testkern_multiple_scalar_sums_mod")


def test_stub_generate_with_scalar_sums():
    '''check that the stub generator raises an exception when a kernel has
    a reduction (since these are not permitted for user-supplied kernels)'''
    with pytest.raises(ParseError) as err:
        _ = generate(
            os.path.join(BASE_PATH, "simple_with_reduction.f90"),
            api="dynamo0.3")
    assert (
        "user-supplied Dynamo 0.3 kernel must not write/update a scalar "
        "argument but kernel simple_with_reduction_type has gh_real with "
        "gh_sum access" in str(err))


# fields : intent
INTENT = '''
module dummy_mod
  type, extends(kernel_type) :: dummy_type
     type(arg_type), meta_args(3) =    &
          (/ arg_type(gh_field,gh_write,w1), &
             arg_type(gh_field,gh_inc, w1), &
             arg_type(gh_field,gh_read, w1)  &
           /)
     integer, parameter :: iterates_over = cells
   contains
     procedure() :: code => dummy_code
  end type dummy_type
contains
  subroutine dummy_code()
  end subroutine dummy_code
end module dummy_mod
'''


def test_load_meta_wrong_type():
    ''' Test that the load_meta function raises an appropriate error
    if the meta-data contains an un-recognised type '''
    fparser.logging.disable('CRITICAL')
    ast = fpapi.parse(INTENT, ignore_comments=False)
    metadata = DynKernMetadata(ast)
    kernel = DynKern()
    # Break the meta-data
    metadata.arg_descriptors[0]._type = "gh_hedge"
    with pytest.raises(GenerationError) as excinfo:
        kernel.load_meta(metadata)
    assert "load_meta expected one of '['gh_field'," in str(excinfo.value)


def test_intent():
    ''' test that field intent is generated correctly for kernel stubs '''
    ast = fpapi.parse(INTENT, ignore_comments=False)
    metadata = DynKernMetadata(ast)
    kernel = DynKern()
    kernel.load_meta(metadata)
    generated_code = kernel.gen_stub
    output = (
        "  MODULE dummy_mod\n"
        "    IMPLICIT NONE\n"
        "    CONTAINS\n"
        "    SUBROUTINE dummy_code(nlayers, field_1_w1, field_2_w1, "
        "field_3_w1, ndf_w1, undf_w1, map_w1)\n"
        "      USE constants_mod, ONLY: r_def\n"
        "      IMPLICIT NONE\n"
        "      INTEGER, intent(in) :: nlayers\n"
        "      INTEGER, intent(in) :: ndf_w1\n"
        "      INTEGER, intent(in) :: undf_w1\n"
        "      REAL(KIND=r_def), intent(out), dimension(undf_w1) :: "
        "field_1_w1\n"
        "      REAL(KIND=r_def), intent(inout), dimension(undf_w1) :: "
        "field_2_w1\n"
        "      REAL(KIND=r_def), intent(in), dimension(undf_w1) :: "
        "field_3_w1\n"
        "      INTEGER, intent(in), dimension(ndf_w1) :: map_w1\n"
        "    END SUBROUTINE dummy_code\n"
        "  END MODULE dummy_mod")
    print output
    print str(generated_code)
    assert str(generated_code).find(output) != -1


# fields : spaces
SPACES = '''
module dummy_mod
  type, extends(kernel_type) :: dummy_type
     type(arg_type), meta_args(7) =               &
          (/ arg_type(gh_field,gh_write, w0),     &
             arg_type(gh_field,gh_write, w1),     &
             arg_type(gh_field,gh_write, w2),     &
             arg_type(gh_field,gh_write, w3),     &
             arg_type(gh_field,gh_write, wtheta), &
             arg_type(gh_field,gh_write, w2h),    &
             arg_type(gh_field,gh_write, w2v)     &
           /)
     integer, parameter :: iterates_over = cells
   contains
     procedure() :: code => dummy_code
  end type dummy_type
contains
  subroutine dummy_code()
  end subroutine dummy_code
end module dummy_mod
'''


def test_spaces():
    ''' test that field spaces are handled correctly for kernel stubs '''
    ast = fpapi.parse(SPACES, ignore_comments=False)
    metadata = DynKernMetadata(ast)
    kernel = DynKern()
    kernel.load_meta(metadata)
    generated_code = kernel.gen_stub
    output = (
        "  MODULE dummy_mod\n"
        "    IMPLICIT NONE\n"
        "    CONTAINS\n"
        "    SUBROUTINE dummy_code(nlayers, field_1_w0, field_2_w1, "
        "field_3_w2, field_4_w3, field_5_wtheta, field_6_w2h, field_7_w2v, "
        "ndf_w0, undf_w0, map_w0, ndf_w1, undf_w1, map_w1, ndf_w2, undf_w2, "
        "map_w2, ndf_w3, undf_w3, map_w3, ndf_wtheta, undf_wtheta, "
        "map_wtheta, ndf_w2h, undf_w2h, map_w2h, ndf_w2v, undf_w2v, "
        "map_w2v)\n"
        "      USE constants_mod, ONLY: r_def\n"
        "      IMPLICIT NONE\n"
        "      INTEGER, intent(in) :: nlayers\n"
        "      INTEGER, intent(in) :: ndf_w0\n"
        "      INTEGER, intent(in) :: undf_w0\n"
        "      INTEGER, intent(in) :: ndf_w1\n"
        "      INTEGER, intent(in) :: undf_w1\n"
        "      INTEGER, intent(in) :: ndf_w2\n"
        "      INTEGER, intent(in) :: undf_w2\n"
        "      INTEGER, intent(in) :: ndf_w3\n"
        "      INTEGER, intent(in) :: undf_w3\n"
        "      INTEGER, intent(in) :: ndf_wtheta\n"
        "      INTEGER, intent(in) :: undf_wtheta\n"
        "      INTEGER, intent(in) :: ndf_w2h\n"
        "      INTEGER, intent(in) :: undf_w2h\n"
        "      INTEGER, intent(in) :: ndf_w2v\n"
        "      INTEGER, intent(in) :: undf_w2v\n"
        "      REAL(KIND=r_def), intent(out), dimension(undf_w0) :: "
        "field_1_w0\n"
        "      REAL(KIND=r_def), intent(out), dimension(undf_w1) :: "
        "field_2_w1\n"
        "      REAL(KIND=r_def), intent(out), dimension(undf_w2) :: "
        "field_3_w2\n"
        "      REAL(KIND=r_def), intent(out), dimension(undf_w3) :: "
        "field_4_w3\n"
        "      REAL(KIND=r_def), intent(out), dimension(undf_wtheta) :: "
        "field_5_wtheta\n"
        "      REAL(KIND=r_def), intent(out), dimension(undf_w2h) :: "
        "field_6_w2h\n"
        "      REAL(KIND=r_def), intent(out), dimension(undf_w2v) :: "
        "field_7_w2v\n"
        "      INTEGER, intent(in), dimension(ndf_w0) :: map_w0\n"
        "      INTEGER, intent(in), dimension(ndf_w1) :: map_w1\n"
        "      INTEGER, intent(in), dimension(ndf_w2) :: map_w2\n"
        "      INTEGER, intent(in), dimension(ndf_w3) :: map_w3\n"
        "      INTEGER, intent(in), dimension(ndf_wtheta) :: map_wtheta\n"
        "      INTEGER, intent(in), dimension(ndf_w2h) :: map_w2h\n"
        "      INTEGER, intent(in), dimension(ndf_w2v) :: map_w2v\n"
        "    END SUBROUTINE dummy_code\n"
        "  END MODULE dummy_mod")
    print output
    print str(generated_code)
    assert str(generated_code).find(output) != -1


# fields : vectors
VECTORS = '''
module dummy_mod
  type, extends(kernel_type) :: dummy_type
     type(arg_type), meta_args(1) =    &
          (/ arg_type(gh_field*3,gh_write, w0) &
           /)
     integer, parameter :: iterates_over = cells
   contains
     procedure() :: code => dummy_code
  end type dummy_type
contains
  subroutine dummy_code()
  end subroutine dummy_code
end module dummy_mod
'''


def test_vectors():
    ''' test that field vectors are handled correctly for kernel stubs '''
    ast = fpapi.parse(VECTORS, ignore_comments=False)
    metadata = DynKernMetadata(ast)
    kernel = DynKern()
    kernel.load_meta(metadata)
    generated_code = kernel.gen_stub
    output = (
        "  MODULE dummy_mod\n"
        "    IMPLICIT NONE\n"
        "    CONTAINS\n"
        "    SUBROUTINE dummy_code(nlayers, field_1_w0_v1, "
        "field_1_w0_v2, field_1_w0_v3, ndf_w0, undf_w0, map_w0)\n"
        "      USE constants_mod, ONLY: r_def\n"
        "      IMPLICIT NONE\n"
        "      INTEGER, intent(in) :: nlayers\n"
        "      INTEGER, intent(in) :: ndf_w0\n"
        "      INTEGER, intent(in) :: undf_w0\n"
        "      REAL(KIND=r_def), intent(out), dimension(undf_w0) :: "
        "field_1_w0_v1\n"
        "      REAL(KIND=r_def), intent(out), dimension(undf_w0) :: "
        "field_1_w0_v2\n"
        "      REAL(KIND=r_def), intent(out), dimension(undf_w0) :: "
        "field_1_w0_v3\n"
        "      INTEGER, intent(in), dimension(ndf_w0) :: map_w0\n"
        "    END SUBROUTINE dummy_code\n"
        "  END MODULE dummy_mod")
    print output
    print str(generated_code)
    assert str(generated_code).find(output) != -1


def test_arg_descriptor_vec_str():
    ''' Tests that the string method for DynArgDescriptor03 works as
    expected when we have a vector quantity '''
    fparser.logging.disable('CRITICAL')
    ast = fpapi.parse(VECTORS, ignore_comments=False)
    metadata = DynKernMetadata(ast)
    field_descriptor = metadata.arg_descriptors[0]
    result = str(field_descriptor)
    expected_output = (
        "DynArgDescriptor03 object\n"
        "  argument_type[0]='gh_field'*3\n"
        "  access_descriptor[1]='gh_write'\n"
        "  function_space[2]='w0'")
    print result
    assert expected_output in result


# operators : spaces and intent
OPERATORS = '''
module dummy_mod
  type, extends(kernel_type) :: dummy_type
     type(arg_type), meta_args(5) =    &
          (/ arg_type(gh_operator,gh_write, w0, w0), &
             arg_type(gh_operator,gh_inc,   w1, w1), &
             arg_type(gh_operator,gh_read,  w2, w2), &
             arg_type(gh_operator,gh_write, w3, w3), &
             arg_type(gh_operator,gh_read, any_space_1, any_space_1)  &
           /)
     integer, parameter :: iterates_over = cells
   contains
     procedure() :: code => dummy_code
  end type dummy_type
contains
  subroutine dummy_code()
  end subroutine dummy_code
end module dummy_mod
'''


def test_operators():
    ''' test that operators are handled correctly for kernel stubs '''
    ast = fpapi.parse(OPERATORS, ignore_comments=False)
    metadata = DynKernMetadata(ast)
    kernel = DynKern()
    kernel.load_meta(metadata)
    generated_code = kernel.gen_stub
    output = (
        "  MODULE dummy_mod\n"
        "    IMPLICIT NONE\n"
        "    CONTAINS\n"
        "    SUBROUTINE dummy_code(cell, nlayers, op_1_ncell_3d, op_1, "
        "op_2_ncell_3d, op_2, op_3_ncell_3d, op_3, op_4_ncell_3d, op_4, "
        "op_5_ncell_3d, op_5, ndf_w0, ndf_w1, ndf_w2, ndf_w3, "
        "ndf_any_space_1_op_5)\n"
        "      USE constants_mod, ONLY: r_def\n"
        "      IMPLICIT NONE\n"
        "      INTEGER, intent(in) :: cell\n"
        "      INTEGER, intent(in) :: nlayers\n"
        "      INTEGER, intent(in) :: ndf_w0\n"
        "      INTEGER, intent(in) :: ndf_w1\n"
        "      INTEGER, intent(in) :: ndf_w2\n"
        "      INTEGER, intent(in) :: ndf_w3\n"
        "      INTEGER, intent(in) :: ndf_any_space_1_op_5\n"
        "      INTEGER, intent(in) :: op_1_ncell_3d\n"
        "      REAL(KIND=r_def), intent(out), dimension(ndf_w0,ndf_w0,"
        "op_1_ncell_3d) :: op_1\n"
        "      INTEGER, intent(in) :: op_2_ncell_3d\n"
        "      REAL(KIND=r_def), intent(inout), dimension(ndf_w1,ndf_w1,"
        "op_2_ncell_3d) :: op_2\n"
        "      INTEGER, intent(in) :: op_3_ncell_3d\n"
        "      REAL(KIND=r_def), intent(in), dimension(ndf_w2,ndf_w2,"
        "op_3_ncell_3d) :: op_3\n"
        "      INTEGER, intent(in) :: op_4_ncell_3d\n"
        "      REAL(KIND=r_def), intent(out), dimension(ndf_w3,ndf_w3,"
        "op_4_ncell_3d) :: op_4\n"
        "      INTEGER, intent(in) :: op_5_ncell_3d\n"
        "      REAL(KIND=r_def), intent(in), dimension(ndf_any_space_1_op_5,"
        "ndf_any_space_1_op_5,op_5_ncell_3d) :: op_5\n"
        "    END SUBROUTINE dummy_code\n"
        "  END MODULE dummy_mod")
    print output
    print str(generated_code)
    assert str(generated_code).find(output) != -1


def test_arg_descriptor_op_str():
    ''' Tests that the string method for DynArgDescriptor03 works as
    expected when we have an operator '''
    fparser.logging.disable('CRITICAL')
    ast = fpapi.parse(OPERATORS, ignore_comments=False)
    metadata = DynKernMetadata(ast)
    field_descriptor = metadata.arg_descriptors[0]
    result = str(field_descriptor)
    expected_output = (
        "DynArgDescriptor03 object\n"
        "  argument_type[0]='gh_operator'\n"
        "  access_descriptor[1]='gh_write'\n"
        "  function_space_to[2]='w0'\n"
        "  function_space_from[3]='w0'\n")
    print result
    assert expected_output in result


OPERATOR_DIFFERENT_SPACES = '''
module dummy_mod
  type, extends(kernel_type) :: dummy_type
     type(arg_type), meta_args(1) =    &
          (/ arg_type(gh_operator,gh_write, w0, w1) &
           /)
     integer, parameter :: iterates_over = cells
   contains
     procedure() :: code => dummy_code
  end type dummy_type
contains
  subroutine dummy_code()
  end subroutine dummy_code
end module dummy_mod
'''


def test_stub_operator_different_spaces():
    ''' test that the correct function spaces are provided in the
    correct order when generating a kernel stub with an operator on
    different spaces '''
    ast = fpapi.parse(OPERATOR_DIFFERENT_SPACES, ignore_comments=False)
    metadata = DynKernMetadata(ast)
    kernel = DynKern()
    kernel.load_meta(metadata)
    result = str(kernel.gen_stub)
    assert "(cell, nlayers, op_1_ncell_3d, op_1, ndf_w0, ndf_w1)" in result
    assert "dimension(ndf_w0,ndf_w1,op_1_ncell_3d)" in result


# orientation : spaces
ORIENTATION_OUTPUT = (
    "    SUBROUTINE dummy_orientation_code(cell, nlayers, field_1_w0, "
    "op_2_ncell_3d, op_2, field_3_w2, op_4_ncell_3d, op_4, ndf_w0, "
    "undf_w0, map_w0, orientation_w0, ndf_w1, orientation_w1, ndf_w2, "
    "undf_w2, map_w2, orientation_w2, ndf_w3, orientation_w3)\n"
    "      USE constants_mod, ONLY: r_def\n"
    "      IMPLICIT NONE\n"
    "      INTEGER, intent(in) :: cell\n"
    "      INTEGER, intent(in) :: nlayers\n"
    "      INTEGER, intent(in) :: ndf_w0\n"
    "      INTEGER, intent(in) :: undf_w0\n"
    "      INTEGER, intent(in) :: ndf_w1\n"
    "      INTEGER, intent(in) :: ndf_w2\n"
    "      INTEGER, intent(in) :: undf_w2\n"
    "      INTEGER, intent(in) :: ndf_w3\n"
    "      REAL(KIND=r_def), intent(out), dimension(undf_w0) :: "
    "field_1_w0\n"
    "      INTEGER, intent(in) :: op_2_ncell_3d\n"
    "      REAL(KIND=r_def), intent(inout), dimension(ndf_w1,ndf_w1,"
    "op_2_ncell_3d) :: op_2\n"
    "      REAL(KIND=r_def), intent(in), dimension(undf_w2) :: "
    "field_3_w2\n"
    "      INTEGER, intent(in) :: op_4_ncell_3d\n"
    "      REAL(KIND=r_def), intent(out), dimension(ndf_w3,ndf_w3,"
    "op_4_ncell_3d) :: op_4\n"
    "      INTEGER, intent(in), dimension(ndf_w0) :: map_w0\n"
    "      INTEGER, intent(in), dimension(ndf_w0) :: orientation_w0\n"
    "      INTEGER, intent(in), dimension(ndf_w1) :: orientation_w1\n"
    "      INTEGER, intent(in), dimension(ndf_w2) :: map_w2\n"
    "      INTEGER, intent(in), dimension(ndf_w2) :: orientation_w2\n"
    "      INTEGER, intent(in), dimension(ndf_w3) :: orientation_w3\n"
    "    END SUBROUTINE dummy_orientation_code\n"
    "  END MODULE dummy_orientation_mod")


def test_orientation_stubs():
    ''' Test that orientation is handled correctly for kernel
    stubs '''
    # Read-in the meta-data from file (it's in a file because it's also
    # used when testing the genkernelstub script from the command
    # line).
    with open(os.path.join(BASE_PATH, "dummy_orientation_mod.f90"),
              "r") as myfile:
        orientation = myfile.read()

    ast = fpapi.parse(orientation, ignore_comments=False)
    metadata = DynKernMetadata(ast)
    kernel = DynKern()
    kernel.load_meta(metadata)
    generated_code = kernel.gen_stub
    print str(generated_code)
    assert str(generated_code).find(ORIENTATION_OUTPUT) != -1


def test_enforce_bc_kernel_stub_gen():
    ''' Test that the enforce_bc_kernel boundary layer argument modification
    is handled correctly for kernel stubs'''
    ast = fpapi.parse(os.path.join(BASE_PATH, "enforce_bc_kernel_mod.f90"),
                      ignore_comments=False)
    metadata = DynKernMetadata(ast)
    kernel = DynKern()
    kernel.load_meta(metadata)
    generated_code = kernel.gen_stub
    output = (
        "  MODULE enforce_bc_mod\n"
        "    IMPLICIT NONE\n"
        "    CONTAINS\n"
        "    SUBROUTINE enforce_bc_code(nlayers, field_1_any_space_1_field_1, "
        "ndf_any_space_1_field_1, undf_any_space_1_field_1, "
        "map_any_space_1_field_1, boundary_dofs)\n"
        "      USE constants_mod, ONLY: r_def\n"
        "      IMPLICIT NONE\n"
        "      INTEGER, intent(in) :: nlayers\n"
        "      INTEGER, intent(in) :: ndf_any_space_1_field_1\n"
        "      INTEGER, intent(in) :: undf_any_space_1_field_1\n"
        "      REAL(KIND=r_def), intent(inout), "
        "dimension(undf_any_space_1_field_1)"
        " :: field_1_any_space_1_field_1\n"
        "      INTEGER, intent(in), dimension(ndf_any_space_1_field_1) :: "
        "map_any_space_1_field_1\n"
        "      INTEGER, intent(in), dimension(ndf_any_space_1_field_1,2) :: "
        "boundary_dofs\n"
        "    END SUBROUTINE enforce_bc_code\n"
        "  END MODULE enforce_bc_mod")
    print str(generated_code)
    assert str(generated_code).find(output) != -1


def test_enforce_op_bc_kernel_stub_gen():
    ''' Test that the enforce_operator_bc_kernel boundary dofs argument
    modification is handled correctly for kernel stubs'''
    ast = fpapi.parse(os.path.join(BASE_PATH,
                                   "enforce_operator_bc_kernel_mod.F90"),
                      ignore_comments=False)
    metadata = DynKernMetadata(ast)
    kernel = DynKern()
    kernel.load_meta(metadata)
    generated_code = str(kernel.gen_stub)
    output = (
        "  MODULE enforce_operator_bc_mod\n"
        "    IMPLICIT NONE\n"
        "    CONTAINS\n"
        "    SUBROUTINE enforce_operator_bc_code(cell, nlayers, op_1_ncell_3d,"
        " op_1, ndf_any_space_1_op_1, ndf_any_space_2_op_1, boundary_dofs)\n"
        "      USE constants_mod, ONLY: r_def\n"
        "      IMPLICIT NONE\n"
        "      INTEGER, intent(in) :: cell\n"
        "      INTEGER, intent(in) :: nlayers\n"
        "      INTEGER, intent(in) :: ndf_any_space_1_op_1\n"
        "      INTEGER, intent(in) :: ndf_any_space_2_op_1\n"
        "      INTEGER, intent(in) :: op_1_ncell_3d\n"
        "      REAL(KIND=r_def), intent(inout), dimension("
        "ndf_any_space_1_op_1,ndf_any_space_2_op_1,op_1_ncell_3d) :: op_1\n"
        "      INTEGER, intent(in), dimension(ndf_any_space_1_op_1,2) :: "
        "boundary_dofs\n"
        "    END SUBROUTINE enforce_operator_bc_code\n"
        "  END MODULE enforce_operator_bc_mod")
    print generated_code
    assert output in generated_code


# note, we do not need a separate test for qr as it is implicitly
# tested for in the above examples.
# fields : intent


SUB_NAME = '''
module dummy_mod
  type, extends(kernel_type) :: dummy_type
     type(arg_type), meta_args(1) =    &
          (/ arg_type(gh_field,gh_write,w1) &
           /)
     integer, parameter :: iterates_over = cells
   contains
     procedure() :: code => dummy
  end type dummy_type
contains
  subroutine dummy()
  end subroutine dummy
end module dummy_mod
'''


def test_sub_name():
    ''' test for expected behaviour when the kernel subroutine does
    not conform to the convention of having "_code" at the end of its
    name. In this case we append "_code to the name and _mod to the
    kernel name.'''
    ast = fpapi.parse(SUB_NAME, ignore_comments=False)
    metadata = DynKernMetadata(ast)
    kernel = DynKern()
    kernel.load_meta(metadata)
    generated_code = kernel.gen_stub
    output = (
        "  MODULE dummy_mod\n"
        "    IMPLICIT NONE\n"
        "    CONTAINS\n"
        "    SUBROUTINE dummy_code(nlayers, field_1_w1, "
        "ndf_w1, undf_w1, map_w1)\n"
        "      USE constants_mod, ONLY: r_def\n"
        "      IMPLICIT NONE\n"
        "      INTEGER, intent(in) :: nlayers\n"
        "      INTEGER, intent(in) :: ndf_w1\n"
        "      INTEGER, intent(in) :: undf_w1\n"
        "      REAL(KIND=r_def), intent(out), dimension(undf_w1) :: "
        "field_1_w1\n"
        "      INTEGER, intent(in), dimension(ndf_w1) :: map_w1\n"
        "    END SUBROUTINE dummy_code\n"
        "  END MODULE dummy_mod")
    print output
    print str(generated_code)
    assert str(generated_code).find(output) != -1


def test_kernel_stub_usage():
    ''' Check that the kernel-stub generator prints a usage message
    if no arguments are supplied '''
    from subprocess import Popen, STDOUT, PIPE

    usage_msg = (
        "usage: genkernelstub [-h] [-o OUTFILE] [-api API] [-l] filename\n"
        "genkernelstub: error: too few arguments")

    # We use the Popen constructor here rather than check_output because
    # the latter is only available in Python 2.7 onwards.
    out = Popen(['genkernelstub'],
                stdout=PIPE,
                stderr=STDOUT).communicate()[0]
    assert usage_msg in out


def test_kernel_stub_gen_cmd_line():
    ''' Check that we can call the kernel-stub generator from the
    command line '''
    from subprocess import Popen, PIPE
    # We use the Popen constructor here rather than check_output because
    # the latter is only available in Python 2.7 onwards.
    out = Popen(["genkernelstub",
                 os.path.join(BASE_PATH, "dummy_orientation_mod.f90")],
                stdout=PIPE).communicate()[0]

    print "Output was: ", out
    assert ORIENTATION_OUTPUT in out


def test_stub_stencil_extent():
    ''' Check that correct stub code is produced when there is a stencil
    access '''
    ast = fpapi.parse(os.path.join(BASE_PATH, "testkern_stencil_mod.f90"),
                      ignore_comments=False)
    metadata = DynKernMetadata(ast)
    kernel = DynKern()
    kernel.load_meta(metadata)
    generated_code = str(kernel.gen_stub)
    print generated_code
    result1 = (
        "    SUBROUTINE testkern_stencil_code(nlayers, field_1_w1, "
        "field_2_w2, field_2_stencil_size, field_2_stencil_map, field_3_w2, "
        "field_4_w3, ndf_w1, undf_w1, map_w1, ndf_w2, undf_w2, map_w2, "
        "ndf_w3, undf_w3, map_w3)")
    assert result1 in generated_code
    result2 = "INTEGER, intent(in) :: field_2_stencil_size"
    assert result2 in generated_code
    assert (
        "INTEGER, intent(in), dimension(ndf_w2,field_2_stencil_size) "
        ":: field_2_stencil_map" in generated_code)


def test_stub_stencil_direction():
    '''Check that correct stub code is produced when there is a stencil
    access which requires a direction argument '''
    ast = fpapi.parse(os.path.join(BASE_PATH,
                                   "testkern_stencil_xory1d_mod.f90"),
                      ignore_comments=False)
    metadata = DynKernMetadata(ast)
    kernel = DynKern()
    kernel.load_meta(metadata)
    generated_code = str(kernel.gen_stub)
    print generated_code
    result1 = (
        "    SUBROUTINE testkern_stencil_xory1d_code(nlayers, field_1_w1, "
        "field_2_w2, field_2_stencil_size, field_2_direction, "
        "field_2_stencil_map, field_3_w2, field_4_w3, ndf_w1, undf_w1, "
        "map_w1, ndf_w2, undf_w2, map_w2, ndf_w3, undf_w3, map_w3)")
    assert result1 in generated_code
    result2 = (
        "      INTEGER, intent(in) :: field_2_stencil_size\n"
        "      INTEGER, intent(in) :: field_2_direction\n"
        "      INTEGER, intent(in), dimension(ndf_w2,field_2_stencil_size) :: "
        "field_2_stencil_map")
    assert result2 in generated_code


def test_stub_stencil_vector():
    '''Check that correct stub code is produced when there is a stencil
    access which is a vector '''
    ast = fpapi.parse(os.path.join(BASE_PATH,
                                   "testkern_stencil_vector_mod.f90"),
                      ignore_comments=False)
    metadata = DynKernMetadata(ast)
    kernel = DynKern()
    kernel.load_meta(metadata)
    generated_code = str(kernel.gen_stub)
    print generated_code
    result1 = (
        "    SUBROUTINE testkern_stencil_vector_code(nlayers, field_1_w0_v1, "
        "field_1_w0_v2, field_1_w0_v3, field_2_w3_v1, field_2_w3_v2, "
        "field_2_w3_v3, field_2_w3_v4, field_2_stencil_size, "
        "field_2_stencil_map, ndf_w0, undf_w0, map_w0, ndf_w3, undf_w3, "
        "map_w3)")
    assert result1 in generated_code
    result2 = (
        "      INTEGER, intent(in) :: field_2_stencil_size\n"
        "      INTEGER, intent(in), dimension(ndf_w3,field_2_stencil_size) "
        ":: field_2_stencil_map")
    assert result2 in generated_code


def test_stub_stencil_multi():
    '''Check that correct stub code is produced when there are multiple
    stencils'''
    ast = fpapi.parse(os.path.join(BASE_PATH,
                                   "testkern_stencil_multi_mod.f90"),
                      ignore_comments=False)
    metadata = DynKernMetadata(ast)
    kernel = DynKern()
    kernel.load_meta(metadata)
    generated_code = str(kernel.gen_stub)
    print generated_code
    result1 = (
        "    SUBROUTINE testkern_stencil_multi_code(nlayers, field_1_w1, "
        "field_2_w2, field_2_stencil_size, field_2_stencil_map, field_3_w2, "
        "field_3_stencil_size, field_3_direction, field_3_stencil_map, "
        "field_4_w3, field_4_stencil_size, field_4_stencil_map, ndf_w1, "
        "undf_w1, map_w1, ndf_w2, undf_w2, map_w2, ndf_w3, undf_w3, map_w3)")
    assert result1 in generated_code
    result2 = (
        "      INTEGER, intent(in) :: field_2_stencil_size\n"
        "      INTEGER, intent(in), dimension(ndf_w2,field_2_stencil_size) :: "
        "field_2_stencil_map\n"
        "      REAL(KIND=r_def), intent(in), dimension(undf_w2) :: "
        "field_3_w2\n"
        "      INTEGER, intent(in) :: field_3_stencil_size\n"
        "      INTEGER, intent(in) :: field_3_direction\n"
        "      INTEGER, intent(in), dimension(ndf_w2,field_3_stencil_size) :: "
        "field_3_stencil_map\n"
        "      REAL(KIND=r_def), intent(in), dimension(undf_w3) :: "
        "field_4_w3\n"
        "      INTEGER, intent(in) :: field_4_stencil_size\n"
        "      INTEGER, intent(in), dimension(ndf_w3,field_4_stencil_size) :: "
        "field_4_stencil_map")

    assert result2 in generated_code


STENCIL_CODE = '''
module stencil_mod
  type, extends(kernel_type) :: stencil_type
     type(arg_type), meta_args(2) =          &
          (/ arg_type(gh_field,gh_write,w1), &
             arg_type(gh_field,gh_read, w2, stencil(cross)) &
           /)
     integer, parameter :: iterates_over = cells
   contains
     procedure() :: code => stencil_code
  end type stencil_type
contains
  subroutine stencil_code()
  end subroutine stencil_code
end module stencil_mod
'''


def test_stencil_metadata():
    ''' Check that we can parse Kernels with stencil metadata '''
    ast = fpapi.parse(STENCIL_CODE, ignore_comments=False)
    metadata = DynKernMetadata(ast)
    stencil_descriptor_0 = metadata.arg_descriptors[0]
    assert stencil_descriptor_0.stencil is None
    stencil_descriptor_1 = metadata.arg_descriptors[1]
    assert stencil_descriptor_1.stencil['type'] == 'cross'
    # stencil extent is not provided in the above metadata
    assert stencil_descriptor_1.stencil['extent'] is None


def test_field_metadata_too_many_arguments():
    '''Check that we raise an exception if more than 4 arguments are
    provided in the metadata for a gh_field arg_type.'''
    result = STENCIL_CODE.replace(
        "gh_field,gh_read, w2, stencil(cross)",
        "gh_field,gh_read, w2, stencil(cross), w1", 1)
    ast = fpapi.parse(result, ignore_comments=False)
    with pytest.raises(ParseError) as excinfo:
        _ = DynKernMetadata(ast)
    assert "each meta_arg entry must have at most 4 arguments" \
        in str(excinfo.value)


def test_invalid_stencil_form_1():
    '''Check that we raise an exception if the stencil does not obey the
    stencil(<type>[,<extent>]) format by being a literal integer or
    just "stencil" '''
    result = STENCIL_CODE.replace("stencil(cross)", "1", 1)
    ast = fpapi.parse(result, ignore_comments=False)
    with pytest.raises(ParseError) as excinfo:
        _ = DynKernMetadata(ast)
    assert "entry must be either a valid stencil specification" \
        in str(excinfo.value)
    assert "Unrecognised meta-data entry" in str(excinfo.value)
    result = STENCIL_CODE.replace("stencil(cross)", "stencil", 1)
    ast = fpapi.parse(result, ignore_comments=False)
    with pytest.raises(ParseError) as excinfo:
        _ = DynKernMetadata(ast)
    assert "entry must be either a valid stencil specification" \
        in str(excinfo.value)
    assert "Expecting format stencil(<type>[,<extent>]) but found stencil" \
        in str(excinfo.value)


def test_invalid_stencil_form_2():
    '''Check that we raise an exception if the stencil does not obey the
    stencil(<type>[,<extent>]) format by having an invalid name'''
    result = STENCIL_CODE.replace("stencil(cross)", "stenci(cross)", 1)
    ast = fpapi.parse(result, ignore_comments=False)
    with pytest.raises(ParseError) as excinfo:
        _ = DynKernMetadata(ast)
    assert "entry must be either a valid stencil specification" \
        in str(excinfo.value)


def test_invalid_stencil_form_3():
    '''Check that we raise an exception if the stencil does not obey the
    stencil(<type>[,<extent>]) format by not having brackets'''
    result = STENCIL_CODE.replace("stencil(cross)", "stencil", 1)
    ast = fpapi.parse(result, ignore_comments=False)
    with pytest.raises(ParseError) as excinfo:
        _ = DynKernMetadata(ast)
    assert "entry must be either a valid stencil specification" \
        in str(excinfo.value)


def test_invalid_stencil_form_4():
    '''Check that we raise an exception if the stencil does not obey the
    stencil(<type>[,<extent>]) format by containing no values in
    the brackets '''
    result = STENCIL_CODE.replace("stencil(cross)", "stencil()", 1)
    ast = fpapi.parse(result, ignore_comments=False)
    with pytest.raises(ParseError) as excinfo:
        _ = DynKernMetadata(ast)
    assert "but found stencil()" in str(excinfo.value)


def test_invalid_stencil_form_5():
    '''Check that we raise an exception if the stencil does not obey the
    stencil(<type>[,<extent>]) format by containing no values in
    the brackets, with a separator '''
    result = STENCIL_CODE.replace("stencil(cross)", "stencil(,)", 1)
    ast = fpapi.parse(result, ignore_comments=False)
    with pytest.raises(ParseError) as excinfo:
        _ = DynKernMetadata(ast)
    assert "kernel metadata has an invalid format" \
        in str(excinfo.value)


def test_invalid_stencil_form_6():
    '''Check that we raise an exception if the stencil does not obey the
    stencil(<type>[,<extent>]) format by containing more than two
    values in in the brackets '''
    result = STENCIL_CODE.replace("stencil(cross)", "stencil(cross,1,1)", 1)
    ast = fpapi.parse(result, ignore_comments=False)
    with pytest.raises(ParseError) as excinfo:
        _ = DynKernMetadata(ast)
    assert "entry must be either a valid stencil specification" \
        in str(excinfo.value)
    assert "there must be at most two arguments inside the brackets" \
        in str(excinfo.value)


def test_invalid_stencil_first_arg_1():
    '''Check that we raise an exception if the value of the stencil type in
    stencil(<type>[,<extent>]) is not valid and is an integer'''
    result = STENCIL_CODE.replace("stencil(cross)", "stencil(1)", 1)
    ast = fpapi.parse(result, ignore_comments=False)
    with pytest.raises(ParseError) as excinfo:
        _ = DynKernMetadata(ast)
    assert "not one of the valid types" in str(excinfo.value)
    assert "is a literal" in str(excinfo.value)


def test_invalid_stencil_first_arg_2():
    '''Check that we raise an exception if the value of the stencil type in
    stencil(<type>[,<extent>]) is not valid and is a name'''
    result = STENCIL_CODE.replace("stencil(cross)", "stencil(cros)", 1)
    ast = fpapi.parse(result, ignore_comments=False)
    with pytest.raises(ParseError) as excinfo:
        _ = DynKernMetadata(ast)
    assert "not one of the valid types" in str(excinfo.value)


def test_invalid_stencil_first_arg_3():
    '''Check that we raise an exception if the value of the stencil type in
    stencil(<type>[,<extent>]) is not valid and has brackets'''
    result = STENCIL_CODE.replace("stencil(cross)", "stencil(x1d(xx))", 1)
    ast = fpapi.parse(result, ignore_comments=False)
    with pytest.raises(ParseError) as excinfo:
        _ = DynKernMetadata(ast)
    assert "the specified <type>" in str(excinfo.value)
    assert "includes brackets" in str(excinfo.value)


def test_invalid_stencil_second_arg_1():
    '''Check that we raise an exception if the value of the stencil extent in
    stencil(<type>[,<extent>]) is not an integer'''
    result = STENCIL_CODE.replace("stencil(cross)", "stencil(x1d,x1d)", 1)
    ast = fpapi.parse(result, ignore_comments=False)
    with pytest.raises(ParseError) as excinfo:
        _ = DynKernMetadata(ast)
    assert "the specified <extent>" in str(excinfo.value)
    assert "is not an integer" in str(excinfo.value)


def test_invalid_stencil_second_arg_2():
    '''Check that we raise an exception if the value of the stencil extent in
    stencil(<type>[,<extent>]) is less than 1'''
    result = STENCIL_CODE.replace("stencil(cross)", "stencil(x1d,0)", 1)
    ast = fpapi.parse(result, ignore_comments=False)
    with pytest.raises(ParseError) as excinfo:
        _ = DynKernMetadata(ast)
    assert "the specified <extent>" in str(excinfo.value)
    assert "is less than 1" in str(excinfo.value)


def test_unsupported_second_argument():
    '''Check that we raise an exception if stencil extent is specified, as
    we do not currently support it'''
    result = STENCIL_CODE.replace("stencil(cross)", "stencil(x1d,1)", 1)
    ast = fpapi.parse(result, ignore_comments=False)
    with pytest.raises(ParseError) as excinfo:
        _ = DynKernMetadata(ast)
    assert "Kernels with fixed stencil extents are not currently supported" \
        in str(excinfo.value)


def test_valid_stencil_types():
    ''' Check that we successfully parse all valid stencil types '''
    for stencil_type in VALID_STENCIL_TYPES:
        result = STENCIL_CODE.replace("stencil(cross)",
                                      "stencil("+stencil_type+")", 1)
        ast = fpapi.parse(result, ignore_comments=False)
        _ = DynKernMetadata(ast)


def test_arg_descriptor_funcs_method_error():
    ''' Tests that an internal error is raised in DynArgDescriptor03
    when function_spaces is called and the internal type is an
    unexpected value. It should not be possible to get to here so we
    need to mess about with internal values to trip this.'''
    fparser.logging.disable('CRITICAL')
    ast = fpapi.parse(CODE, ignore_comments=False)
    metadata = DynKernMetadata(ast, name="testkern_qr_type")
    field_descriptor = metadata.arg_descriptors[0]
    field_descriptor._type = "gh_fire_starter"
    with pytest.raises(RuntimeError) as excinfo:
        _ = field_descriptor.function_spaces
    assert 'Internal error, DynArgDescriptor03:function_spaces(), should ' \
        'not get to here' in str(excinfo.value)


def test_DynKernelArgument_intent_invalid():
    '''Tests that an error is raised in DynKernelArgument when an invalid
    intent value is found. Tests with and without distributed memory '''
    _, invoke_info = parse(os.path.join(BASE_PATH, "1_single_invoke.f90"),
                           api="dynamo0.3")
    for dist_mem in [False, True]:
        if dist_mem:
            idx = 3
        else:
            idx = 0
        psy = PSyFactory("dynamo0.3",
                         distributed_memory=dist_mem).create(invoke_info)
        invoke = psy.invokes.invoke_list[0]
        schedule = invoke.schedule
        loop = schedule.children[idx]
        call = loop.children[0]
        arg = call.arguments.args[0]
        arg._access = "invalid"
        with pytest.raises(GenerationError) as excinfo:
            _ = arg.intent
        assert "Expecting argument access to be one of 'gh_read," in \
            str(excinfo.value)


def test_arg_ref_name_method_error1():
    ''' Tests that an internal error is raised in DynKernelArgument
    when ref_name() is called with a function space that is not
    associated with this field'''
    _, invoke_info = parse(os.path.join(BASE_PATH, "1_single_invoke.f90"),
                           api="dynamo0.3")
    psy = PSyFactory("dynamo0.3").create(invoke_info)
    first_invoke = psy.invokes.invoke_list[0]
    first_kernel = first_invoke.schedule.kern_calls()[0]
    first_argument = first_kernel.arguments.args[1]
    with pytest.raises(GenerationError) as excinfo:
        # the argument is a field and is on "w1"
        _ = first_argument.ref_name(FunctionSpace("w3", None))
    assert 'not one of the function spaces associated with this argument' \
        in str(excinfo.value)


def test_arg_ref_name_method_error2():
    ''' Tests that an internal error is raised in DynKernelArgument
    when ref_name() is called when the argument type is not one of
    gh_field or gh_operator'''
    _, invoke_info = parse(os.path.join(BASE_PATH, "1_single_invoke.f90"),
                           api="dynamo0.3")
    psy = PSyFactory("dynamo0.3").create(invoke_info)
    first_invoke = psy.invokes.invoke_list[0]
    first_kernel = first_invoke.schedule.kern_calls()[0]
    first_argument = first_kernel.arguments.args[1]
    first_argument._type = "gh_funky_instigator"
    with pytest.raises(GenerationError) as excinfo:
        _ = first_argument.ref_name()
    assert 'ref_name: Error, unsupported arg type' in str(excinfo)


def test_arg_intent_error():
    ''' Tests that an internal error is raised in DynKernelArgument
    when intent() is called and the argument access property is not one of
    gh_{read,write,inc} '''
    _, invoke_info = parse(os.path.join(BASE_PATH, "1_single_invoke.f90"),
                           api="dynamo0.3")
    psy = PSyFactory("dynamo0.3").create(invoke_info)
    first_invoke = psy.invokes.invoke_list[0]
    first_kernel = first_invoke.schedule.kern_calls()[0]
    first_argument = first_kernel.arguments.args[0]
    # Mess with the internal state of this argument object
    first_argument._access = "gh_not_an_intent"
    with pytest.raises(GenerationError) as excinfo:
        _ = first_argument.intent()
    assert ("Expecting argument access to be one of 'gh_read, gh_write, "
            "gh_inc' or one of ['gh_sum'], but found 'gh_not_an_intent'" in
            str(excinfo))


def test_no_arg_on_space(monkeypatch):
    ''' Tests that DynKernelArguments.get_arg_on_space[,_name] raise
    the appropriate error when there is no kernel argument on the
    supplied space. '''
    from psyclone.psyGen import FieldNotFoundError
    _, invoke_info = parse(os.path.join(BASE_PATH, "1_single_invoke.f90"),
                           api="dynamo0.3")
    psy = PSyFactory("dynamo0.3").create(invoke_info)
    first_invoke = psy.invokes.invoke_list[0]
    first_kernel = first_invoke.schedule.kern_calls()[0]
    kernel_args = first_kernel.arguments
    # Test getting the argument by the meta-data name for the function space
    arg = kernel_args.get_arg_on_space_name("w2")
    assert arg.name == "f2"
    with pytest.raises(FieldNotFoundError) as excinfo:
        _ = kernel_args.get_arg_on_space_name("not_a_space")
    assert ("there is no field or operator with function space not_a_space" in
            str(excinfo))
    # Now test get_arg_on_space - we need a FunctionSpace object for this
    fspace = arg.function_space
    arg = kernel_args.get_arg_on_space(fspace)
    assert arg.name == "f2"
    # Take a deep copy of the function space object so that we get a new
    # one whose state we can monkeypatch
    import copy
    fspace = copy.deepcopy(arg.function_space)
    monkeypatch.setattr(fspace, "_mangled_name", "not_a_space_name")
    with pytest.raises(FieldNotFoundError) as excinfo:
        _ = kernel_args.get_arg_on_space(fspace)
    assert ("there is no field or operator with function space w2 (mangled "
            "name = 'not_a_space_name')" in str(excinfo))


def test_arg_descriptor_func_method_error():
    ''' Tests that an internal error is raised in DynArgDescriptor03
    when function_space is called and the internal type is an
    unexpected value. It should not be possible to get to here so we
    need to mess about with internal values to trip this.'''
    fparser.logging.disable('CRITICAL')
    ast = fpapi.parse(CODE, ignore_comments=False)
    metadata = DynKernMetadata(ast, name="testkern_qr_type")
    field_descriptor = metadata.arg_descriptors[0]
    field_descriptor._type = "gh_fire_starter"
    with pytest.raises(RuntimeError) as excinfo:
        _ = field_descriptor.function_space
    assert 'Internal error, DynArgDescriptor03:function_space(), should ' \
        'not get to here' in str(excinfo.value)


def test_arg_descriptor_fld_str():
    ''' Tests that the string method for DynArgDescriptor03 works as
    expected for a field argument'''
    fparser.logging.disable('CRITICAL')
    ast = fpapi.parse(CODE, ignore_comments=False)
    metadata = DynKernMetadata(ast, name="testkern_qr_type")
    field_descriptor = metadata.arg_descriptors[1]
    result = str(field_descriptor)
    print result
    expected_output = (
        "DynArgDescriptor03 object\n"
        "  argument_type[0]='gh_field'\n"
        "  access_descriptor[1]='gh_write'\n"
        "  function_space[2]='w1'")
    assert expected_output in result


def test_arg_descriptor_real_scalar_str():
    ''' Tests that the string method for DynArgDescriptor03 works as
    expected for a real scalar argument'''
    fparser.logging.disable('CRITICAL')
    ast = fpapi.parse(CODE, ignore_comments=False)
    metadata = DynKernMetadata(ast, name="testkern_qr_type")
    field_descriptor = metadata.arg_descriptors[0]
    result = str(field_descriptor)
    print result
    expected_output = (
        "DynArgDescriptor03 object\n"
        "  argument_type[0]='gh_real'\n"
        "  access_descriptor[1]='gh_read'\n")
    assert expected_output in result


def test_arg_descriptor_int_scalar_str():
    ''' Tests that the string method for DynArgDescriptor03 works as
    expected for an integer scalar argument'''
    fparser.logging.disable('CRITICAL')
    ast = fpapi.parse(CODE, ignore_comments=False)
    metadata = DynKernMetadata(ast, name="testkern_qr_type")
    field_descriptor = metadata.arg_descriptors[5]
    result = str(field_descriptor)
    print result
    expected_output = (
        "DynArgDescriptor03 object\n"
        "  argument_type[0]='gh_integer'\n"
        "  access_descriptor[1]='gh_read'\n")
    assert expected_output in result


def test_arg_descriptor_str_error():
    ''' Tests that an internal error is raised in DynArgDescriptor03
    when __str__ is called and the internal type is an
    unexpected value. It should not be possible to get to here so we
    need to mess about with internal values to trip this.'''
    fparser.logging.disable('CRITICAL')
    ast = fpapi.parse(CODE, ignore_comments=False)
    metadata = DynKernMetadata(ast, name="testkern_qr_type")
    field_descriptor = metadata.arg_descriptors[0]
    field_descriptor._type = "gh_fire_starter"
    with pytest.raises(ParseError) as excinfo:
        _ = str(field_descriptor)
    assert 'Internal error in DynArgDescriptor03.__str__' \
        in str(excinfo.value)


def test_arg_descriptor_repr():
    ''' Tests that the repr method for DynArgDescriptor03 works as
    expected '''
    fparser.logging.disable('CRITICAL')
    ast = fpapi.parse(CODE, ignore_comments=False)
    metadata = DynKernMetadata(ast, name="testkern_qr_type")
    field_descriptor = metadata.arg_descriptors[0]
    result = repr(field_descriptor)
    print result
    assert 'DynArgDescriptor03(arg_type(gh_real, gh_read))' \
        in result


def test_arg_desc_func_space_tofrom_err():
    ''' Tests that an internal error is raised in DynArgDescriptor03
    when function_space_to or function_space_from is called and the
    internal type is not gh_operator.'''
    fparser.logging.disable('CRITICAL')
    ast = fpapi.parse(CODE, ignore_comments=False)
    metadata = DynKernMetadata(ast, name="testkern_qr_type")
    field_descriptor = metadata.arg_descriptors[0]
    with pytest.raises(RuntimeError) as excinfo:
        _ = field_descriptor.function_space_to
    assert ("function_space_to only makes sense for one of ['gh_operator', "
            "'gh_columnwise_operator']") in str(excinfo.value)
    with pytest.raises(RuntimeError) as excinfo:
        _ = field_descriptor.function_space_from
    assert ("function_space_from only makes sense for one of ['gh_operator', "
            "'gh_columnwise_operator']") in str(excinfo.value)


def test_mangle_no_space_error():
    ''' Tests that an error is raised in mangle_fs_name()
    when none of the provided kernel arguments are on the
    specified space '''
    from psyclone.dynamo0p3 import mangle_fs_name
    from psyclone.psyGen import FieldNotFoundError
    _, invoke_info = parse(os.path.join(BASE_PATH,
                                        "4.5.2_multikernel_invokes.f90"),
                           api="dynamo0.3")
    psy = PSyFactory("dynamo0.3").create(invoke_info)
    first_invoke = psy.invokes.invoke_list[0]
    first_kernel = first_invoke.schedule.kern_calls()[0]
    with pytest.raises(FieldNotFoundError) as excinfo:
        _ = mangle_fs_name(first_kernel.arguments.args, "any_space_7")
    assert "No kernel argument found for function space 'any_space_7'" \
        in str(excinfo.value)


def test_mangle_function_space():
    ''' Tests that we correctly mangle the function space name '''
    from psyclone.dynamo0p3 import mangle_fs_name
    _, invoke_info = parse(os.path.join(BASE_PATH,
                                        "4.5.2_multikernel_invokes.f90"),
                           api="dynamo0.3")
    psy = PSyFactory("dynamo0.3").create(invoke_info)
    first_invoke = psy.invokes.invoke_list[0]
    first_kernel = first_invoke.schedule.kern_calls()[0]
    name = mangle_fs_name(first_kernel.arguments.args, "any_space_2")
    assert name == "any_space_2_f2"


def test_no_mangle_specified_function_space():
    ''' Test that we do not name-mangle a function space that is not
    any_space '''
    from psyclone.dynamo0p3 import mangle_fs_name
    _, invoke_info = parse(os.path.join(BASE_PATH,
                                        "1_single_invoke.f90"),
                           api="dynamo0.3")
    psy = PSyFactory("dynamo0.3").create(invoke_info)
    first_invoke = psy.invokes.invoke_list[0]
    first_kernel = first_invoke.schedule.kern_calls()[0]
    name = mangle_fs_name(first_kernel.arguments.args, "w2")
    assert name == "w2"


def test_fsdescriptors_get_descriptor():
    ''' Test that FSDescriptors.get_descriptor() raises the expected error
    when passed a function space for which there is no corresponding kernel
    argument '''
    _, invoke_info = parse(os.path.join(BASE_PATH,
                                        "1_single_invoke.f90"),
                           api="dynamo0.3")
    psy = PSyFactory("dynamo0.3").create(invoke_info)
    first_invoke = psy.invokes.invoke_list[0]
    first_kernel = first_invoke.schedule.kern_calls()[0]
    fspace = FunctionSpace("w0", None)
    with pytest.raises(GenerationError) as excinfo:
        first_kernel.fs_descriptors.get_descriptor(fspace)
    assert "there is no descriptor for function space w0" in str(excinfo.value)


def test_arg_descriptor_init_error():
    ''' Tests that an internal error is raised in DynArgDescriptor03
    when an invalid type is provided. However this error never gets
    tripped due to an earlier test so we need to force the error by
    changing the internal state.'''
    fparser.logging.disable('CRITICAL')
    ast = fpapi.parse(CODE, ignore_comments=False)
    metadata = DynKernMetadata(ast, name="testkern_qr_type")
    field_descriptor = metadata.arg_descriptors[0]
    # extract an arg_type object that we can use to create a
    # DynArgDescriptor03 object
    arg_type = field_descriptor._arg_type
    # Now try to trip the error by making the initial test think
    # that GH_INVALID is actually valid
    from psyclone.dynamo0p3 import VALID_ARG_TYPE_NAMES, DynArgDescriptor03
    keep = []
    keep.extend(VALID_ARG_TYPE_NAMES)
    VALID_ARG_TYPE_NAMES.append("GH_INVALID")
    arg_type.args[0].name = "GH_INVALID"
    with pytest.raises(ParseError) as excinfo:
        _ = DynArgDescriptor03(arg_type)
    assert 'Internal error in DynArgDescriptor03.__init__' \
        in str(excinfo.value)
    # pylint: disable=invalid-name
    VALID_ARG_TYPE_NAMES = keep
    # pylint: enable=invalid-name


def test_func_descriptor_repr():
    ''' Tests the __repr__ output of a func_descriptor '''
    fparser.logging.disable('CRITICAL')
    ast = fpapi.parse(CODE, ignore_comments=False)
    metadata = DynKernMetadata(ast, name="testkern_qr_type")
    func_descriptor = metadata.func_descriptors[0]
    func_str = repr(func_descriptor)
    assert "DynFuncDescriptor03(func_type(w1, gh_basis))" in func_str


def test_func_descriptor_str():
    ''' Tests the __str__ output of a func_descriptor '''
    fparser.logging.disable('CRITICAL')
    ast = fpapi.parse(CODE, ignore_comments=False)
    metadata = DynKernMetadata(ast, name="testkern_qr_type")
    func_descriptor = metadata.func_descriptors[0]
    func_str = str(func_descriptor)
    output = (
        "DynFuncDescriptor03 object\n"
        "  name='func_type'\n"
        "  nargs=2\n"
        "  function_space_name[0] = 'w1'\n"
        "  operator_name[1] = 'gh_basis'")
    assert output in func_str


def test_dynkern_arg_for_fs():
    ''' Test that DynInvoke.arg_for_funcspace() raises an error if
    passed an invalid function space '''
    _, invoke_info = parse(os.path.join(BASE_PATH, "1_single_invoke.f90"),
                           api="dynamo0.3")
    psy = PSyFactory("dynamo0.3").create(invoke_info)
    first_invoke = psy.invokes.invoke_list[0]
    with pytest.raises(GenerationError) as err:
        _ = first_invoke.arg_for_funcspace(FunctionSpace("waah", "waah"))
    assert "No argument found on 'waah' space" in str(err)


def test_dist_memory_true():
    ''' test that the distributed memory flag is on by default '''
    import psyclone.config
    assert psyclone.config.DISTRIBUTED_MEMORY


def test_halo_dirty_1():
    ''' check halo_dirty call is added correctly with a simple example '''
    _, invoke_info = parse(os.path.join(BASE_PATH, "1_single_invoke.f90"),
                           api="dynamo0.3")
    psy = PSyFactory("dynamo0.3").create(invoke_info)
    generated_code = str(psy.gen)
    print generated_code
    expected = (
        "     END DO \n"
        "      !\n"
        "      ! Set halos dirty/clean for fields modified in the above loop\n"
        "      !\n"
        "      CALL f1_proxy%set_dirty()\n")
    assert expected in generated_code


def test_halo_dirty_2():
    ''' check halo_dirty calls only for write and inc (not for read) '''
    _, invoke_info = parse(os.path.join(BASE_PATH, "14.1_halo_writers.f90"),
                           api="dynamo0.3")
    psy = PSyFactory("dynamo0.3").create(invoke_info)
    generated_code = str(psy.gen)
    print generated_code
    expected = (
        "      END DO \n"
        "      !\n"
        "      ! Set halos dirty/clean for fields modified in the above loop\n"
        "      !\n"
        "      CALL f1_proxy%set_dirty()\n"
        "      CALL f3_proxy%set_dirty()\n"
        "      CALL f5_proxy%set_dirty()\n"
        "      CALL f6_proxy%set_dirty()\n"
        "      CALL f7_proxy%set_dirty()\n"
        "      CALL f8_proxy%set_dirty()\n")

    assert expected in generated_code


def test_halo_dirty_3():
    ''' check halo_dirty calls with multiple kernel calls '''
    _, invoke_info = parse(os.path.join(BASE_PATH,
                                        "4_multikernel_invokes.f90"),
                           api="dynamo0.3")
    psy = PSyFactory("dynamo0.3").create(invoke_info)
    generated_code = psy.gen
    print generated_code
    assert str(generated_code).count("CALL f1_proxy%set_dirty()") == 2


def test_halo_dirty_4():
    ''' check halo_dirty calls with field vectors '''
    _, invoke_info = parse(os.path.join(BASE_PATH, "8_vector_field_2.f90"),
                           api="dynamo0.3")
    psy = PSyFactory("dynamo0.3").create(invoke_info)
    generated_code = str(psy.gen)
    print generated_code
    expected = (
        "      END DO \n"
        "      !\n"
        "      ! Set halos dirty/clean for fields modified in the above loop\n"
        "      !\n"
        "      CALL chi_proxy(1)%set_dirty()\n"
        "      CALL chi_proxy(2)%set_dirty()\n"
        "      CALL chi_proxy(3)%set_dirty()\n"
        "      CALL f1_proxy%set_dirty()\n")
    assert expected in generated_code


def test_halo_dirty_5():
    ''' check no halo_dirty calls for operators '''
    _, invoke_info = parse(os.path.join(BASE_PATH,
                                        "10.1_operator_nofield.f90"),
                           api="dynamo0.3")
    psy = PSyFactory("dynamo0.3").create(invoke_info)
    generated_code = str(psy.gen)
    print generated_code
    assert "set_dirty()" not in generated_code
    assert "! Set halos dirty/clean" not in generated_code


def test_no_halo_dirty():
    '''check that no halo_dirty code is produced if distributed_memory is
    set to False'''
    _, invoke_info = parse(os.path.join(BASE_PATH, "1_single_invoke.f90"),
                           api="dynamo0.3")
    psy = PSyFactory("dynamo0.3", distributed_memory=False).create(invoke_info)
    generated_code = str(psy.gen)
    print generated_code
    assert "set_dirty()" not in generated_code
    assert "! Set halos dirty/clean" not in generated_code


def test_halo_exchange():
    ''' test that a halo_exchange call is added for a loop with a
    stencil operation '''
    _, invoke_info = parse(os.path.join(BASE_PATH, "14.2_halo_readers.f90"),
                           api="dynamo0.3")
    psy = PSyFactory("dynamo0.3").create(invoke_info)
    generated_code = str(psy.gen)
    print generated_code
    output1 = (
        "     IF (f2_proxy%is_dirty(depth=f2_extent+1)) THEN\n"
        "        CALL f2_proxy%halo_exchange(depth=f2_extent+1)\n"
        "      END IF \n"
        "      !\n")
    print output1
    assert output1 in generated_code
    output2 = ("      DO cell=1,mesh%get_last_halo_cell(1)\n")
    print output2
    assert output2 in generated_code


def test_halo_exchange_inc():
    '''test that appropriate halo exchange calls are added if we have a
    gh_inc operation and that the loop bounds included computation in
    the l1 halo '''
    _, invoke_info = parse(os.path.join(BASE_PATH,
                                        "4.6_multikernel_invokes.f90"),
                           api="dynamo0.3")
    psy = PSyFactory("dynamo0.3").create(invoke_info)
    result = str(psy.gen)
    print result
    output1 = (
        "      IF (a_proxy%is_dirty(depth=1)) THEN\n"
        "        CALL a_proxy%halo_exchange(depth=1)\n"
        "      END IF \n"
        "      !\n"
        "      IF (b_proxy%is_dirty(depth=1)) THEN\n"
        "        CALL b_proxy%halo_exchange(depth=1)\n"
        "      END IF \n"
        "      !\n"
        "      IF (d_proxy%is_dirty(depth=1)) THEN\n"
        "        CALL d_proxy%halo_exchange(depth=1)\n"
        "      END IF \n"
        "      !\n"
        "      IF (e_proxy(1)%is_dirty(depth=1)) THEN\n"
        "        CALL e_proxy(1)%halo_exchange(depth=1)\n"
        "      END IF \n"
        "      !\n"
        "      IF (e_proxy(2)%is_dirty(depth=1)) THEN\n"
        "        CALL e_proxy(2)%halo_exchange(depth=1)\n"
        "      END IF \n"
        "      !\n"
        "      IF (e_proxy(3)%is_dirty(depth=1)) THEN\n"
        "        CALL e_proxy(3)%halo_exchange(depth=1)\n"
        "      END IF \n"
        "      !\n"
        "      DO cell=1,mesh%get_last_halo_cell(1)\n")
    output2 = (
        "      IF (f_proxy%is_dirty(depth=1)) THEN\n"
        "        CALL f_proxy%halo_exchange(depth=1)\n"
        "      END IF \n"
        "      !\n"
        "      DO cell=1,mesh%get_last_halo_cell(1)\n")
    assert output1 in result
    assert output2 in result
    assert result.count("halo_exchange") == 7


def test_no_halo_exchange_for_operator():
    ''' Test that no halo exchange is generated before a kernel that reads
    from an operator '''
    _, invoke_info = parse(os.path.join(BASE_PATH,
                                        "10.7_operator_read.f90"),
                           api="dynamo0.3")
    psy = PSyFactory("dynamo0.3").create(invoke_info)
    result = str(psy.gen)
    print result
    # This kernel reads from an operator and a scalar and these
    # do not require halos to be updated.
    assert "halo_exchange" not in result


def test_no_set_dirty_for_operator():
    ''' Test that we do not call set_dirty for an operator that is written
    by a kernel. '''
    _, invoke_info = parse(os.path.join(BASE_PATH,
                                        "10.6_operator_no_field_scalar.f90"),
                           api="dynamo0.3")
    psy = PSyFactory("dynamo0.3").create(invoke_info)
    result = str(psy.gen)
    print result
    # This kernel only writes to an operator and since operators are
    # cell-local this does not require us to call the is_dirty() method.
    assert "is_dirty" not in result


def test_halo_exchange_different_spaces():
    '''test that all of our different function spaces with a stencil
    access result in halo calls including any_space'''
    _, invoke_info = parse(os.path.join(BASE_PATH,
                                        "14.3_halo_readers_all_fs.f90"),
                           api="dynamo0.3")
    psy = PSyFactory("dynamo0.3").create(invoke_info)
    result = str(psy.gen)
    print result
    assert result.count("halo_exchange") == 9


def test_halo_exchange_vectors_1():
    ''' test that halo exchange produces correct code for vector
    fields. Test a field with gh_inc '''
    _, invoke_info = parse(os.path.join(BASE_PATH,
                                        "14.4.1_halo_vector.f90"),
                           api="dynamo0.3")
    psy = PSyFactory("dynamo0.3").create(invoke_info)
    result = str(psy.gen)
    print result
    assert result.count("halo_exchange(") == 3
    for idx in range(1, 4):
        assert "f1_proxy("+str(idx)+")%halo_exchange(depth=1)" in result
    expected = ("      IF (f1_proxy(3)%is_dirty(depth=1)) THEN\n"
                "        CALL f1_proxy(3)%halo_exchange(depth=1)\n"
                "      END IF \n"
                "      !\n"
                "      DO cell=1,mesh%get_last_halo_cell(1)\n")
    assert expected in result


def test_halo_exchange_vectors():
    ''' test that halo exchange produces correct code for vector
    fields. Test both a field with a stencil and a field with gh_inc '''
    _, invoke_info = parse(os.path.join(BASE_PATH,
                                        "14.4_halo_vector.f90"),
                           api="dynamo0.3")
    psy = PSyFactory("dynamo0.3").create(invoke_info)
    result = str(psy.gen)
    print result
    assert result.count("halo_exchange(") == 7
    for idx in range(1, 4):
        assert "f1_proxy("+str(idx)+")%halo_exchange(depth=1)" in result
        assert "f2_proxy("+str(idx)+")%halo_exchange(depth=f2_extent+1)" \
            in result
    expected = ("      IF (f2_proxy(4)%is_dirty(depth=f2_extent+1)) THEN\n"
                "        CALL f2_proxy(4)%halo_exchange(depth=f2_extent+1)\n"
                "      END IF \n"
                "      !\n"
                "      DO cell=1,mesh%get_last_halo_cell(1)\n")
    assert expected in result


def test_halo_exchange_depths():
    ''' test that halo exchange includes the correct halo
    depth with gh_write '''
    _, invoke_info = parse(os.path.join(BASE_PATH,
                                        "14.5_halo_depth.f90"),
                           api="dynamo0.3")
    psy = PSyFactory("dynamo0.3").create(invoke_info)
    result = str(psy.gen)
    print result
    expected = ("      IF (f2_proxy%is_dirty(depth=extent)) THEN\n"
                "        CALL f2_proxy%halo_exchange(depth=extent)\n"
                "      END IF \n"
                "      !\n"
                "      IF (f3_proxy%is_dirty(depth=extent)) THEN\n"
                "        CALL f3_proxy%halo_exchange(depth=extent)\n"
                "      END IF \n"
                "      !\n"
                "      IF (f4_proxy%is_dirty(depth=extent)) THEN\n"
                "        CALL f4_proxy%halo_exchange(depth=extent)\n"
                "      END IF \n"
                "      !\n"
                "      DO cell=1,mesh%get_last_edge_cell()\n")
    assert expected in result


def test_halo_exchange_depths_gh_inc():
    ''' test that halo exchange includes the correct halo depth when
    we have a gh_inc as this increases the required depth by 1 (as
    redundant computation is performed in the l1 halo) '''
    _, invoke_info = parse(os.path.join(BASE_PATH,
                                        "14.6_halo_depth_2.f90"),
                           api="dynamo0.3")
    psy = PSyFactory("dynamo0.3").create(invoke_info)
    result = str(psy.gen)
    print result
    expected = ("      IF (f1_proxy%is_dirty(depth=1)) THEN\n"
                "        CALL f1_proxy%halo_exchange(depth=1)\n"
                "      END IF \n"
                "      !\n"
                "      IF (f2_proxy%is_dirty(depth=f2_extent+1)) THEN\n"
                "        CALL f2_proxy%halo_exchange(depth=f2_extent+1)\n"
                "      END IF \n"
                "      !\n"
                "      IF (f3_proxy%is_dirty(depth=f3_extent+1)) THEN\n"
                "        CALL f3_proxy%halo_exchange(depth=f3_extent+1)\n"
                "      END IF \n"
                "      !\n"
                "      IF (f4_proxy%is_dirty(depth=f4_extent+1)) THEN\n"
                "        CALL f4_proxy%halo_exchange(depth=f4_extent+1)\n"
                "      END IF \n"
                "      !\n"
                "      DO cell=1,mesh%get_last_halo_cell(1)\n")
    assert expected in result


def test_stencil_read_only():
    '''test that an error is raised if a field with a stencil is not
    accessed as gh_read'''
    fparser.logging.disable('CRITICAL')
    code = STENCIL_CODE.replace("gh_read, w2, stencil(cross)",
                                "gh_write, w2, stencil(cross)", 1)
    ast = fpapi.parse(code, ignore_comments=False)
    with pytest.raises(ParseError) as excinfo:
        _ = DynKernMetadata(ast, name="stencil_type")
    assert "a stencil must be read only" in str(excinfo.value)


def test_fs_discontinuous_and_inc_error():
    ''' Test that an error is raised if a discontinuous function space
    and gh_inc are provided for the same field in the metadata '''
    fparser.logging.disable('CRITICAL')
    for fspace in DISCONTINUOUS_FUNCTION_SPACES:
        code = CODE.replace("arg_type(gh_field,gh_read, w3)",
                            "arg_type(gh_field,gh_inc, "
                            + fspace + ")", 1)
        ast = fpapi.parse(code, ignore_comments=False)
        with pytest.raises(ParseError) as excinfo:
            _ = DynKernMetadata(ast, name="testkern_qr_type")
        assert ("It does not make sense for a quantity on a discontinuous "
                "space (" + fspace + ") to have a 'gh_inc' access"
                in str(excinfo.value))


def test_halo_exchange_view(capsys):
    ''' test that the halo exchange view method returns what we expect '''
    from psyclone.psyGen import colored, SCHEDULE_COLOUR_MAP
    _, invoke_info = parse(os.path.join(BASE_PATH, "14.2_halo_readers.f90"),
                           api="dynamo0.3")
    psy = PSyFactory("dynamo0.3").create(invoke_info)
    schedule = psy.invokes.get('invoke_0_testkern_stencil_type').schedule
    schedule.view()
    result, _ = capsys.readouterr()

    # Ensure we test for text containing the correct (colour) control codes
    sched = colored("Schedule", SCHEDULE_COLOUR_MAP["Schedule"])
    loop = colored("Loop", SCHEDULE_COLOUR_MAP["Loop"])
    call = colored("KernCall", SCHEDULE_COLOUR_MAP["KernCall"])
    exch = colored("HaloExchange", SCHEDULE_COLOUR_MAP["HaloExchange"])

    expected = (
        sched + "[invoke='invoke_0_testkern_stencil_type' dm=True]\n"
        "    " + exch + "[field='f2', type='region', depth=f2_extent+1, "
        "check_dirty=True]\n"
        "    " + exch + "[field='f3', type='region', depth=1, "
        "check_dirty=True]\n"
        "    " + exch + "[field='f4', type='region', depth=1, "
        "check_dirty=True]\n"
        "    " + loop + "[type='',field_space='w1',it_space='cells', "
        "upper_bound='cell_halo(1)']\n"
        "        " + call + " testkern_stencil_code(f1,f2,f3,f4) "
        "[module_inline=False]")
    print expected
    print result
    assert expected in result


def test_no_mesh_mod():
    '''test that we do not add a mesh module to the PSy layer if one is
    not required. '''
    _, invoke_info = parse(os.path.join(BASE_PATH,
                                        "4.6_multikernel_invokes.f90"),
                           api="dynamo0.3")
    psy = PSyFactory("dynamo0.3", distributed_memory=False).create(invoke_info)
    result = str(psy.gen)
    print result
    assert "USE mesh_mod, ONLY: mesh_type" not in result
    assert "TYPE(mesh_type), pointer :: mesh => null()" not in result
    assert "mesh => a%get_mesh()" not in result


def test_mesh_mod():
    '''test that a mesh module is added to the PSy layer and a mesh object
    is created when required. One is required when we determine loop
    bounds for distributed memory '''
    _, invoke_info = parse(os.path.join(BASE_PATH,
                                        "4.6_multikernel_invokes.f90"),
                           api="dynamo0.3")
    psy = PSyFactory("dynamo0.3").create(invoke_info)
    result = str(psy.gen)
    print result
    assert "USE mesh_mod, ONLY: mesh_type" in result
    assert "TYPE(mesh_type), pointer :: mesh => null()" in result
    output = ("      !\n"
              "      ! Create a mesh object\n"
              "      !\n"
              "      mesh => a%get_mesh()\n")
    assert output in result

# when we add build tests we should test that we can we get the mesh
# object from an operator


def test_set_lower_bound_functions():
    '''test that we raise appropriate exceptions when the lower bound of
    a loop is set to invalid values '''
    my_loop = DynLoop()
    with pytest.raises(GenerationError) as excinfo:
        my_loop.set_lower_bound("invalid_loop_bounds_name")
    assert "lower bound loop name is invalid" in str(excinfo.value)
    with pytest.raises(GenerationError) as excinfo:
        my_loop.set_lower_bound("inner", index=0)
    assert "specified index" in str(excinfo.value)
    assert "lower loop bound is invalid" in str(excinfo.value)


def test_set_upper_bound_functions():
    '''test that we raise appropriate exceptions when the upper bound of
    a loop is set to invalid values '''
    my_loop = DynLoop()
    with pytest.raises(GenerationError) as excinfo:
        my_loop.set_upper_bound("invalid_loop_bounds_name")
    assert "upper loop bound name is invalid" in str(excinfo.value)
    with pytest.raises(GenerationError) as excinfo:
        my_loop.set_upper_bound("start")
    assert "'start' is not a valid upper bound" in str(excinfo.value)
    with pytest.raises(GenerationError) as excinfo:
        my_loop.set_upper_bound("inner", index=0)
    assert "specified index" in str(excinfo.value)
    assert "upper loop bound is invalid" in str(excinfo.value)


def test_lower_bound_fortran_1():
    '''tests we raise an exception in the DynLoop:_lower_bound_fortran()
    method - first GenerationError'''
    _, invoke_info = parse(os.path.join(BASE_PATH, "1_single_invoke.f90"),
                           api="dynamo0.3")
    psy = PSyFactory("dynamo0.3", distributed_memory=False).create(invoke_info)
    my_loop = psy.invokes.invoke_list[0].schedule.children[0]
    my_loop.set_lower_bound("inner", index=1)
    with pytest.raises(GenerationError) as excinfo:
        _ = my_loop._lower_bound_fortran()
    assert ("lower bound must be 'start' if we are sequential" in
            str(excinfo.value))


def test_lower_bound_fortran_2(monkeypatch):
    '''tests we raise an exception in the DynLoop:_lower_bound_fortran()
    method - second GenerationError'''
    _, invoke_info = parse(os.path.join(BASE_PATH, "1_single_invoke.f90"),
                           api="dynamo0.3")
    psy = PSyFactory("dynamo0.3").create(invoke_info)
    my_loop = psy.invokes.invoke_list[0].schedule.children[3]
    # we can not use the standard set_lower_bound function as that
    # checks for valid input
    monkeypatch.setattr(my_loop, "_lower_bound_name", value="invalid")
    with pytest.raises(GenerationError) as excinfo:
        _ = my_loop._lower_bound_fortran()
    assert ("Unsupported lower bound name 'invalid' found" in
            str(excinfo.value))


def test_upper_bound_fortran_1():
    '''tests we raise an exception in the DynLoop:_upper_bound_fortran()
    method when 'cell_halo', 'dof_halo' or 'inner' are used'''
    _, invoke_info = parse(os.path.join(BASE_PATH, "1_single_invoke.f90"),
                           api="dynamo0.3")
    psy = PSyFactory("dynamo0.3", distributed_memory=False).create(invoke_info)
    my_loop = psy.invokes.invoke_list[0].schedule.children[0]
    for option in ["cell_halo", "dof_halo", "inner"]:
        my_loop.set_upper_bound(option, index=1)
        with pytest.raises(GenerationError) as excinfo:
            _ = my_loop._upper_bound_fortran()
            assert (
                "'{0}' is not a valid loop upper bound for sequential/"
                "shared-memory code".format(option) in
                str(excinfo.value))


def test_upper_bound_fortran_2(monkeypatch):
    '''tests we raise an exception in the DynLoop:_upper_bound_fortran()
    method if an invalid value is provided'''
    _, invoke_info = parse(os.path.join(BASE_PATH, "1_single_invoke.f90"),
                           api="dynamo0.3")
    psy = PSyFactory("dynamo0.3", distributed_memory=False).create(invoke_info)
    my_loop = psy.invokes.invoke_list[0].schedule.children[0]
    monkeypatch.setattr(my_loop, "_upper_bound_name", value="invalid")
    with pytest.raises(GenerationError) as excinfo:
        _ = my_loop._upper_bound_fortran()
    assert (
        "Unsupported upper bound name 'invalid' found" in str(excinfo.value))


def test_intent_multi_kern():
    ''' Test that we correctly generate argument declarations when the
    same fields are passed to different kernels with different intents '''
    _, invoke_info = parse(os.path.join(BASE_PATH,
                                        "4.8_multikernel_invokes.f90"),
                           api="dynamo0.3")
    for dist_mem in [False, True]:
        psy = PSyFactory("dynamo0.3",
                         distributed_memory=dist_mem).create(invoke_info)
        output = str(psy.gen)
        print output
        assert "TYPE(field_type), intent(inout) :: g, f\n" in output
        assert "TYPE(field_type), intent(inout) :: b, h\n" in output
        assert "TYPE(field_type), intent(in) :: c, d, a, e(3)\n" in output
        assert "TYPE(quadrature_xyoz_type), intent(in) :: qr\n" in output


def test_field_gh_sum_invalid():
    ''' Tests that an error is raised when a field is specified with
    access type gh_sum '''
    fparser.logging.disable('CRITICAL')
    code = CODE.replace("arg_type(gh_field,gh_read, w2)",
                        "arg_type(gh_field, gh_sum, w2)", 1)
    ast = fpapi.parse(code, ignore_comments=False)
    name = "testkern_qr_type"
    with pytest.raises(ParseError) as excinfo:
        _ = DynKernMetadata(ast, name=name)
    assert ("reduction access 'gh_sum' is only valid with a real scalar "
            "argument" in str(excinfo.value))
    assert "but 'gh_field' was found" in str(excinfo.value)


def test_operator_gh_sum_invalid():
    ''' Tests that an error is raised when an operator is specified with
    access type gh_sum '''
    fparser.logging.disable('CRITICAL')
    code = CODE.replace("arg_type(gh_operator,gh_read, w2, w2)",
                        "arg_type(gh_operator, gh_sum, w2, w2)", 1)
    ast = fpapi.parse(code, ignore_comments=False)
    name = "testkern_qr_type"
    with pytest.raises(ParseError) as excinfo:
        _ = DynKernMetadata(ast, name=name)
    assert ("reduction access 'gh_sum' is only valid with a real scalar "
            "argument" in str(excinfo.value))
    assert "but 'gh_operator' was found" in str(excinfo.value)


def test_derived_type_arg():
    ''' Test that we generate a suitable name for a dummy variable
    in the PSy layer when its value in the algorithm layer is
    obtained from the component of a derived type or from a type-bound
    procedure call. '''
    for dist_mem in [True, False]:
        _, invoke_info = parse(
            os.path.join(BASE_PATH,
                         "1.6.2_single_invoke_1_int_from_derived_type.f90"),
            api="dynamo0.3", distributed_memory=dist_mem)
        psy = PSyFactory("dynamo0.3",
                         distributed_memory=dist_mem).create(invoke_info)
        gen = str(psy.gen)
        print gen
        # Check the four integer variables are named and declared correctly
        expected = (
            "    SUBROUTINE invoke_0(f1, my_obj_iflag, f2, m1, m2, "
            "my_obj_get_flag, my_obj_get_flag_1, my_obj_get_flag_2)\n")
        assert expected in gen
        expected = (
            "      INTEGER, intent(in) :: my_obj_iflag, my_obj_get_flag, "
            "my_obj_get_flag_1, my_obj_get_flag_2\n")
        assert expected in gen
        # Check that they are still named correctly when passed to the
        # kernels
        assert (
            "CALL testkern_code(nlayers, f1_proxy%data, my_obj_iflag, "
            "f2_proxy%data, m1_proxy%data, m2_proxy%data, ndf_w1, undf_w1, "
            "map_w1(:,cell), ndf_w2, undf_w2, map_w2(:,cell), ndf_w3, "
            "undf_w3, map_w3(:,cell))" in gen)
        assert (
            "CALL testkern_code(nlayers, f1_proxy%data, my_obj_get_flag, "
            "f2_proxy%data, m1_proxy%data, m2_proxy%data, ndf_w1, undf_w1, "
            "map_w1(:,cell), ndf_w2, undf_w2, map_w2(:,cell), ndf_w3, "
            "undf_w3, map_w3(:,cell))" in gen)
        assert (
            "CALL testkern_code(nlayers, f1_proxy%data, my_obj_get_flag_1, "
            "f2_proxy%data, m1_proxy%data, m2_proxy%data, ndf_w1, undf_w1, "
            "map_w1(:,cell), ndf_w2, undf_w2, map_w2(:,cell), ndf_w3, "
            "undf_w3, map_w3(:,cell))" in gen)
        assert (
            "CALL testkern_code(nlayers, f1_proxy%data, my_obj_get_flag_2, "
            "f2_proxy%data, m1_proxy%data, m2_proxy%data, ndf_w1, undf_w1, "
            "map_w1(:,cell), ndf_w2, undf_w2, map_w2(:,cell), ndf_w3, "
            "undf_w3, map_w3(:,cell))" in gen)


def test_multiple_derived_type_args():
    ''' Test that we generate correct code when kernel arguments are
    supplied from the algorithm layer as different components of the
    same derived type object '''
    for dist_mem in [True, False]:
        _, invoke_info = parse(
            os.path.join(BASE_PATH,
                         "1.6.3_single_invoke_multiple_derived_types.f90"),
            api="dynamo0.3", distributed_memory=dist_mem)
        psy = PSyFactory("dynamo0.3",
                         distributed_memory=dist_mem).create(invoke_info)
        gen = str(psy.gen)
        print gen
        # Check the four integer variables are named and declared correctly
        expected = (
            "    SUBROUTINE invoke_0(f1, obj_a_iflag, f2, m1, m2, "
            "obj_b_iflag, obj_a_obj_b, obj_b_obj_a)\n")
        assert expected in gen
        expected = (
            "      INTEGER, intent(in) :: obj_a_iflag, obj_b_iflag, "
            "obj_a_obj_b, obj_b_obj_a\n")
        assert expected in gen
        # Check that they are still named correctly when passed to the
        # kernels
        assert (
            "CALL testkern_code(nlayers, f1_proxy%data, obj_a_iflag, "
            "f2_proxy%data, m1_proxy%data, m2_proxy%data, ndf_w1, undf_w1, "
            "map_w1(:,cell), ndf_w2, undf_w2, map_w2(:,cell), ndf_w3, "
            "undf_w3, map_w3(:,cell))" in gen)
        assert (
            "CALL testkern_code(nlayers, f1_proxy%data, obj_b_iflag, "
            "f2_proxy%data, m1_proxy%data, m2_proxy%data, ndf_w1, undf_w1, "
            "map_w1(:,cell), ndf_w2, undf_w2, map_w2(:,cell), ndf_w3, "
            "undf_w3, map_w3(:,cell))" in gen)
        assert (
            "CALL testkern_code(nlayers, f1_proxy%data, obj_a_obj_b, "
            "f2_proxy%data, m1_proxy%data, m2_proxy%data, ndf_w1, undf_w1, "
            "map_w1(:,cell), ndf_w2, undf_w2, map_w2(:,cell), ndf_w3, "
            "undf_w3, map_w3(:,cell))" in gen)
        assert (
            "CALL testkern_code(nlayers, f1_proxy%data, obj_b_obj_a, "
            "f2_proxy%data, m1_proxy%data, m2_proxy%data, ndf_w1, undf_w1, "
            "map_w1(:,cell), ndf_w2, undf_w2, map_w2(:,cell), ndf_w3, "
            "undf_w3, map_w3(:,cell))" in gen)


def test_single_stencil_extent():
    '''test a single stencil access with an extent value passed from the
    algorithm layer is treated correctly in the PSy layer. Test both
    sequential and distributed memory '''
    for dist_mem in [False, True]:
        _, invoke_info = parse(
            os.path.join(BASE_PATH, "19.1_single_stencil.f90"),
            api="dynamo0.3", distributed_memory=dist_mem)
        psy = PSyFactory("dynamo0.3",
                         distributed_memory=dist_mem).create(invoke_info)
        result = str(psy.gen)
        print result
        output1 = (
            "SUBROUTINE invoke_0_testkern_stencil_type(f1, f2, f3, f4, "
            "f2_extent)")
        assert output1 in result
        output2 = (
            "      USE stencil_dofmap_mod, ONLY: STENCIL_CROSS\n"
            "      USE stencil_dofmap_mod, ONLY: stencil_dofmap_type\n")
        assert output2 in result
        output3 = ("      INTEGER, intent(in) :: f2_extent\n")
        assert output3 in result
        output4 = (
            "      INTEGER f2_stencil_size\n"
            "      INTEGER, pointer :: f2_stencil_dofmap(:,:,:) => null()\n"
            "      TYPE(stencil_dofmap_type), pointer :: f2_stencil_map => "
            "null()\n")
        assert output4 in result
        output5 = (
            "      !\n"
            "      ! Initialise stencil dofmaps\n"
            "      !\n"
            "      f2_stencil_map => f2_proxy%vspace%get_stencil_dofmap("
            "STENCIL_CROSS,f2_extent)\n"
            "      f2_stencil_dofmap => f2_stencil_map%get_whole_dofmap()\n"
            "      f2_stencil_size = f2_stencil_map%get_size()\n"
            "      !\n")
        assert output5 in result
        output6 = (
            "        CALL testkern_stencil_code(nlayers, f1_proxy%data,"
            " f2_proxy%data, f2_stencil_size, f2_stencil_dofmap(:,:,cell),"
            " f3_proxy%data, f4_proxy%data, ndf_w1, undf_w1, map_w1(:,cell), "
            "ndf_w2, undf_w2, map_w2(:,cell), ndf_w3, undf_w3, "
            "map_w3(:,cell))")
        assert output6 in result


def test_single_stencil_xory1d():
    '''test a single stencil access with an extent and direction value
    passed from the algorithm layer is treated correctly in the PSy
    layer. Test both sequential and distributed memory '''
    for dist_mem in [False, True]:
        _, invoke_info = parse(
            os.path.join(BASE_PATH, "19.3_single_stencil_xory1d.f90"),
            api="dynamo0.3", distributed_memory=dist_mem)
        psy = PSyFactory("dynamo0.3",
                         distributed_memory=dist_mem).create(invoke_info)
        result = str(psy.gen)
        print result
        output1 = (
            "    SUBROUTINE invoke_0_testkern_stencil_xory1d_type(f1, f2, f3, "
            "f4, f2_extent, f2_direction)")
        assert output1 in result
        output2 = (
            "      USE stencil_dofmap_mod, ONLY: STENCIL_1DX, STENCIL_1DY\n"
            "      USE flux_direction_mod, ONLY: x_direction, y_direction\n"
            "      USE stencil_dofmap_mod, ONLY: stencil_dofmap_type\n")
        assert output2 in result
        output3 = (
            "      INTEGER, intent(in) :: f2_extent\n"
            "      INTEGER, intent(in) :: f2_direction\n")
        assert output3 in result
        output4 = (
            "      INTEGER f2_stencil_size\n"
            "      INTEGER, pointer :: f2_stencil_dofmap(:,:,:) => null()\n"
            "      TYPE(stencil_dofmap_type), pointer :: f2_stencil_map => "
            "null()\n")
        assert output4 in result
        output5 = (
            "      !\n"
            "      ! Initialise stencil dofmaps\n"
            "      !\n"
            "      IF (f2_direction .eq. x_direction) THEN\n"
            "        f2_stencil_map => f2_proxy%vspace%get_stencil_dofmap("
            "STENCIL_1DX,f2_extent)\n"
            "      END IF \n"
            "      IF (f2_direction .eq. y_direction) THEN\n"
            "        f2_stencil_map => f2_proxy%vspace%get_stencil_dofmap("
            "STENCIL_1DY,f2_extent)\n"
            "      END IF \n"
            "      f2_stencil_dofmap => f2_stencil_map%get_whole_dofmap()\n"
            "      f2_stencil_size = f2_stencil_map%get_size()\n"
            "      !\n")
        assert output5 in result
        output6 = (
            "        CALL testkern_stencil_xory1d_code(nlayers, "
            "f1_proxy%data, f2_proxy%data, f2_stencil_size, f2_direction, "
            "f2_stencil_dofmap(:,:,cell), f3_proxy%data, f4_proxy%data, "
            "ndf_w1, undf_w1, map_w1(:,cell), ndf_w2, undf_w2, "
            "map_w2(:,cell), ndf_w3, undf_w3, map_w3(:,cell))")
        assert output6 in result


def test_single_stencil_literal():
    '''test extent value is used correctly from the algorithm layer when
    it is a literal value so is not passed by argument'''
    for dist_mem in [False, True]:
        _, invoke_info = parse(
            os.path.join(BASE_PATH, "19.4_single_stencil_literal.f90"),
            api="dynamo0.3", distributed_memory=dist_mem)
        psy = PSyFactory("dynamo0.3",
                         distributed_memory=dist_mem).create(invoke_info)
        result = str(psy.gen)
        print result
        output1 = ("    SUBROUTINE invoke_0_testkern_stencil_type(f1, f2, "
                   "f3, f4)")
        assert output1 in result
        output2 = (
            "      USE stencil_dofmap_mod, ONLY: STENCIL_CROSS\n"
            "      USE stencil_dofmap_mod, ONLY: stencil_dofmap_type\n")
        assert output2 in result
        output3 = (
            "      INTEGER f2_stencil_size\n"
            "      INTEGER, pointer :: f2_stencil_dofmap(:,:,:) => null()\n"
            "      TYPE(stencil_dofmap_type), pointer :: f2_stencil_map => "
            "null()\n")
        assert output3 in result
        output4 = (
            "      !\n"
            "      ! Initialise stencil dofmaps\n"
            "      !\n"
            "      f2_stencil_map => f2_proxy%vspace%get_stencil_dofmap("
            "STENCIL_CROSS,1)\n"
            "      f2_stencil_dofmap => f2_stencil_map%get_whole_dofmap()\n"
            "      f2_stencil_size = f2_stencil_map%get_size()\n"
            "      !\n")
        assert output4 in result
        if dist_mem:
            output5 = (
                "      IF (f2_proxy%is_dirty(depth=2)) THEN\n"
                "        CALL f2_proxy%halo_exchange(depth=2)\n"
                "      END IF \n")
            assert output5 in result
        output6 = (
            "        CALL testkern_stencil_code(nlayers, f1_proxy%data, "
            "f2_proxy%data, f2_stencil_size, f2_stencil_dofmap(:,:,cell), "
            "f3_proxy%data, f4_proxy%data, ndf_w1, undf_w1, map_w1(:,cell), "
            "ndf_w2, undf_w2, map_w2(:,cell), ndf_w3, undf_w3, "
            "map_w3(:,cell))")
        assert output6 in result


def test_stencil_region_unsupported():
    '''Check that we raise an exception if the value of the stencil type
    in stencil(<type>[,<extent>]) is region. This is not a parse error
    as region is a valid value, it is just that the LFRic
    infrastructure does not yet support it. '''
    for dist_mem in [False, True]:
        _, invoke_info = parse(
            os.path.join(BASE_PATH, "19.12_single_stencil_region.f90"),
            api="dynamo0.3", distributed_memory=dist_mem)
        psy = PSyFactory("dynamo0.3",
                         distributed_memory=dist_mem).create(invoke_info)
        with pytest.raises(GenerationError) as excinfo:
            _ = str(psy.gen)
        assert "Unsupported stencil type 'region' supplied" in \
            str(excinfo.value)


def test_single_stencil_xory1d_literal():
    '''test extent value is used correctly from the algorithm layer when
    it is a literal value so is not passed by argument'''
    for dist_mem in [False, True]:
        _, invoke_info = parse(
            os.path.join(BASE_PATH, "19.5_single_stencil_xory1d_literal.f90"),
            api="dynamo0.3", distributed_memory=dist_mem)
        psy = PSyFactory("dynamo0.3",
                         distributed_memory=dist_mem).create(invoke_info)
        result = str(psy.gen)
        print result
        output1 = ("    SUBROUTINE invoke_0_testkern_stencil_xory1d_type("
                   "f1, f2, f3, f4)")
        assert output1 in result
        output2 = (
            "      USE stencil_dofmap_mod, ONLY: STENCIL_1DX, STENCIL_1DY\n"
            "      USE flux_direction_mod, ONLY: x_direction, y_direction\n"
            "      USE stencil_dofmap_mod, ONLY: stencil_dofmap_type\n")
        assert output2 in result
        output3 = (
            "      INTEGER f2_stencil_size\n"
            "      INTEGER, pointer :: f2_stencil_dofmap(:,:,:) => null()\n"
            "      TYPE(stencil_dofmap_type), pointer :: f2_stencil_map => "
            "null()\n")
        assert output3 in result
        output4 = (
            "      ! Initialise stencil dofmaps\n"
            "      !\n"
            "      IF (x_direction .eq. x_direction) THEN\n"
            "        f2_stencil_map => f2_proxy%vspace%get_stencil_dofmap("
            "STENCIL_1DX,2)\n"
            "      END IF \n"
            "      IF (x_direction .eq. y_direction) THEN\n"
            "        f2_stencil_map => f2_proxy%vspace%get_stencil_dofmap("
            "STENCIL_1DY,2)\n"
            "      END IF \n"
            "      f2_stencil_dofmap => f2_stencil_map%get_whole_dofmap()\n"
            "      f2_stencil_size = f2_stencil_map%get_size()\n"
            "      !\n")
        assert output4 in result
        if dist_mem:
            output5 = (
                "      IF (f2_proxy%is_dirty(depth=3)) THEN\n"
                "        CALL f2_proxy%halo_exchange(depth=3)\n"
                "      END IF \n")
            assert output5 in result
        output6 = (
            "        CALL testkern_stencil_xory1d_code(nlayers, "
            "f1_proxy%data, f2_proxy%data, f2_stencil_size, x_direction, "
            "f2_stencil_dofmap(:,:,cell), f3_proxy%data, f4_proxy%data, "
            "ndf_w1, undf_w1, map_w1(:,cell), ndf_w2, undf_w2, "
            "map_w2(:,cell), ndf_w3, undf_w3, map_w3(:,cell))")
        assert output6 in result


def test_single_stencil_xory1d_literal_mixed():
    '''test extent value is used correctly from the algorithm layer when
    it is a literal value so is not passed by argument and the case of the
    literal is specified in mixed case'''
    for dist_mem in [False, True]:
        _, invoke_info = parse(
            os.path.join(BASE_PATH,
                         "19.5.1_single_stencil_xory1d_literal.f90"),
            api="dynamo0.3", distributed_memory=dist_mem)
        psy = PSyFactory("dynamo0.3",
                         distributed_memory=dist_mem).create(invoke_info)
        result = str(psy.gen)
        print result
        output1 = ("    SUBROUTINE invoke_0_testkern_stencil_xory1d_type("
                   "f1, f2, f3, f4)")
        assert output1 in result
        output2 = (
            "      USE stencil_dofmap_mod, ONLY: STENCIL_1DX, STENCIL_1DY\n"
            "      USE flux_direction_mod, ONLY: x_direction, y_direction\n"
            "      USE stencil_dofmap_mod, ONLY: stencil_dofmap_type\n")
        assert output2 in result
        output3 = (
            "      INTEGER f2_stencil_size\n"
            "      INTEGER, pointer :: f2_stencil_dofmap(:,:,:) => null()\n"
            "      TYPE(stencil_dofmap_type), pointer :: f2_stencil_map => "
            "null()\n")
        assert output3 in result
        output4 = (
            "      ! Initialise stencil dofmaps\n"
            "      !\n"
            "      IF (x_direction .eq. x_direction) THEN\n"
            "        f2_stencil_map => f2_proxy%vspace%get_stencil_dofmap("
            "STENCIL_1DX,2)\n"
            "      END IF \n"
            "      IF (x_direction .eq. y_direction) THEN\n"
            "        f2_stencil_map => f2_proxy%vspace%get_stencil_dofmap("
            "STENCIL_1DY,2)\n"
            "      END IF \n"
            "      f2_stencil_dofmap => f2_stencil_map%get_whole_dofmap()\n"
            "      f2_stencil_size = f2_stencil_map%get_size()\n"
            "      !\n")
        assert output4 in result
        if dist_mem:
            output5 = (
                "      IF (f2_proxy%is_dirty(depth=3)) THEN\n"
                "        CALL f2_proxy%halo_exchange(depth=3)\n"
                "      END IF \n")
            assert output5 in result
        output6 = (
            "        CALL testkern_stencil_xory1d_code(nlayers, "
            "f1_proxy%data, f2_proxy%data, f2_stencil_size, x_direction, "
            "f2_stencil_dofmap(:,:,cell), f3_proxy%data, f4_proxy%data, "
            "ndf_w1, undf_w1, map_w1(:,cell), ndf_w2, undf_w2, "
            "map_w2(:,cell), ndf_w3, undf_w3, map_w3(:,cell))")
        assert output6 in result


def test_multiple_stencils():
    '''test for correct output when there is more than one stencil in a
    kernel'''
    for dist_mem in [False, True]:
        _, invoke_info = parse(
            os.path.join(BASE_PATH, "19.7_multiple_stencils.f90"),
            api="dynamo0.3", distributed_memory=dist_mem)
        psy = PSyFactory("dynamo0.3",
                         distributed_memory=dist_mem).create(invoke_info)
        result = str(psy.gen)
        print result
        output1 = (
            "    SUBROUTINE invoke_0_testkern_stencil_multi_type(f1, f2, f3, "
            "f4, f2_extent, f3_extent, f3_direction)")
        assert output1 in result
        output2 = (
            "      USE stencil_dofmap_mod, ONLY: STENCIL_1DX, STENCIL_1DY\n"
            "      USE flux_direction_mod, ONLY: x_direction, y_direction\n"
            "      USE stencil_dofmap_mod, ONLY: STENCIL_CROSS\n"
            "      USE stencil_dofmap_mod, ONLY: stencil_dofmap_type\n")
        assert output2 in result
        output3 = (
            "      INTEGER, intent(in) :: f2_extent, f3_extent\n"
            "      INTEGER, intent(in) :: f3_direction\n")
        assert output3 in result
        output4 = (
            "      INTEGER f4_stencil_size\n"
            "      INTEGER, pointer :: f4_stencil_dofmap(:,:,:) => null()\n"
            "      TYPE(stencil_dofmap_type), pointer :: f4_stencil_map => "
            "null()\n"
            "      INTEGER f3_stencil_size\n"
            "      INTEGER, pointer :: f3_stencil_dofmap(:,:,:) => null()\n"
            "      TYPE(stencil_dofmap_type), pointer :: f3_stencil_map => "
            "null()\n"
            "      INTEGER f2_stencil_size\n"
            "      INTEGER, pointer :: f2_stencil_dofmap(:,:,:) => null()\n"
            "      TYPE(stencil_dofmap_type), pointer :: f2_stencil_map => "
            "null()\n")
        assert output4 in result
        output5 = (
            "      ! Initialise stencil dofmaps\n"
            "      !\n"
            "      f2_stencil_map => f2_proxy%vspace%get_stencil_dofmap("
            "STENCIL_CROSS,f2_extent)\n"
            "      f2_stencil_dofmap => f2_stencil_map%get_whole_dofmap()\n"
            "      f2_stencil_size = f2_stencil_map%get_size()\n"
            "      IF (f3_direction .eq. x_direction) THEN\n"
            "        f3_stencil_map => f3_proxy%vspace%get_stencil_dofmap("
            "STENCIL_1DX,f3_extent)\n"
            "      END IF \n"
            "      IF (f3_direction .eq. y_direction) THEN\n"
            "        f3_stencil_map => f3_proxy%vspace%get_stencil_dofmap("
            "STENCIL_1DY,f3_extent)\n"
            "      END IF \n"
            "      f3_stencil_dofmap => f3_stencil_map%get_whole_dofmap()\n"
            "      f3_stencil_size = f3_stencil_map%get_size()\n"
            "      f4_stencil_map => f4_proxy%vspace%get_stencil_dofmap("
            "STENCIL_1DX,1)\n"
            "      f4_stencil_dofmap => f4_stencil_map%get_whole_dofmap()\n"
            "      f4_stencil_size = f4_stencil_map%get_size()\n"
            "      !\n")
        assert output5 in result
        if dist_mem:
            output6 = (
                "      IF (f2_proxy%is_dirty(depth=f2_extent+1)) THEN\n"
                "        CALL f2_proxy%halo_exchange(depth=f2_extent+1)\n"
                "      END IF \n"
                "      !\n"
                "      IF (f3_proxy%is_dirty(depth=f3_extent+1)) THEN\n"
                "        CALL f3_proxy%halo_exchange(depth=f3_extent+1)\n"
                "      END IF \n")
            assert output6 in result
        output7 = (
            "        CALL testkern_stencil_multi_code(nlayers, f1_proxy%data, "
            "f2_proxy%data, f2_stencil_size, f2_stencil_dofmap(:,:,cell), "
            "f3_proxy%data, f3_stencil_size, f3_direction, "
            "f3_stencil_dofmap(:,:,cell), f4_proxy%data, f4_stencil_size, "
            "f4_stencil_dofmap(:,:,cell), ndf_w1, undf_w1, map_w1(:,cell), "
            "ndf_w2, undf_w2, map_w2(:,cell), ndf_w3, undf_w3, "
            "map_w3(:,cell))")
        assert output7 in result


def test_multiple_stencil_same_name():
    '''test the case when there is more than one stencil in a kernel with
    the same name for extent'''
    for dist_mem in [False, True]:
        _, invoke_info = parse(
            os.path.join(BASE_PATH, "19.8_multiple_stencils_same_name.f90"),
            api="dynamo0.3", distributed_memory=dist_mem)
        psy = PSyFactory("dynamo0.3",
                         distributed_memory=dist_mem).create(invoke_info)
        result = str(psy.gen)
        print result
        output1 = (
            "    SUBROUTINE invoke_0_testkern_stencil_multi_type(f1, f2, f3, "
            "f4, extent, f3_direction)")
        assert output1 in result
        output2 = (
            "      INTEGER, intent(in) :: extent\n"
            "      INTEGER, intent(in) :: f3_direction\n")
        assert output2 in result
        output3 = (
            "      INTEGER f4_stencil_size\n"
            "      INTEGER, pointer :: f4_stencil_dofmap(:,:,:) => null()\n"
            "      TYPE(stencil_dofmap_type), pointer :: f4_stencil_map => "
            "null()\n"
            "      INTEGER f3_stencil_size\n"
            "      INTEGER, pointer :: f3_stencil_dofmap(:,:,:) => null()\n"
            "      TYPE(stencil_dofmap_type), pointer :: f3_stencil_map => "
            "null()\n"
            "      INTEGER f2_stencil_size\n"
            "      INTEGER, pointer :: f2_stencil_dofmap(:,:,:) => null()\n"
            "      TYPE(stencil_dofmap_type), pointer :: f2_stencil_map => "
            "null()\n")
        assert output3 in result
        output4 = (
            "      ! Initialise stencil dofmaps\n"
            "      !\n"
            "      f2_stencil_map => f2_proxy%vspace%get_stencil_dofmap("
            "STENCIL_CROSS,extent)\n"
            "      f2_stencil_dofmap => f2_stencil_map%get_whole_dofmap()\n"
            "      f2_stencil_size = f2_stencil_map%get_size()\n"
            "      IF (f3_direction .eq. x_direction) THEN\n"
            "        f3_stencil_map => f3_proxy%vspace%get_stencil_dofmap("
            "STENCIL_1DX,extent)\n"
            "      END IF \n"
            "      IF (f3_direction .eq. y_direction) THEN\n"
            "        f3_stencil_map => f3_proxy%vspace%get_stencil_dofmap("
            "STENCIL_1DY,extent)\n"
            "      END IF \n"
            "      f3_stencil_dofmap => f3_stencil_map%get_whole_dofmap()\n"
            "      f3_stencil_size = f3_stencil_map%get_size()\n"
            "      f4_stencil_map => f4_proxy%vspace%get_stencil_dofmap("
            "STENCIL_1DX,extent)\n"
            "      f4_stencil_dofmap => f4_stencil_map%get_whole_dofmap()\n"
            "      f4_stencil_size = f4_stencil_map%get_size()\n"
            "      !\n")
        assert output4 in result
        output5 = (
            "        CALL testkern_stencil_multi_code(nlayers, f1_proxy%data, "
            "f2_proxy%data, f2_stencil_size, f2_stencil_dofmap(:,:,cell), "
            "f3_proxy%data, f3_stencil_size, f3_direction, "
            "f3_stencil_dofmap(:,:,cell), f4_proxy%data, f4_stencil_size, "
            "f4_stencil_dofmap(:,:,cell), ndf_w1, undf_w1, map_w1(:,cell), "
            "ndf_w2, undf_w2, map_w2(:,cell), ndf_w3, undf_w3, "
            "map_w3(:,cell))")
        assert output5 in result


def test_multi_stencil_same_name_direction():
    '''test the case where there is more than one stencil in a kernel with
    the same name for direction'''
    for dist_mem in [False, True]:
        _, invoke_info = parse(
            os.path.join(BASE_PATH, "19.9_multiple_stencils_same_name.f90"),
            api="dynamo0.3", distributed_memory=dist_mem)
        psy = PSyFactory("dynamo0.3",
                         distributed_memory=dist_mem).create(invoke_info)
        result = str(psy.gen)
        print result
        output1 = (
            "SUBROUTINE invoke_0_testkern_stencil_multi_2_type(f1, f2, f3, "
            "f4, extent, direction)")
        assert output1 in result
        output2 = (
            "      INTEGER, intent(in) :: extent\n"
            "      INTEGER, intent(in) :: direction\n")
        assert output2 in result
        output3 = (
            "      INTEGER f4_stencil_size\n"
            "      INTEGER, pointer :: f4_stencil_dofmap(:,:,:) => null()\n"
            "      TYPE(stencil_dofmap_type), pointer :: f4_stencil_map => "
            "null()\n"
            "      INTEGER f3_stencil_size\n"
            "      INTEGER, pointer :: f3_stencil_dofmap(:,:,:) => null()\n"
            "      TYPE(stencil_dofmap_type), pointer :: f3_stencil_map => "
            "null()\n"
            "      INTEGER f2_stencil_size\n"
            "      INTEGER, pointer :: f2_stencil_dofmap(:,:,:) => null()\n"
            "      TYPE(stencil_dofmap_type), pointer :: f2_stencil_map => "
            "null()\n")
        assert output3 in result
        output4 = (
            "      ! Initialise stencil dofmaps\n"
            "      !\n"
            "      IF (direction .eq. x_direction) THEN\n"
            "        f2_stencil_map => f2_proxy%vspace%get_stencil_dofmap("
            "STENCIL_1DX,extent)\n"
            "      END IF \n"
            "      IF (direction .eq. y_direction) THEN\n"
            "        f2_stencil_map => f2_proxy%vspace%get_stencil_dofmap("
            "STENCIL_1DY,extent)\n"
            "      END IF \n"
            "      f2_stencil_dofmap => f2_stencil_map%get_whole_dofmap()\n"
            "      f2_stencil_size = f2_stencil_map%get_size()\n"
            "      IF (direction .eq. x_direction) THEN\n"
            "        f3_stencil_map => f3_proxy%vspace%get_stencil_dofmap("
            "STENCIL_1DX,extent)\n"
            "      END IF \n"
            "      IF (direction .eq. y_direction) THEN\n"
            "        f3_stencil_map => f3_proxy%vspace%get_stencil_dofmap("
            "STENCIL_1DY,extent)\n"
            "      END IF \n"
            "      f3_stencil_dofmap => f3_stencil_map%get_whole_dofmap()\n"
            "      f3_stencil_size = f3_stencil_map%get_size()\n"
            "      IF (direction .eq. x_direction) THEN\n"
            "        f4_stencil_map => f4_proxy%vspace%get_stencil_dofmap("
            "STENCIL_1DX,extent)\n"
            "      END IF \n"
            "      IF (direction .eq. y_direction) THEN\n"
            "        f4_stencil_map => f4_proxy%vspace%get_stencil_dofmap("
            "STENCIL_1DY,extent)\n"
            "      END IF \n"
            "      f4_stencil_dofmap => f4_stencil_map%get_whole_dofmap()\n"
            "      f4_stencil_size = f4_stencil_map%get_size()\n"
            "      !\n")
        assert output4 in result
        output5 = (
            "     CALL testkern_stencil_multi_2_code(nlayers, f1_proxy%data, "
            "f2_proxy%data, f2_stencil_size, direction, "
            "f2_stencil_dofmap(:,:,cell), "
            "f3_proxy%data, f3_stencil_size, direction, "
            "f3_stencil_dofmap(:,:,cell), "
            "f4_proxy%data, f4_stencil_size, direction, "
            "f4_stencil_dofmap(:,:,cell), "
            "ndf_w1, undf_w1, map_w1(:,cell), ndf_w2, undf_w2, "
            "map_w2(:,cell), ndf_w3, undf_w3, map_w3(:,cell))")
        assert output5 in result


def test_multi_kerns_stencils_diff_fields():
    '''Test the case where we have multiple kernels with stencils and
    different fields for each. We also test extent names by having both
    shared and individual names.'''
    for dist_mem in [False, True]:
        _, invoke_info = parse(
            os.path.join(BASE_PATH, "19.20_multiple_kernels_stencils.f90"),
            api="dynamo0.3", distributed_memory=dist_mem)
        psy = PSyFactory("dynamo0.3",
                         distributed_memory=dist_mem).create(invoke_info)
        result = str(psy.gen)
        print result
        output1 = (
            "    SUBROUTINE invoke_0(f1, f2a, f3, f4, f2b, f2c, f2a_extent, "
            "extent)")
        assert output1 in result
        output2 = (
            "      USE testkern_stencil_mod, ONLY: testkern_stencil_code\n"
            "      USE stencil_dofmap_mod, ONLY: STENCIL_CROSS\n"
            "      USE stencil_dofmap_mod, ONLY: stencil_dofmap_type\n")
        assert output2 in result
        output3 = (
            "      INTEGER, intent(in) :: f2a_extent, extent\n")
        assert output3 in result
        output4 = (
            "      INTEGER f2b_stencil_size\n"
            "      INTEGER, pointer :: f2b_stencil_dofmap(:,:,:) => null()\n"
            "      TYPE(stencil_dofmap_type), pointer :: f2b_stencil_map "
            "=> null()\n"
            "      INTEGER f2a_stencil_size\n"
            "      INTEGER, pointer :: f2a_stencil_dofmap(:,:,:) => null()\n"
            "      TYPE(stencil_dofmap_type), pointer :: f2a_stencil_map "
            "=> null()\n")
        assert output4 in result
        output5 = (
            "      !\n"
            "      f2a_stencil_map => f2a_proxy%vspace%get_stencil_dofmap("
            "STENCIL_CROSS,f2a_extent)\n"
            "      f2a_stencil_dofmap => f2a_stencil_map%get_whole_dofmap()\n"
            "      f2a_stencil_size = f2a_stencil_map%get_size()\n"
            "      f2b_stencil_map => f2b_proxy%vspace%get_stencil_dofmap("
            "STENCIL_CROSS,extent)\n"
            "      f2b_stencil_dofmap => f2b_stencil_map%get_whole_dofmap()\n"
            "      f2b_stencil_size = f2b_stencil_map%get_size()\n"
            "      !\n")
        assert output5 in result
        output6 = (
            "        CALL testkern_stencil_code(nlayers, f1_proxy%data, "
            "f2a_proxy%data, f2a_stencil_size, f2a_stencil_dofmap(:,:,cell), "
            "f3_proxy%data, f4_proxy%data, ndf_w1, undf_w1, map_w1(:,cell), "
            "ndf_w2, undf_w2, map_w2(:,cell), ndf_w3, undf_w3, "
            "map_w3(:,cell))")
        assert output6 in result
        output7 = (
            "        CALL testkern_stencil_code(nlayers, f1_proxy%data, "
            "f2b_proxy%data, f2b_stencil_size, f2b_stencil_dofmap(:,:,cell), "
            "f3_proxy%data, f4_proxy%data, ndf_w1, undf_w1, map_w1(:,cell), "
            "ndf_w2, undf_w2, map_w2(:,cell), ndf_w3, undf_w3, "
            "map_w3(:,cell))")
        assert output7 in result
        output8 = (
            "        CALL testkern_stencil_code(nlayers, f1_proxy%data, "
            "f2c_proxy%data, f2b_stencil_size, f2b_stencil_dofmap(:,:,cell), "
            "f3_proxy%data, f4_proxy%data, ndf_w1, undf_w1, map_w1(:,cell), "
            "ndf_w2, undf_w2, map_w2(:,cell), ndf_w3, undf_w3, "
            "map_w3(:,cell))")
        assert output8 in result


def test_extent_name_clash():
    '''Test we can deal with name clashes for stencils. We have a single
    kernel with argument names passed from the algorithm layer that
    would clash with stencil-name, stencil-dofmap and stencil-size
    variables.'''
    for dist_mem in [False, True]:
        _, invoke_info = parse(
            os.path.join(BASE_PATH, "19.13_single_stencil.f90"),
            api="dynamo0.3", distributed_memory=dist_mem)
        psy = PSyFactory("dynamo0.3",
                         distributed_memory=dist_mem).create(invoke_info)
        result = str(psy.gen)
        print result
        output1 = (
            "    SUBROUTINE invoke_0(f2_stencil_map, f2, f2_stencil_dofmap, "
            "stencil_cross_1, f3_stencil_map, f3, f3_stencil_dofmap, "
            "f2_extent, f3_stencil_size)")
        assert output1 in result
        output2 = (
            "      USE stencil_dofmap_mod, ONLY: STENCIL_CROSS\n"
            "      USE stencil_dofmap_mod, ONLY: stencil_dofmap_type")
        assert output2 in result
        output3 = (
            "      INTEGER, intent(in) :: f2_extent, f3_stencil_size\n"
            "      TYPE(field_type), intent(inout) :: f2_stencil_map, "
            "f3_stencil_map\n"
            "      TYPE(field_type), intent(in) :: f2, f2_stencil_dofmap, "
            "stencil_cross_1, f3, f3_stencil_dofmap\n")
        assert output3 in result
        output4 = (
            "      INTEGER f3_stencil_size_1\n"
            "      INTEGER, pointer :: f3_stencil_dofmap_1(:,:,:) => null()\n"
            "      TYPE(stencil_dofmap_type), pointer :: f3_stencil_map_1 => "
            "null()\n"
            "      INTEGER f2_stencil_size\n"
            "      INTEGER, pointer :: f2_stencil_dofmap_1(:,:,:) => null()\n"
            "      TYPE(stencil_dofmap_type), pointer :: f2_stencil_map_1 => "
            "null()\n")
        assert output4 in result
        output5 = (
            "      TYPE(field_proxy_type) f2_stencil_map_proxy, f2_proxy, "
            "f2_stencil_dofmap_proxy, stencil_cross_1_proxy, "
            "f3_stencil_map_proxy, f3_proxy, f3_stencil_dofmap_proxy\n")
        assert output5 in result
        output6 = (
            "      stencil_cross_1_proxy = stencil_cross_1%get_proxy()")
        assert output6 in result
        output7 = (
            "      ! Initialise stencil dofmaps\n"
            "      !\n"
            "      f2_stencil_map_1 => f2_proxy%vspace%get_stencil_dofmap("
            "STENCIL_CROSS,f2_extent)\n"
            "      f2_stencil_dofmap_1 => "
            "f2_stencil_map_1%get_whole_dofmap()\n"
            "      f2_stencil_size = f2_stencil_map_1%get_size()\n"
            "      f3_stencil_map_1 => f3_proxy%vspace%get_stencil_dofmap("
            "STENCIL_CROSS,f3_stencil_size)\n"
            "      f3_stencil_dofmap_1 => "
            "f3_stencil_map_1%get_whole_dofmap()\n"
            "      f3_stencil_size_1 = f3_stencil_map_1%get_size()\n"
            "      !\n")
        assert output7 in result
        output8 = (
            "        CALL testkern_stencil_code(nlayers, "
            "f2_stencil_map_proxy%data, f2_proxy%data, f2_stencil_size, "
            "f2_stencil_dofmap_1(:,:,cell), f2_stencil_dofmap_proxy%data, "
            "stencil_cross_1_proxy%data, ndf_w1, undf_w1, map_w1(:,cell), "
            "ndf_w2, undf_w2, map_w2(:,cell), ndf_w3, undf_w3, "
            "map_w3(:,cell))")
        assert output8 in result
        output9 = (
            "        CALL testkern_stencil_code(nlayers, "
            "f3_stencil_map_proxy%data, f3_proxy%data, f3_stencil_size_1, "
            "f3_stencil_dofmap_1(:,:,cell), f3_stencil_dofmap_proxy%data, "
            "stencil_cross_1_proxy%data, ndf_w1, undf_w1, map_w1(:,cell), "
            "ndf_w2, undf_w2, map_w2(:,cell), ndf_w3, undf_w3, "
            "map_w3(:,cell))")
        assert output9 in result


def test_two_stencils_same_field():
    '''Test two Kernels within an invoke, with the same field having a
    stencil access in each kernel. f2_w2 is the field we care
    about. '''
    for dist_mem in [False, True]:
        _, invoke_info = parse(
            os.path.join(BASE_PATH, "19.14_two_stencils_same_field.f90"),
            api="dynamo0.3", distributed_memory=dist_mem)
        psy = PSyFactory("dynamo0.3",
                         distributed_memory=dist_mem).create(invoke_info)
        result = str(psy.gen)
        print result
        output1 = (
            "    SUBROUTINE invoke_0(f1_w1, f2_w2, f3_w2, f4_w3, f1_w3, "
            "f2_extent, extent)")
        assert output1 in result
        output2 = (
            "      INTEGER f2_w2_stencil_size_1\n"
            "      INTEGER, pointer :: f2_w2_stencil_dofmap_1(:,:,:) => "
            "null()\n"
            "      TYPE(stencil_dofmap_type), pointer :: f2_w2_stencil_map_1 "
            "=> null()")
        assert output2 in result
        output3 = (
            "      INTEGER f2_w2_stencil_size\n"
            "      INTEGER, pointer :: f2_w2_stencil_dofmap(:,:,:) => null()\n"
            "      TYPE(stencil_dofmap_type), pointer :: f2_w2_stencil_map "
            "=> null()")
        assert output3 in result
        output4 = (
            "      f2_w2_stencil_map => f2_w2_proxy%vspace%get_stencil_dofmap"
            "(STENCIL_CROSS,f2_extent)\n"
            "      f2_w2_stencil_dofmap => "
            "f2_w2_stencil_map%get_whole_dofmap()\n"
            "      f2_w2_stencil_size = f2_w2_stencil_map%get_size()\n")
        assert output4 in result
        output5 = (
            "      f2_w2_stencil_map_1 => "
            "f2_w2_proxy%vspace%get_stencil_dofmap(STENCIL_CROSS,extent)\n"
            "      f2_w2_stencil_dofmap_1 => "
            "f2_w2_stencil_map_1%get_whole_dofmap()\n"
            "      f2_w2_stencil_size_1 = f2_w2_stencil_map_1%get_size()\n")
        assert output5 in result
        output6 = (
            "        CALL testkern_stencil_code(nlayers, f1_w1_proxy%data, "
            "f2_w2_proxy%data, f2_w2_stencil_size, "
            "f2_w2_stencil_dofmap(:,:,cell), "
            "f3_w2_proxy%data, f4_w3_proxy%data, ndf_w1, undf_w1, "
            "map_w1(:,cell), ndf_w2, undf_w2, map_w2(:,cell), ndf_w3, "
            "undf_w3, map_w3(:,cell))")
        assert output6 in result
        output7 = (
            "        CALL testkern_stencil_depth_code(nlayers, "
            "f1_w3_proxy%data, f1_w1_proxy%data, f1_w1_stencil_size, "
            "f1_w1_stencil_dofmap(:,:,cell), f2_w2_proxy%data, "
            "f2_w2_stencil_size_1, "
            "f2_w2_stencil_dofmap_1(:,:,cell), f4_w3_proxy%data, "
            "f4_w3_stencil_size, "
            "f4_w3_stencil_dofmap(:,:,cell), ndf_w3, undf_w3, map_w3(:,cell), "
            "ndf_w1, undf_w1, map_w1(:,cell), ndf_w2, undf_w2, "
            "map_w2(:,cell))")
        assert output7 in result


def test_stencils_same_field_literal_extent():
    '''Test three Kernels within an invoke, with the same field having a
    stencil access in each kernel and the extent being passed as a
    literal value. Extent is the same in two kernels and different in
    the third. '''
    for dist_mem in [False, True]:
        _, invoke_info = parse(
            os.path.join(BASE_PATH,
                         "19.15_stencils_same_field_literal_extent.f90"),
            api="dynamo0.3", distributed_memory=dist_mem)
        psy = PSyFactory("dynamo0.3",
                         distributed_memory=dist_mem).create(invoke_info)
        result = str(psy.gen)
        print result
        output1 = (
            "      INTEGER f2_stencil_size_1\n"
            "      INTEGER, pointer :: f2_stencil_dofmap_1(:,:,:) => null()\n"
            "      TYPE(stencil_dofmap_type), pointer :: f2_stencil_map_1 "
            "=> null()\n"
            "      INTEGER f2_stencil_size\n"
            "      INTEGER, pointer :: f2_stencil_dofmap(:,:,:) => null()\n"
            "      TYPE(stencil_dofmap_type), pointer :: f2_stencil_map "
            "=> null()")
        assert output1 in result
        output2 = (
            "      !\n"
            "      f2_stencil_map => f2_proxy%vspace%get_stencil_dofmap("
            "STENCIL_CROSS,1)\n"
            "      f2_stencil_dofmap => f2_stencil_map%get_whole_dofmap()\n"
            "      f2_stencil_size = f2_stencil_map%get_size()\n"
            "      f2_stencil_map_1 => f2_proxy%vspace%get_stencil_dofmap("
            "STENCIL_CROSS,2)\n"
            "      f2_stencil_dofmap_1 => "
            "f2_stencil_map_1%get_whole_dofmap()\n"
            "      f2_stencil_size_1 = f2_stencil_map_1%get_size()\n"
            "      !")
        assert output2 in result
        output3 = (
            "        CALL testkern_stencil_code(nlayers, f1_proxy%data, "
            "f2_proxy%data, f2_stencil_size, f2_stencil_dofmap(:,:,cell), "
            "f3_proxy%data, f4_proxy%data, ndf_w1, undf_w1, map_w1(:,cell), "
            "ndf_w2, undf_w2, map_w2(:,cell), ndf_w3, undf_w3, "
            "map_w3(:,cell))")
        assert result.count(output3) == 2
        output4 = (
            "        CALL testkern_stencil_code(nlayers, f1_proxy%data, "
            "f2_proxy%data, f2_stencil_size_1, f2_stencil_dofmap_1(:,:,cell), "
            "f3_proxy%data, f4_proxy%data, ndf_w1, undf_w1, map_w1(:,cell), "
            "ndf_w2, undf_w2, map_w2(:,cell), ndf_w3, undf_w3, "
            "map_w3(:,cell))")
        assert result.count(output4) == 1

        if dist_mem:
            assert "IF (f2_proxy%is_dirty(depth=3)) THEN" in result
            assert "CALL f2_proxy%halo_exchange(depth=3)" in result
            assert "IF (f3_proxy%is_dirty(depth=1)) THEN" in result
            assert "CALL f3_proxy%halo_exchange(depth=1)" in result
            assert "IF (f4_proxy%is_dirty(depth=1)) THEN" in result
            assert "CALL f4_proxy%halo_exchange(depth=1)" in result


def test_stencils_same_field_literal_direct():
    '''Test three Kernels within an invoke, with the same field having a
    stencil access in each kernel and the direction being passed as a
    literal value. In two kernels the direction value is the same and
    in the third it is different. '''
    for dist_mem in [False, True]:
        _, invoke_info = parse(
            os.path.join(BASE_PATH,
                         "19.16_stencils_same_field_literal_direction.f90"),
            api="dynamo0.3", distributed_memory=dist_mem)
        psy = PSyFactory("dynamo0.3",
                         distributed_memory=dist_mem).create(invoke_info)
        result = str(psy.gen)
        print result
        output1 = (
            "      INTEGER f2_stencil_size_1\n"
            "      INTEGER, pointer :: f2_stencil_dofmap_1(:,:,:) => null()\n"
            "      TYPE(stencil_dofmap_type), pointer :: f2_stencil_map_1 "
            "=> null()\n"
            "      INTEGER f2_stencil_size\n"
            "      INTEGER, pointer :: f2_stencil_dofmap(:,:,:) => null()\n"
            "      TYPE(stencil_dofmap_type), pointer :: f2_stencil_map "
            "=> null()")
        assert output1 in result
        output2 = (
            "      !\n"
            "      IF (x_direction .eq. x_direction) THEN\n"
            "        f2_stencil_map => f2_proxy%vspace%get_stencil_dofmap("
            "STENCIL_1DX,2)\n"
            "      END IF \n"
            "      IF (x_direction .eq. y_direction) THEN\n"
            "        f2_stencil_map => f2_proxy%vspace%get_stencil_dofmap("
            "STENCIL_1DY,2)\n"
            "      END IF \n"
            "      f2_stencil_dofmap => f2_stencil_map%get_whole_dofmap()\n"
            "      f2_stencil_size = f2_stencil_map%get_size()\n"
            "      IF (y_direction .eq. x_direction) THEN\n"
            "        f2_stencil_map_1 => f2_proxy%vspace%get_stencil_dofmap("
            "STENCIL_1DX,2)\n"
            "      END IF \n"
            "      IF (y_direction .eq. y_direction) THEN\n"
            "        f2_stencil_map_1 => f2_proxy%vspace%get_stencil_dofmap("
            "STENCIL_1DY,2)\n"
            "      END IF \n"
            "      f2_stencil_dofmap_1 => "
            "f2_stencil_map_1%get_whole_dofmap()\n"
            "      f2_stencil_size_1 = f2_stencil_map_1%get_size()\n"
            "      !")
        assert output2 in result
        output3 = (
            "        CALL testkern_stencil_xory1d_code(nlayers, "
            "f1_proxy%data, f2_proxy%data, f2_stencil_size, x_direction, "
            "f2_stencil_dofmap(:,:,cell), f3_proxy%data, f4_proxy%data, "
            "ndf_w1, undf_w1, map_w1(:,cell), ndf_w2, undf_w2, "
            "map_w2(:,cell), ndf_w3, undf_w3, map_w3(:,cell))")
        assert result.count(output3) == 2
        output4 = (
            "        CALL testkern_stencil_xory1d_code(nlayers, "
            "f1_proxy%data, f2_proxy%data, f2_stencil_size_1, y_direction, "
            "f2_stencil_dofmap_1(:,:,cell), f3_proxy%data, f4_proxy%data, "
            "ndf_w1, undf_w1, map_w1(:,cell), ndf_w2, undf_w2, "
            "map_w2(:,cell), ndf_w3, undf_w3, map_w3(:,cell))")
        assert result.count(output4) == 1

        if dist_mem:
            assert "IF (f2_proxy%is_dirty(depth=3)) THEN" in result
            assert "CALL f2_proxy%halo_exchange(depth=3)" in result
            assert "IF (f3_proxy%is_dirty(depth=1)) THEN" in result
            assert "CALL f3_proxy%halo_exchange(depth=1)" in result
            assert "IF (f4_proxy%is_dirty(depth=1)) THEN" in result
            assert "CALL f4_proxy%halo_exchange(depth=1)" in result


def test_stencil_extent_specified():
    '''the function stencil_unique_str() raises an error if a stencil
    with an extent provided in the metadata is passed in. This is because
    this is not currently supported. This test checks that the appropriate
    error is raised. '''
    # load an example with an argument that has stencil metadata
    _, invoke_info = parse(
        os.path.join(BASE_PATH, "19.1_single_stencil.f90"),
        api="dynamo0.3")
    psy = PSyFactory("dynamo0.3").create(invoke_info)
    # access the argument with stencil metadata
    schedule = psy.invokes.invoke_list[0].schedule
    kernel = schedule.children[3].children[0]
    stencil_arg = kernel.arguments.args[1]
    # artificially add an extent to the stencil metadata info
    stencil_arg.descriptor.stencil['extent'] = 1
    from psyclone.dynamo0p3 import stencil_unique_str
    with pytest.raises(GenerationError) as err:
        stencil_unique_str(stencil_arg, "")
    assert ("found a stencil with an extent specified in the metadata. "
            "This is not coded for." in str(err))


def test_haloexchange_unknown_halo_depth():
    '''If a stencil extent is provided in the kernel metadata then the
    value is stored in an instance of the DynHaloExchange class. This test
    checks that the value is stored as expected (although stencil extents
    in metadata are not currently supported in PSyclone).'''
    # load an example with an argument that has stencil metadata
    _, invoke_info = parse(
        os.path.join(BASE_PATH, "19.1_single_stencil.f90"),
        api="dynamo0.3")
    psy = PSyFactory("dynamo0.3").create(invoke_info)
    # access the argument with stencil metadata
    schedule = psy.invokes.invoke_list[0].schedule
    kernel = schedule.children[3].children[0]
    stencil_arg = kernel.arguments.args[1]
    # artificially add an extent to the stencil metadata info
    stencil_arg.descriptor.stencil['extent'] = 10
    halo_exchange = schedule.children[0]
    assert halo_exchange._compute_halo_depth() == '11'


def test_haloexchange_correct_parent():
    '''Test that a dynamo haloexchange has the correct parent once it has
    been added to a schedule.'''
    _, invoke_info = parse(
        os.path.join(BASE_PATH, "1_single_invoke.f90"),
        api="dynamo0.3")
    psy = PSyFactory("dynamo0.3").create(invoke_info)
    schedule = psy.invokes.invoke_list[0].schedule
    for child in schedule.children:
        assert child.parent == schedule


def test_one_kern_multi_field_same_stencil():
    '''This test checks for the case where we have the same stencil used
    by more than one field in a kernel'''
    for dist_mem in [False, True]:
        _, invoke_info = parse(
            os.path.join(BASE_PATH,
                         "19.17_single_kernel_multi_field_same_stencil.f90"),
            api="dynamo0.3", distributed_memory=dist_mem)
        psy = PSyFactory("dynamo0.3",
                         distributed_memory=dist_mem).create(invoke_info)
        result = str(psy.gen)
        print result
        output1 = (
            "    SUBROUTINE invoke_0_testkern_multi_field_same_stencil_type("
            "f0, f1, f2, f3, f4, extent, direction)")
        assert output1 in result
        output2 = (
            "      INTEGER, intent(in) :: extent\n"
            "      INTEGER, intent(in) :: direction\n")
        assert output2 in result
        output3 = (
            "      INTEGER f3_stencil_size\n"
            "      INTEGER, pointer :: f3_stencil_dofmap(:,:,:) => null()\n"
            "      TYPE(stencil_dofmap_type), pointer :: f3_stencil_map => "
            "null()\n"
            "      INTEGER f1_stencil_size\n"
            "      INTEGER, pointer :: f1_stencil_dofmap(:,:,:) => null()\n"
            "      TYPE(stencil_dofmap_type), pointer :: f1_stencil_map => "
            "null()\n")
        assert output3 in result
        output4 = (
            "      ! Initialise stencil dofmaps\n"
            "      !\n"
            "      f1_stencil_map => f1_proxy%vspace%get_stencil_dofmap("
            "STENCIL_CROSS,extent)\n"
            "      f1_stencil_dofmap => f1_stencil_map%get_whole_dofmap()\n"
            "      f1_stencil_size = f1_stencil_map%get_size()\n"
            "      IF (direction .eq. x_direction) THEN\n"
            "        f3_stencil_map => f3_proxy%vspace%get_stencil_dofmap("
            "STENCIL_1DX,extent)\n"
            "      END IF \n"
            "      IF (direction .eq. y_direction) THEN\n"
            "        f3_stencil_map => f3_proxy%vspace%get_stencil_dofmap("
            "STENCIL_1DY,extent)\n"
            "      END IF \n"
            "      f3_stencil_dofmap => f3_stencil_map%get_whole_dofmap()\n"
            "      f3_stencil_size = f3_stencil_map%get_size()\n"
            "      !\n")
        assert output4 in result
        output5 = (
            "        CALL testkern_multi_field_same_stencil_code(nlayers, "
            "f0_proxy%data, f1_proxy%data, f1_stencil_size, "
            "f1_stencil_dofmap(:,:,cell), f2_proxy%data, f1_stencil_size, "
            "f1_stencil_dofmap(:,:,cell), f3_proxy%data, f3_stencil_size, "
            "direction, f3_stencil_dofmap(:,:,cell), f4_proxy%data, "
            "f3_stencil_size, direction, f3_stencil_dofmap(:,:,cell), "
            "ndf_w1, undf_w1, map_w1(:,cell), ndf_w2, undf_w2, "
            "map_w2(:,cell))")
        assert output5 in result


def test_single_kernel_any_space_stencil():
    '''This is a test for stencils and any_space within a single kernel
    and between kernels. We test when any_space is the same and when
    it is different within kernels and between kernels for the case of
    different fields. When it is the same we should have the same
    stencil dofmap (as all other stencil information is the same) and
    when it is different we should have a different stencil dofmap (as
    we do not know whether they are on the same space). '''
    for dist_mem in [False, True]:
        _, invoke_info = parse(
            os.path.join(BASE_PATH,
                         "19.18_anyspace_stencil_1.f90"),
            api="dynamo0.3", distributed_memory=dist_mem)
        psy = PSyFactory("dynamo0.3",
                         distributed_memory=dist_mem).create(invoke_info)
        result = str(psy.gen)
        print result
        output1 = (
            "      f1_stencil_map => f1_proxy%vspace%get_stencil_dofmap("
            "STENCIL_CROSS,extent)\n"
            "      f1_stencil_dofmap => f1_stencil_map%get_whole_dofmap()\n"
            "      f1_stencil_size = f1_stencil_map%get_size()\n"
            "      f4_stencil_map => f4_proxy%vspace%get_stencil_dofmap("
            "STENCIL_CROSS,extent)\n"
            "      f4_stencil_dofmap => f4_stencil_map%get_whole_dofmap()\n"
            "      f4_stencil_size = f4_stencil_map%get_size()\n"
            "      f5_stencil_map => f5_proxy%vspace%get_stencil_dofmap("
            "STENCIL_CROSS,extent)\n"
            "      f5_stencil_dofmap => f5_stencil_map%get_whole_dofmap()\n"
            "      f5_stencil_size = f5_stencil_map%get_size()\n"
            "      !\n")
        assert output1 in result
        # use the same stencil dofmap
        output2 = (
            "        CALL testkern_same_anyspace_stencil_code(nlayers, "
            "f0_proxy%data, f1_proxy%data, f1_stencil_size, "
            "f1_stencil_dofmap(:,:,cell), f2_proxy%data, f1_stencil_size, "
            "f1_stencil_dofmap(:,:,cell), ndf_w1, undf_w1, map_w1(:,cell), "
            "ndf_any_space_1_f1, undf_any_space_1_f1, "
            "map_any_space_1_f1(:,cell))")
        assert output2 in result
        output3 = (
            "        CALL testkern_different_anyspace_stencil_code(nlayers, "
            "f3_proxy%data, f4_proxy%data, f4_stencil_size, "
            "f4_stencil_dofmap(:,:,cell), f5_proxy%data, f5_stencil_size, "
            "f5_stencil_dofmap(:,:,cell), ndf_w1, undf_w1, map_w1(:,cell), "
            "ndf_any_space_1_f4, undf_any_space_1_f4, "
            "map_any_space_1_f4(:,cell), ndf_any_space_2_f5, "
            "undf_any_space_2_f5, map_any_space_2_f5(:,cell))")
        # use a different stencil dofmap
        assert output3 in result


@pytest.mark.xfail(reason="stencils and any_space produces too many dofmaps")
def test_multi_kernel_any_space_stencil_1():
    '''This is a test for stencils and any_space with two kernels. We test
    when any_space is the same and when it is different for the same
    field. In our example we should have a single dofmap. However, at
    the moment we produce two. This is valid but not optimal. It is
    not a big deal at the moment as the Met Office do not plan to use
    any_space but it should be able to be fixed when we get dependence
    analysis within invokes working. Therefore making it xfail for the
    moment. '''
    for dist_mem in [False, True]:
        _, invoke_info = parse(
            os.path.join(BASE_PATH,
                         "19.19_anyspace_stencil_2.f90"),
            api="dynamo0.3", distributed_memory=dist_mem)
        psy = PSyFactory("dynamo0.3",
                         distributed_memory=dist_mem).create(invoke_info)
        result = str(psy.gen)
        print result
        output1 = (
            "      f1_stencil_map => f1_proxy%vspace%get_stencil_dofmap("
            "STENCIL_CROSS,extent)\n"
            "      f1_stencil_dofmap => f1_stencil_map%get_whole_dofmap()\n"
            "      f1_stencil_size = f1_stencil_map%get_size()\n"
            "      !\n")
        assert output1 in result
        output2 = (
            "        CALL testkern_same_anyspace_stencil_code(nlayers, "
            "f0_proxy%data, f1_proxy%data, f1_stencil_size, "
            "f1_stencil_dofmap(:,:,cell), f2_proxy%data, f1_stencil_size, "
            "f1_stencil_dofmap(:,:,cell), ndf_w1, undf_w1, map_w1(:,cell), "
            "ndf_any_space_1_f1, undf_any_space_1_f1, map_any_space_1_f1)")
        assert output2 in result
        output3 = (
            "        CALL testkern_different_anyspace_stencil_code(nlayers, "
            "f3_proxy%data, f1_proxy%data, f1_stencil_size, "
            "f1_stencil_dofmap(:,:,cell), f2_proxy%data, f1_stencil_size, "
            "f1_stencil_dofmap(:,:,cell), ndf_w1, undf_w1, map_w1(:,cell), "
            "ndf_any_space_1_f1, undf_any_space_1_f1, map_any_space_1_f1, "
            "ndf_any_space_2_f2, undf_any_space_2_f2, map_any_space_2_f2)")
        assert output3 in result


def test_stencil_args_unique_1():
    '''This test checks that stencil extent and direction arguments do not
    clash with internal names generated in the PSy-layer. f2_stencil_size
    and nlayers are chosen as the names that would clash.'''
    for dist_mem in [False, True]:
        _, invoke_info = parse(
            os.path.join(BASE_PATH,
                         "19.21_stencil_names_clash.f90"),
            api="dynamo0.3", distributed_memory=dist_mem)
        psy = PSyFactory("dynamo0.3",
                         distributed_memory=dist_mem).create(invoke_info)
        result = str(psy.gen)
        print result
        # we use f2_stencil_size for extent and nlayers for direction
        # as arguments
        output1 = ("    SUBROUTINE invoke_0_testkern_stencil_xory1d_type(f1, "
                   "f2, f3, f4, f2_stencil_size, nlayers)")
        assert output1 in result
        output2 = ("      INTEGER, intent(in) :: f2_stencil_size\n"
                   "      INTEGER, intent(in) :: nlayers")
        assert output2 in result
        output3 = "      INTEGER f2_stencil_size_1"
        assert output3 in result
        # therefore the local variable is now declared as nlayers_1"
        output4 = "      INTEGER nlayers_1"
        assert output4 in result
        output5 = "      nlayers_1 = f1_proxy%vspace%get_nlayers()"
        assert output5 in result
        output6 = (
            "      IF (nlayers .eq. x_direction) THEN\n"
            "        f2_stencil_map => f2_proxy%vspace%get_stencil_dofmap("
            "STENCIL_1DX,f2_stencil_size)\n"
            "      END IF \n"
            "      IF (nlayers .eq. y_direction) THEN\n"
            "        f2_stencil_map => f2_proxy%vspace%get_stencil_dofmap("
            "STENCIL_1DY,f2_stencil_size)\n"
            "      END IF \n"
            "      f2_stencil_dofmap => f2_stencil_map%get_whole_dofmap()\n"
            "      f2_stencil_size_1 = f2_stencil_map%get_size()")
        assert output6 in result
        output7 = (
            "        CALL testkern_stencil_xory1d_code(nlayers_1, "
            "f1_proxy%data, f2_proxy%data, f2_stencil_size_1, nlayers, "
            "f2_stencil_dofmap(:,:,cell), f3_proxy%data, f4_proxy%data, "
            "ndf_w1, undf_w1, map_w1(:,cell), ndf_w2, undf_w2, "
            "map_w2(:,cell), ndf_w3, undf_w3, map_w3(:,cell))")
        assert output7 in result


def test_stencil_args_unique_2():
    '''This test checks that stencil extent and direction arguments are
    unique within the generated PSy-layer when they are accessed as
    indexed arrays, with the same array name, from the algorithm
    layer.'''
    for dist_mem in [False, True]:
        _, invoke_info = parse(
            os.path.join(BASE_PATH,
                         "19.22_stencil_names_indexed.f90"),
            api="dynamo0.3", distributed_memory=dist_mem)
        psy = PSyFactory("dynamo0.3",
                         distributed_memory=dist_mem).create(invoke_info)
        result = str(psy.gen)
        print result
        output1 = ("    SUBROUTINE invoke_0(f1, f2, f3, f4, f2_info, "
                   "f2_info_2, f2_info_1, f2_info_3)")
        assert output1 in result
        output2 = (
            "      INTEGER, intent(in) :: f2_info, f2_info_2\n"
            "      INTEGER, intent(in) :: f2_info_1, f2_info_3")
        assert output2 in result
        output3 = (
            "      IF (f2_info_1 .eq. x_direction) THEN\n"
            "        f2_stencil_map => f2_proxy%vspace%get_stencil_dofmap("
            "STENCIL_1DX,f2_info)\n"
            "      END IF \n"
            "      IF (f2_info_1 .eq. y_direction) THEN\n"
            "        f2_stencil_map => f2_proxy%vspace%get_stencil_dofmap("
            "STENCIL_1DY,f2_info)\n"
            "      END IF \n"
            "      f2_stencil_dofmap => f2_stencil_map%get_whole_dofmap()\n"
            "      f2_stencil_size = f2_stencil_map%get_size()\n"
            "      IF (f2_info_3 .eq. x_direction) THEN\n"
            "        f2_stencil_map_1 => f2_proxy%vspace%get_stencil_dofmap("
            "STENCIL_1DX,f2_info_2)\n"
            "      END IF \n"
            "      IF (f2_info_3 .eq. y_direction) THEN\n"
            "        f2_stencil_map_1 => f2_proxy%vspace%get_stencil_dofmap("
            "STENCIL_1DY,f2_info_2)\n"
            "      END IF ")
        assert output3 in result
        output4 = (
            "        CALL testkern_stencil_xory1d_code(nlayers, "
            "f1_proxy%data, f2_proxy%data, f2_stencil_size, f2_info_1, "
            "f2_stencil_dofmap(:,:,cell), f3_proxy%data, f4_proxy%data, "
            "ndf_w1, undf_w1, map_w1(:,cell), ndf_w2, undf_w2, "
            "map_w2(:,cell), ndf_w3, undf_w3, map_w3(:,cell))")
        assert output4 in result
        output5 = (
            "        CALL testkern_stencil_xory1d_code(nlayers, "
            "f1_proxy%data, f2_proxy%data, f2_stencil_size_1, f2_info_3, "
            "f2_stencil_dofmap_1(:,:,cell), f3_proxy%data, f4_proxy%data, "
            "ndf_w1, undf_w1, map_w1(:,cell), ndf_w2, undf_w2, "
            "map_w2(:,cell), ndf_w3, undf_w3, map_w3(:,cell))")
        assert output5 in result
        if dist_mem:
            assert (
                "IF (f2_proxy%is_dirty(depth=max(f2_info+1,"
                "f2_info_2+1))) THEN" in result)
            assert (
                "CALL f2_proxy%halo_exchange(depth=max(f2_info+1,"
                "f2_info_2+1))" in result)
            assert "IF (f3_proxy%is_dirty(depth=1)) THEN" in result
            assert "CALL f3_proxy%halo_exchange(depth=1)" in result
            assert "IF (f4_proxy%is_dirty(depth=1)) THEN" in result
            assert "CALL f4_proxy%halo_exchange(depth=1)" in result


def test_stencil_args_unique_3():
    '''This test checks that stencil extent and direction arguments are
    unique within the generated PSy-layer when they are dereferenced,
    with the same type/class name, from the algorithm layer. '''
    for dist_mem in [False, True]:
        _, invoke_info = parse(
            os.path.join(BASE_PATH,
                         "19.23_stencil_names_deref.f90"),
            api="dynamo0.3", distributed_memory=dist_mem)
        psy = PSyFactory("dynamo0.3",
                         distributed_memory=dist_mem).create(invoke_info)
        result = str(psy.gen)
        print result
        assert (
            "      INTEGER, intent(in) :: my_info_f2_info, my_info_f2_info_2\n"
            "      INTEGER, intent(in) :: my_info_f2_info_1, "
            "my_info_f2_info_3\n"
            in result)
        assert (
            "f2_stencil_map => f2_proxy%vspace%get_stencil_dofmap(STENCIL_1DX,"
            "my_info_f2_info)" in result)
        if dist_mem:
            assert (
                "IF (f2_proxy%is_dirty(depth=max(my_info_f2_info+1,"
                "my_info_f2_info_2+1))) THEN" in result)
            assert (
                "CALL f2_proxy%halo_exchange(depth=max(my_info_f2_info+1,"
                "my_info_f2_info_2+1))" in result)
            assert "IF (f3_proxy%is_dirty(depth=1)) THEN" in result
            assert "CALL f3_proxy%halo_exchange(depth=1)" in result
            assert "IF (f4_proxy%is_dirty(depth=1)) THEN" in result
            assert "CALL f4_proxy%halo_exchange(depth=1)" in result


def test_dynloop_load_unexpected_func_space():
    '''The load function of an instance of the dynloop class raises an
    error if an unexpexted function space is found. This test makes
    sure this error works correctly. It's a little tricky to raise
    this error as it is unreachable. However, we can sabotage an
    earlier function to make it return an invalid value. '''
    # first create a working instance of the DynLoop class
    _, invoke_info = parse(
        os.path.join(BASE_PATH, "19.1_single_stencil.f90"),
        api="dynamo0.3")
    psy = PSyFactory("dynamo0.3").create(invoke_info)
    # now get access to the DynLoop class, the associated kernel class
    # and the associated field.
    schedule = psy.invokes.invoke_list[0].schedule
    loop = schedule.children[3]
    kernel = loop.children[0]
    field = kernel.arguments.iteration_space_arg()
    # break the fields function space
    field._function_spaces[0]._orig_name = "broken"
    # create a function which always returns the broken field

    def broken_func():
        ''' Returns the above field no matter what '''
        return field
    # replace the iteration_space_arg method with our broke
    # function. This is required as iteration_space_arg currently
    # never returns a field with an invalid function space.
    kernel.arguments.iteration_space_arg = broken_func
    # We can now raise the exception.
    with pytest.raises(GenerationError) as err:
        loop.load(kernel)
    assert ("Generation Error: Unexpected function space found. Expecting "
            "one of ['w3', 'wtheta', 'w2v', 'w0', 'w1', 'w2', 'w2h', "
            "'any_w2'] but found 'broken'" in str(err))


def test_dynkernargs_unexpect_stencil_extent():
    '''This test checks that we raise an error in DynKernelArguments if
    metadata is provided with an extent value. This is a litle tricky to
    raise as the parser does not not allow this to happen. We therefore
    modify the results from the parser to raise the error.'''
    # parse some valid code with a stencil
    _, invoke_info = parse(
        os.path.join(BASE_PATH, "19.1_single_stencil.f90"),
        api="dynamo0.3")
    # find the parsed code's call class
    call = invoke_info.calls.values()[0].kcalls[0]
    # add an extent to the stencil metadata
    kernel_metadata = call.ktype
    kernel_metadata._arg_descriptors[1].stencil['extent'] = 2
    # remove the extra argument (as the extent value no longer needs
    # to be passed so an associated error will be raised)
    del call.args[2]
    # finally call our object to raise the error
    from psyclone.dynamo0p3 import DynKernelArguments
    with pytest.raises(GenerationError) as err:
        _ = DynKernelArguments(call, None)
    assert "extent metadata not yet supported" in str(err)


def test_unsupported_halo_read_access():
    '''This test checks that we raise an error if the halo_read_access
    method finds an upper bound other than halo or ncells. The
    particular issue at the moment is that if inner is specified we do
    not know whether the stencil accesses the halo or not. However,
    this limitation is not going to affect anyone until we add in loop
    iteration space splitting transformations.
    '''
    # create a valid loop with a stencil access
    _, invoke_info = parse(
        os.path.join(BASE_PATH, "19.1_single_stencil.f90"),
        api="dynamo0.3")
    psy = PSyFactory("dynamo0.3").create(invoke_info)
    # get access to the DynLoop object
    schedule = psy.invokes.invoke_list[0].schedule
    loop = schedule.children[3]
    # access to the argument that has a stencil access in the kernel
    kernel = loop.children[0]
    stencil_arg = kernel.arguments.args[1]
    loop.set_upper_bound("inner", 1)
    # call our method
    with pytest.raises(GenerationError) as err:
        _ = loop._halo_read_access(stencil_arg)
    assert ("Loop bounds other than cell_halo and ncells are currently "
            "unsupported for kernels with stencil accesses. Found "
            "'inner'." in str(err))


def test_dynglobalsum_unsupported_scalar():
    '''Check that an instance of the DynGlobalSum class raises an
    exception if an unsupported scalar type is provided when
    dm=True '''
    # get an instance of an integer scalar
    _, invoke_info = parse(
        os.path.join(BASE_PATH,
                     "1.6.1_single_invoke_1_int_scalar.f90"),
        api="dynamo0.3")
    psy = PSyFactory("dynamo0.3", distributed_memory=True).create(invoke_info)
    generated_code = str(psy.gen)
    print generated_code
    schedule = psy.invokes.invoke_list[0].schedule
    loop = schedule.children[3]
    kernel = loop.children[0]
    argument = kernel.arguments.args[1]
    with pytest.raises(GenerationError) as err:
        _ = DynGlobalSum(argument)
    assert "DynGlobalSum currently only supports '['gh_real']'" in str(err)


def test_dynglobalsum_nodm_error():
    '''Check that an instance of the DynGlobalSum class raises an
    exception if it is instantiated when dm=False'''
    # get an instance of a real scalar
    _, invoke_info = parse(
        os.path.join(BASE_PATH,
                     "1.9_single_invoke_2_real_scalars.f90"),
        api="dynamo0.3")
    psy = PSyFactory("dynamo0.3", distributed_memory=False).create(invoke_info)
    generated_code = str(psy.gen)
    print generated_code
    schedule = psy.invokes.invoke_list[0].schedule
    loop = schedule.children[0]
    kernel = loop.children[0]
    argument = kernel.arguments.args[0]
    with pytest.raises(GenerationError) as err:
        _ = DynGlobalSum(argument)
    assert ("It makes no sense to create a DynGlobalSum object when "
            "dm=False") in str(err)


def test_no_updated_args():
    ''' Check that we raise the expected exception when we encounter a
    kernel that does not write to any of its arguments '''
    fparser.logging.disable('CRITICAL')
    code = CODE.replace("arg_type(gh_field,gh_write,w1)",
                        "arg_type(gh_field,gh_read,w1)", 1)
    ast = fpapi.parse(code, ignore_comments=False)
    name = "testkern_qr_type"
    with pytest.raises(ParseError) as excinfo:
        _ = DynKernMetadata(ast, name=name)
    assert ("A Dynamo 0.3 kernel must have at least one argument that is "
            "updated (written to) but found none for kernel "
            "testkern_qr_type" in str(excinfo))


def test_scalars_only_invalid():
    ''' Check that we raise the expected exception if we encounter a
    kernel that only has (read-only) scalar arguments '''
    fparser.logging.disable('CRITICAL')
    code = '''
module testkern
  type, extends(kernel_type) :: testkern_type
     type(arg_type), meta_args(2) =                 &
          (/ arg_type(gh_real, gh_read),            &
             arg_type(gh_integer, gh_read)          &
           /)
     integer, parameter :: iterates_over = cells
   contains
     procedure() :: code => testkern_code
  end type testkern_type
contains
  subroutine testkern_code(a,b)
  end subroutine testkern_code
end module testkern
'''
    ast = fpapi.parse(code, ignore_comments=False)
    name = "testkern_type"
    with pytest.raises(ParseError) as excinfo:
        _ = DynKernMetadata(ast, name=name)
    assert ("A Dynamo 0.3 kernel must have at least one argument that is "
            "updated (written to) but found none for kernel "
            "testkern_type" in str(excinfo))


def test_multiple_updated_field_args():
    ''' Check that we successfully parse a kernel that writes to more
    than one of its field arguments '''
    fparser.logging.disable('CRITICAL')
    code = CODE.replace("arg_type(gh_field,gh_read, w2)",
                        "arg_type(gh_field,gh_write, w1)", 1)
    ast = fpapi.parse(code, ignore_comments=False)
    name = "testkern_qr_type"
    metadata = DynKernMetadata(ast, name=name)
    count = 0
    for descriptor in metadata.arg_descriptors:
        if descriptor.type == "gh_field" and descriptor.access != "gh_read":
            count += 1
    assert count == 2


def test_multiple_updated_op_args():
    ''' Check that we successfully parse the metadata for a kernel that
    writes to more than one of its field and operator arguments '''
    fparser.logging.disable('CRITICAL')
    code = CODE.replace("arg_type(gh_operator,gh_read, w2, w2)",
                        "arg_type(gh_operator,gh_write, w1, w1)", 1)
    ast = fpapi.parse(code, ignore_comments=False)
    name = "testkern_qr_type"
    metadata = DynKernMetadata(ast, name=name)
    count = 0
    for descriptor in metadata.arg_descriptors:
        if ((descriptor.type == "gh_field" or
             descriptor.type == "gh_operator") and
                descriptor.access != "gh_read"):
            count += 1
    assert count == 2


def test_multiple_updated_scalar_args():
    ''' Check that we raise the expected exception when we encounter a
    kernel that writes to more than one of its field and scalar arguments '''
    fparser.logging.disable('CRITICAL')
    code = CODE.replace("arg_type(gh_real, gh_read)",
                        "arg_type(gh_real, gh_sum)", 1)
    ast = fpapi.parse(code, ignore_comments=False)
    name = "testkern_qr_type"
    with pytest.raises(ParseError) as excinfo:
        _ = DynKernMetadata(ast, name=name)
    assert ("A user-supplied Dynamo 0.3 kernel must not write/update a scalar "
            "argument but kernel testkern_qr_type has" in
            str(excinfo))


def test_itn_space_write_w2v_w1(tmpdir, f90, f90flags):
    ''' Check that generated loop over cells in the psy layer has the
    correct upper bound when a kernel writes to two fields, the first on
    a discontinuous space (w2v) and the second on a continuous space (w1).
    The resulting loop (when dm=True) must include the L1 halo because of
    the second field argument which is continuous '''
    _, invoke_info = parse(
        os.path.join(BASE_PATH, "1.5.1_single_invoke_write_multi_fs.f90"),
        api="dynamo0.3")
    for dist_mem in [False, True]:
        psy = PSyFactory("dynamo0.3",
                         distributed_memory=dist_mem).create(invoke_info)
        generated_code = str(psy.gen)
        print generated_code
        if dist_mem:
            output = (
                "      !\n"
                "      DO cell=1,mesh%get_last_halo_cell(1)\n")
            assert output in generated_code
        else:
            output = (
                "      ! Call our kernels\n"
                "      !\n"
                "      DO cell=1,m2_proxy%vspace%get_ncell()\n")
            assert output in generated_code

        if utils.TEST_COMPILE:
            # If compilation testing has been enabled
            # (--compile --f90="<compiler_name>" flags to py.test)
            assert utils.code_compiles("dynamo0.3", psy, tmpdir, f90, f90flags)


def test_itn_space_fld_and_op_writers():
    ''' Check that generated loop over cells in the psy layer has the
    correct upper bound when a kernel writes to both an operator and a
    field, the latter on a discontinuous space and first in the list
    of args. (Loop must include L1 halo because we're writing to an
    operator.) '''
    _, invoke_info = parse(
        os.path.join(BASE_PATH, "1.5.2_single_invoke_write_fld_op.f90"),
        api="dynamo0.3")
    for dist_mem in [False, True]:
        psy = PSyFactory("dynamo0.3",
                         distributed_memory=dist_mem).create(invoke_info)
        generated_code = str(psy.gen)
        print generated_code
        if dist_mem:
            output = (
                "      !\n"
                "      DO cell=1,mesh%get_last_halo_cell(1)\n")
            assert output in generated_code
        else:
            output = (
                "      ! Call our kernels\n"
                "      !\n"
                "      DO cell=1,op1_proxy%fs_from%get_ncell()\n")
            assert output in generated_code


def test_itn_space_any_w3(tmpdir, f90, f90flags):
    ''' Check generated loop over cells has correct upper bound when
    a kernel writes to fields on any-space and W3 (discontinuous) '''
    _, invoke_info = parse(
        os.path.join(BASE_PATH, "1.5.3_single_invoke_write_anyspace_w3.f90"),
        api="dynamo0.3")
    for dist_mem in [False, True]:
        psy = PSyFactory("dynamo0.3",
                         distributed_memory=dist_mem).create(invoke_info)
        generated_code = str(psy.gen)
        print generated_code
        if dist_mem:
            output = (
                "      !\n"
                "      DO cell=1,mesh%get_last_halo_cell(1)\n")
            assert output in generated_code
        else:
            output = (
                "      ! Call our kernels\n"
                "      !\n"
                "      DO cell=1,f1_proxy%vspace%get_ncell()\n")
            assert output in generated_code

        if utils.TEST_COMPILE:
            # If compilation testing has been enabled
            # (--compile --f90="<compiler_name>" flags to py.test)
            assert utils.code_compiles("dynamo0.3", psy, tmpdir, f90, f90flags)


def test_itn_space_any_w1():
    ''' Check generated loop over cells has correct upper bound when
    a kernel writes to fields on any-space and W1 (continuous) '''
    _, invoke_info = parse(
        os.path.join(BASE_PATH, "1.5.4_single_invoke_write_anyspace_w1.f90"),
        api="dynamo0.3")
    for dist_mem in [False, True]:
        psy = PSyFactory("dynamo0.3",
                         distributed_memory=dist_mem).create(invoke_info)
        generated_code = str(psy.gen)
        print generated_code
        if dist_mem:
            output = (
                "      !\n"
                "      DO cell=1,mesh%get_last_halo_cell(1)\n")
            assert output in generated_code
        else:
            # Loop upper bound should use f2 as that field is *definitely*
            # on a continuous space (as opposed to the one on any_space
            # that might be).
            output = (
                "      ! Call our kernels\n"
                "      !\n"
                "      DO cell=1,f2_proxy%vspace%get_ncell()\n")
            assert output in generated_code


def test_unexpected_type_error():
    '''Check that we raise an exception if an unexpected datatype is found
    when running the ArgOrdering generate method. As it is abstract we use
    the KernCallArgList sub class'''
    for distmem in [False, True]:
        _, invoke_info = parse(
            os.path.join(BASE_PATH,
                         "1.0.1_single_named_invoke.f90"),
            api="dynamo0.3")
        psy = PSyFactory("dynamo0.3",
                         distributed_memory=distmem).create(invoke_info)
        schedule = psy.invokes.invoke_list[0].schedule
        if distmem:
            index = 3
        else:
            index = 0
        loop = schedule.children[index]
        kernel = loop.children[0]
        # sabotage one of the arguments to make it have an invalid type.
        kernel.arguments.args[0]._type = "invalid"
        # Now call KernCallArgList to raise an exception
        from psyclone.dynamo0p3 import KernCallArgList
        create_arg_list = KernCallArgList(kernel)
        with pytest.raises(GenerationError) as excinfo:
            create_arg_list.generate()
        assert (
            "Unexpected arg type found in dynamo0p3.py:ArgOrdering:"
            "generate()") in str(excinfo.value)


def test_argordering_exceptions():
    '''Check that we raise an exception if the abstract methods are called
    in an instance of the ArgOrdering class '''
    for distmem in [False, True]:
        _, invoke_info = parse(
            os.path.join(BASE_PATH,
                         "1.0.1_single_named_invoke.f90"),
            api="dynamo0.3")
        psy = PSyFactory("dynamo0.3",
                         distributed_memory=distmem).create(invoke_info)
        schedule = psy.invokes.invoke_list[0].schedule
        if distmem:
            index = 3
        else:
            index = 0
        loop = schedule.children[index]
        kernel = loop.children[0]
        from psyclone.dynamo0p3 import ArgOrdering
        create_arg_list = ArgOrdering(kernel)
        for method in [create_arg_list.cell_map,
                       create_arg_list.cell_position,
                       create_arg_list.mesh_height,
                       create_arg_list.mesh_ncell2d,
                       create_arg_list.quad_rule]:
            with pytest.raises(NotImplementedError):
                method()
        for method in [create_arg_list.field_vector,
                       create_arg_list.field,
                       create_arg_list.stencil_unknown_extent,
                       create_arg_list.stencil_unknown_direction,
                       create_arg_list.stencil,
                       create_arg_list.operator,
                       create_arg_list.scalar,
                       create_arg_list.fs_common,
                       create_arg_list.fs_compulsory_field,
                       create_arg_list.basis,
                       create_arg_list.diff_basis,
                       create_arg_list.orientation,
                       create_arg_list.field_bcs_kernel,
                       create_arg_list.operator_bcs_kernel,
                       create_arg_list.banded_dofmap,
                       create_arg_list.indirection_dofmap,
                       create_arg_list.cma_operator]:
            with pytest.raises(NotImplementedError):
                method(None)


def test_kernel_args_has_op():
    ''' Check that we raise an exception if the arg. type supplied to
    DynKernelArguments.has_operator() is not a valid operator '''
    _, invoke_info = parse(
        os.path.join(BASE_PATH, "19.1_single_stencil.f90"),
        api="dynamo0.3")
    # find the parsed code's call class
    call = invoke_info.calls.values()[0].kcalls[0]
    from psyclone.dynamo0p3 import DynKernelArguments
    dka = DynKernelArguments(call, None)
    with pytest.raises(GenerationError) as excinfo:
        _ = dka.has_operator(op_type="gh_field")
    assert "op_type must be a valid operator type" in str(excinfo)


def test_kernel_stub_invalid_scalar_argument():
    '''Check that we raise an exception if an unexpected datatype is found
    when using the KernStubArgList scalar method'''
    ast = fpapi.parse(os.path.join(BASE_PATH,
                                   "testkern_one_int_scalar.f90"),
                      ignore_comments=False)
    metadata = DynKernMetadata(ast)
    kernel = DynKern()
    kernel.load_meta(metadata)
    # sabotage the scalar argument to make it have an invalid type.
    arg = kernel.arguments.args[1]
    arg._type = "invalid"
    # create a temporary module to add code into
    from psyclone.f2pygen import ModuleGen
    module = ModuleGen("module_name")
    # Now call KernStubArgList to raise an exception
    from psyclone.dynamo0p3 import KernStubArgList
    create_arg_list = KernStubArgList(kernel, module)
    with pytest.raises(GenerationError) as excinfo:
        create_arg_list.scalar(arg)
    assert (
        "Internal error: expected arg type to be one of '['gh_real', "
        "'gh_integer']' but got 'invalid'") in str(excinfo.value)


def test_kernel_stub_ind_dofmap_errors():
    '''Check that we raise the expected exceptions if the wrong arguments
    are supplied to KernelStubArgList.indirection_dofmap() '''
    ast = fpapi.parse(os.path.join(BASE_PATH,
                                   "testkern_one_int_scalar.f90"),
                      ignore_comments=False)
    metadata = DynKernMetadata(ast)
    kernel = DynKern()
    kernel.load_meta(metadata)
    # create a temporary module to add code into
    from psyclone.f2pygen import ModuleGen
    module = ModuleGen("module_name")
    # Now call KernStubArgList to raise an exception
    from psyclone.dynamo0p3 import KernStubArgList
    create_arg_list = KernStubArgList(kernel, module)
    # First call it without an argument object
    with pytest.raises(GenerationError) as excinfo:
        create_arg_list.indirection_dofmap("w3")
    assert "no CMA operator supplied" in str(excinfo)
    # Second, call it with an argument object but one that is not
    # an operator
    with pytest.raises(GenerationError) as excinfo:
        create_arg_list.indirection_dofmap("w3", kernel.arguments.args[1])
    assert ("a CMA operator (gh_columnwise_operator) must be supplied but "
            "got") in str(excinfo)


def test_kerncallarglist_arglist_error():
    '''Check that we raise an exception if we call the arglist method in
    kerncallarglist without first calling the generate method'''
    for distmem in [False, True]:
        _, invoke_info = parse(
            os.path.join(BASE_PATH,
                         "1.0.1_single_named_invoke.f90"),
            api="dynamo0.3")
        psy = PSyFactory("dynamo0.3",
                         distributed_memory=distmem).create(invoke_info)
        schedule = psy.invokes.invoke_list[0].schedule
        if distmem:
            index = 3
        else:
            index = 0
        loop = schedule.children[index]
        kernel = loop.children[0]
        from psyclone.dynamo0p3 import KernCallArgList
        create_arg_list = KernCallArgList(kernel)
        with pytest.raises(GenerationError) as excinfo:
            _ = create_arg_list.arglist
        assert (
            "Internal error. The argument list in KernCallArgList:arglist() "
            "is empty. Has the generate() method been "
            "called?") in str(excinfo.value)


def test_kernstubarglist_arglist_error():
    '''Check that we raise an exception if we call the arglist method in
    kernstubarglist without first calling the generate method'''
    ast = fpapi.parse(os.path.join(BASE_PATH,
                                   "testkern_one_int_scalar.f90"),
                      ignore_comments=False)
    metadata = DynKernMetadata(ast)
    kernel = DynKern()
    kernel.load_meta(metadata)
    # create a temporary module to add code into
    from psyclone.f2pygen import ModuleGen
    module = ModuleGen("module_name")
    # Now call KernStubArgList to raise an exception
    from psyclone.dynamo0p3 import KernStubArgList
    create_arg_list = KernStubArgList(kernel, module)
    with pytest.raises(GenerationError) as excinfo:
        _ = create_arg_list.arglist
    assert (
        "Internal error. The argument list in KernStubArgList:arglist() is "
        "empty. Has the generate() method been "
        "called?") in str(excinfo.value)


def test_multi_anyw2():
    '''Check generated code works correctly when we have multiple any_w2
    fields. Particularly check that we only generate a single lookup.'''
    _, invoke_info = parse(
        os.path.join(BASE_PATH, "21.1_single_invoke_multi_anyw2.f90"),
        api="dynamo0.3")
    for dist_mem in [False, True]:
        psy = PSyFactory("dynamo0.3",
                         distributed_memory=dist_mem).create(invoke_info)
        generated_code = str(psy.gen)
        print generated_code
        if dist_mem:
            output = (
                "      ! Look-up dofmaps for each function space\n"
                "      !\n"
                "      map_any_w2 => f1_proxy%vspace%get_whole_dofmap()\n"
                "      !\n"
                "      ! Initialise number of DoFs "
                "for any_w2\n"
                "      !\n"
                "      ndf_any_w2 = f1_proxy%vspace%get_ndf()\n"
                "      undf_any_w2 = f1_proxy%vspace%get_undf()\n"
                "      !\n"
                "      ! Call kernels and communication routines\n"
                "      !\n"
                "      IF (f2_proxy%is_dirty(depth=1)) THEN\n"
                "        CALL f2_proxy%halo_exchange(depth=1)\n"
                "      END IF \n"
                "      !\n"
                "      IF (f3_proxy%is_dirty(depth=1)) THEN\n"
                "        CALL f3_proxy%halo_exchange(depth=1)\n"
                "      END IF \n"
                "      !\n"
                "      DO cell=1,mesh%get_last_halo_cell(1)\n"
                "        !\n"
                "        CALL testkern_multi_anyw2_code(nlayers, "
                "f1_proxy%data, f2_proxy%data, f3_proxy%data, ndf_any_w2, "
                "undf_any_w2, map_any_w2(:,cell))\n"
                "      END DO \n"
                "      !\n"
                "      ! Set halos dirty/clean for fields modified in the "
                "above loop\n"
                "      !\n"
                "      CALL f1_proxy%set_dirty()")
            assert output in generated_code
        else:
            output = (
                "      ! Look-up dofmaps for each function space\n"
                "      !\n"
                "      map_any_w2 => f1_proxy%vspace%get_whole_dofmap()\n"
                "      !\n"
                "      ! Initialise number of DoFs for "
                "any_w2\n"
                "      !\n"
                "      ndf_any_w2 = f1_proxy%vspace%get_ndf()\n"
                "      undf_any_w2 = f1_proxy%vspace%get_undf()\n"
                "      !\n"
                "      ! Call our kernels\n"
                "      !\n"
                "      DO cell=1,f1_proxy%vspace%get_ncell()\n"
                "        !\n"
                "        CALL testkern_multi_anyw2_code(nlayers, "
                "f1_proxy%data, f2_proxy%data, f3_proxy%data, ndf_any_w2, "
                "undf_any_w2, map_any_w2(:,cell))\n"
                "      END DO ")
            assert output in generated_code


def test_anyw2_vectors():
    '''Check generated code works correctly when we have any_w2 field
    vectors'''
    _, invoke_info = parse(
        os.path.join(BASE_PATH, "21.3_single_invoke_anyw2_vector.f90"),
        api="dynamo0.3")
    for dist_mem in [False, True]:
        psy = PSyFactory("dynamo0.3",
                         distributed_memory=dist_mem).create(invoke_info)
        generated_code = str(psy.gen)
        print generated_code
        assert "f3_proxy(1) = f3(1)%get_proxy()" in generated_code
        assert "f3_proxy(2) = f3(2)%get_proxy()" in generated_code
        assert "f3_proxy(1)%data, f3_proxy(2)%data" in generated_code


def test_anyw2_operators():
    '''Check generated code works correctly when we have any_w2 fields
    with operators'''
    _, invoke_info = parse(
        os.path.join(BASE_PATH, "21.4_single_invoke_anyw2_operator.f90"),
        api="dynamo0.3")
    for dist_mem in [False, True]:
        psy = PSyFactory("dynamo0.3",
                         distributed_memory=dist_mem).create(invoke_info)
        generated_code = str(psy.gen)
        print generated_code
        output = (
            "      ! Initialise number of DoFs for any_w2\n"
            "      !\n"
            "      ndf_any_w2 = mm_w2_proxy%fs_from%get_ndf()\n"
            "      undf_any_w2 = mm_w2_proxy%fs_from%get_undf()\n")
        assert output in generated_code
        output = (
            "      dim_any_w2 = mm_w2_proxy%fs_from%get_dim_space()\n"
            "      ALLOCATE (basis_any_w2_qr(dim_any_w2, ndf_any_w2, "
            "np_xy_qr, np_z_qr))\n"
            "      !\n"
            "      ! Compute basis arrays\n"
            "      !\n"
            "      CALL qr%compute_function(BASIS, mm_w2_proxy%fs_from, "
            "dim_any_w2, ndf_any_w2, basis_any_w2_qr)")
        assert output in generated_code


def test_anyw2_stencils():
    '''Check generated code works correctly when we have any_w2 fields
    with stencils'''
    _, invoke_info = parse(
        os.path.join(BASE_PATH, "21.5_single_invoke_anyw2_stencil.f90"),
        api="dynamo0.3")
    for dist_mem in [False, True]:
        psy = PSyFactory("dynamo0.3",
                         distributed_memory=dist_mem).create(invoke_info)
        generated_code = str(psy.gen)
        print generated_code
        output = (
            "      ! Initialise stencil dofmaps\n"
            "      !\n"
            "      f2_stencil_map => f2_proxy%vspace%get_stencil_dofmap"
            "(STENCIL_CROSS,extent)\n"
            "      f2_stencil_dofmap => f2_stencil_map%get_whole_dofmap()\n"
            "      f2_stencil_size = f2_stencil_map%get_size()\n"
            "      !\n")
        assert output in generated_code


# test that stub generation works with any_w2 space.
def test_stub_generate_with_anyw2():
    '''check that the stub generate produces the expected output when we
    have any_w2 fields. In particular, check basis functions as these
    have specific sizes associated with the particular function space'''
    result = generate(os.path.join(BASE_PATH,
                                   "testkern_multi_anyw2_basis_mod.f90"),
                      api="dynamo0.3")
    print result
    expected_output = (
        "      REAL(KIND=r_def), intent(in), dimension(3,ndf_any_w2,"
        "np_xy,np_z) :: basis_any_w2\n"
        "      REAL(KIND=r_def), intent(in), dimension(1,ndf_any_w2,"
        "np_xy,np_z) :: diff_basis_any_w2")
    assert expected_output in str(result)


def test_no_halo_for_discontinous(tmpdir, f90, f90flags):
    ''' Test that we do not create halo exchange calls when our loop
    only iterates over owned cells (e.g. it writes to a discontinuous
    field), we only read from a discontinous field and there are no
    stencil accesses '''
    _, info = parse(os.path.join(BASE_PATH,
                                 "1_single_invoke_w2v.f90"),
                    api="dynamo0.3")
    psy = PSyFactory("dynamo0.3").create(info)
    result = str(psy.gen)
    print result
    assert "halo_exchange" not in result

    if utils.TEST_COMPILE:
        # If compilation testing has been enabled
        # (--compile --f90="<compiler_name>" flags to py.test)
        assert utils.code_compiles("dynamo0.3", psy, tmpdir, f90, f90flags)


def test_halo_for_discontinuous(tmpdir, f90, f90flags):
    ''' Test that we create halo exchange call when our loop iterates
    over owned cells (e.g. it writes to a discontinuous field), we
    read from a continous field, there are no stencil accesses, but
    we do not know anything about the previous writer. As the previous
    writer may have been over dofs we could have dirty annexed dofs
    so need to add a halo exchange. '''
    _, info = parse(os.path.join(BASE_PATH,
                                 "1_single_invoke_w3.f90"),
                    api="dynamo0.3")
    psy = PSyFactory("dynamo0.3").create(info)
    result = str(psy.gen)
    print result
    assert "IF (f1_proxy%is_dirty(depth=1)) THEN" in result
    assert "CALL f1_proxy%halo_exchange(depth=1)" in result
    assert "IF (f2_proxy%is_dirty(depth=1)) THEN" in result
    assert "CALL f2_proxy%halo_exchange(depth=1)" in result
    assert "IF (m1_proxy%is_dirty(depth=1)) THEN" in result
    assert "CALL m1_proxy%halo_exchange(depth=1)" in result

    if utils.TEST_COMPILE:
        # If compilation testing has been enabled
        # (--compile --f90="<compiler_name>" flags to py.test)
        assert utils.code_compiles("dynamo0.3", psy, tmpdir, f90, f90flags)


def test_halo_for_discontinuous_2(tmpdir, f90, f90flags):
    ''' Test that we create halo exchange call when our loop iterates
    over owned cells (e.g. it writes to a discontinuous field), we
    read from a continous field, there are no stencil accesses, and
    the previous writer iterates over ndofs. We therefore have dirty
    annexed dofs so need to add a halo exchange. '''
    _, info = parse(os.path.join(BASE_PATH,
                                 "14.7_halo_annexed.f90"),
                    api="dynamo0.3")
    psy = PSyFactory("dynamo0.3").create(info)
    result = str(psy.gen)
    print result
    assert "IF (f1_proxy%is_dirty(depth=1)) THEN" not in result
    assert "CALL f1_proxy%halo_exchange(depth=1)" in result
    assert "IF (f2_proxy%is_dirty(depth=1)) THEN" not in result
    assert "CALL f2_proxy%halo_exchange(depth=1)" in result
    assert "IF (m1_proxy%is_dirty(depth=1)) THEN" in result
    assert "CALL m1_proxy%halo_exchange(depth=1)" in result

    if utils.TEST_COMPILE:
        # If compilation testing has been enabled
        # (--compile --f90="<compiler_name>" flags to py.test)
        assert utils.code_compiles("dynamo0.3", psy, tmpdir, f90, f90flags)


def test_arg_discontinous():
    ''' Test that the discontinuous method in the dynamo argument
    class returns the correct values '''

    # 1 discontinuous field returns true
    # Check w3, wtheta and w2v in turn
    idchld_list = [3, 0, 0]
    idarg_list = [4, 0, 0]
    fs_dict = dict(zip(DISCONTINUOUS_FUNCTION_SPACES,
                   zip(idchld_list, idarg_list)))
    for fspace in fs_dict.keys():
        filename = "1_single_invoke_" + fspace + ".f90"
        idchld = fs_dict[fspace][0]
        idarg = fs_dict[fspace][1]
        _, info = parse(os.path.join(BASE_PATH, filename),
                        api="dynamo0.3")
        psy = PSyFactory("dynamo0.3").create(info)
        schedule = psy.invokes.invoke_list[0].schedule
        kernel = schedule.children[idchld].children[0]
        field = kernel.arguments.args[idarg]
        assert field.space == fspace
        assert field.discontinuous

    # 2 any_space field returns false
    _, info = parse(os.path.join(BASE_PATH,
                                 "11_any_space.f90"),
                    api="dynamo0.3")
    psy = PSyFactory("dynamo0.3").create(info)
    schedule = psy.invokes.invoke_list[0].schedule
    kernel = schedule.children[5].children[0]
    field = kernel.arguments.args[0]
    assert field.space == 'any_space_1'
    assert not field.discontinuous

    # 3 continuous field returns false
    _, info = parse(os.path.join(BASE_PATH,
                                 "1_single_invoke.f90"),
                    api="dynamo0.3")
    psy = PSyFactory("dynamo0.3").create(info)
    schedule = psy.invokes.invoke_list[0].schedule
    kernel = schedule.children[3].children[0]
    field = kernel.arguments.args[1]
    assert field.space == 'w1'
    assert not field.discontinuous


def test_halo_stencil_redundant_computation():
    '''If a loop contains a kernel with a stencil access and the loop
    computes redundantly into the halo then the value of the stencil
    in the associated halo exchange is returned as type region
    irrespective of the type of kernel stencil. This is because the
    redundant computation will be performed all points (equivalent
    to a full halo) and there is no support for mixing accesses at
    different levels. In this example the kernel stencil is cross.'''

    _, info = parse(os.path.join(BASE_PATH,
                                 "19.1_single_stencil.f90"),
                    api="dynamo0.3")
    psy = PSyFactory("dynamo0.3").create(info)
    schedule = psy.invokes.invoke_list[0].schedule
    stencil_halo_exchange = schedule.children[0]
    assert stencil_halo_exchange._compute_stencil_type() == "region"


def test_halo_same_stencils_no_red_comp():
    '''If a halo has two or more different halo reads associated with it
    and the type of stencils are the same and the loops do not
    redundantly compute into the halo then the chosen stencil type for
    the halo exchange is the same as the kernel stencil type. In this
    case both are cross'''
    _, info = parse(os.path.join(BASE_PATH,
                                 "14.8_halo_same_stencils.f90"),
                    api="dynamo0.3")
    psy = PSyFactory("dynamo0.3").create(info)
    schedule = psy.invokes.invoke_list[0].schedule
    stencil_halo_exchange = schedule.children[1]
    assert stencil_halo_exchange._compute_stencil_type() == "cross"


def test_halo_different_stencils_no_red_comp():
    '''If a halo has two or more different halo reads associated with it
    and the type of stencils are different and the loops do not
    redundantly compute into the halo then the chosen stencil type is
    region. In this case, one is xory and the other is cross, We could
    try to be more clever here in the future as the actual minimum is
    cross!'''
    _, info = parse(os.path.join(BASE_PATH,
                                 "14.9_halo_different_stencils.f90"),
                    api="dynamo0.3")
    psy = PSyFactory("dynamo0.3").create(info)
    schedule = psy.invokes.invoke_list[0].schedule
    stencil_halo_exchange = schedule.children[1]
    assert stencil_halo_exchange._compute_stencil_type() == "region"


def test_comp_halo_intern_err(monkeypatch):
    '''Check that we raise an exception if the compute_halo_read_info method in
    dynhaloexchange does not find any read dependencies. This should
    never be the case. We use monkeypatch to force the exception to be
    raised'''
    _, invoke_info = parse(os.path.join(BASE_PATH, "1_single_invoke.f90"),
                           api="dynamo0.3")
    psy = PSyFactory("dynamo0.3").create(invoke_info)
    schedule = psy.invokes.invoke_list[0].schedule
    halo_exchange = schedule.children[0]
    field = halo_exchange.field
    monkeypatch.setattr(field, "forward_read_dependencies", lambda: [])
    with pytest.raises(GenerationError) as excinfo:
        halo_exchange._compute_halo_read_info()
    assert ("Internal logic error. There should be at least one read "
            "dependence for a halo exchange") in str(excinfo.value)


def test_halo_exch_1_back_dep(monkeypatch):
    '''Check that an internal error is raised if a halo exchange returns
    with more than one write dependency. It should only ever be 0 or 1.'''
    _, invoke_info = parse(os.path.join(BASE_PATH, "1_single_invoke.f90"),
                           api="dynamo0.3")
    psy = PSyFactory("dynamo0.3").create(invoke_info)
    schedule = psy.invokes.invoke_list[0].schedule
    halo_exchange = schedule.children[0]
    field = halo_exchange.field
    #
    monkeypatch.setattr(field, "backward_write_dependencies",
                        lambda ignore_halos=False: [1, 1])
    with pytest.raises(GenerationError) as excinfo:
        halo_exchange._compute_halo_write_info()
    assert ("Internal logic error. There should be at most one "
            "write dependence for a halo exchange. Found "
            "'2'") in str(excinfo.value)
    #
    monkeypatch.setattr(field, "backward_write_dependencies",
                        lambda ignore_halos=False: [])
    assert not halo_exchange._compute_halo_write_info()


def test_halo_ex_back_dep_no_call(monkeypatch):
    '''Check that an internal error is raised if a halo exchange
    write dependency is not a call.'''
    _, invoke_info = parse(os.path.join(BASE_PATH,
                                        "14.9_halo_different_stencils.f90"),
                           api="dynamo0.3")
    psy = PSyFactory("dynamo0.3").create(invoke_info)
    schedule = psy.invokes.invoke_list[0].schedule
    halo_exchange = schedule.children[1]
    field = halo_exchange.field
    write_dependencies = field.backward_write_dependencies()
    write_dependency = write_dependencies[0]
    monkeypatch.setattr(write_dependency, "_call",
                        lambda: halo_exchange)
    with pytest.raises(GenerationError) as excinfo:
        halo_exchange._compute_halo_write_info()
    # Note, we would expect the call type returned from HaloInfo to be
    # DynHaloExchange as that is the type of the halo_exchange
    # variable but lambda seems to result in the returning object
    # being of type 'function'. I'm not sure why. However, this does
    # not matter in practice as we are just trying to get PSyclone to
    # raise the appropriate exception.
    assert ("Generation Error: In HaloInfo class, field 'f2' should be from a "
            "call but found <type 'function'>") in str(excinfo.value)


def test_HaloReadAccess_input_field():
    '''The HaloReadAccess class expects a DynKernelArgument or equivalent
    object as input. If this is not the case an exception is raised. This
    test checks that this exception is raised correctly.'''
    with pytest.raises(GenerationError) as excinfo:
        _ = HaloReadAccess(None)
    assert (
        "Generation Error: HaloInfo class expects an argument of type "
        "DynArgument, or equivalent, on initialisation, but found, "
        "'<type 'NoneType'>'" in str(excinfo.value))


def test_HaloReadAccess_field_in_call():
    '''The field passed to HaloReadAccess should be within a kernel or
    builtin. If it is not then an exception is raised. This test
    checks that this exception is raised correctly'''
    _, invoke_info = parse(os.path.join(BASE_PATH, "1_single_invoke.f90"),
                           api="dynamo0.3")
    psy = PSyFactory("dynamo0.3").create(invoke_info)
    schedule = psy.invokes.invoke_list[0].schedule
    halo_exchange = schedule.children[0]
    field = halo_exchange.field
    with pytest.raises(GenerationError) as excinfo:
        _ = HaloReadAccess(field)
    assert ("field 'f2' should be from a call but found "
            "<class 'psyclone.dynamo0p3.DynHaloExchange'>"
            in str(excinfo.value))


def test_HaloReadAccess_field_not_reader():
    ''' The field passed to HaloReadAccess should be read within its
    associated kernel or builtin. If it is not then an exception is raised.
    This test checks that this exception is raised correctly

    '''
    _, invoke_info = parse(os.path.join(BASE_PATH,
                                        "1_single_invoke_wtheta.f90"),
                           api="dynamo0.3")
    psy = PSyFactory("dynamo0.3").create(invoke_info)
    schedule = psy.invokes.invoke_list[0].schedule
    loop = schedule.children[0]
    kernel = loop.children[0]
    argument = kernel.arguments.args[0]
    with pytest.raises(GenerationError) as excinfo:
        _ = HaloReadAccess(argument)
    assert (
        "In HaloInfo class, field 'f1' should be one of ['gh_read', "
        "'gh_inc'], but found 'gh_write'" in str(excinfo.value))


def test_HaloRead_inv_loop_upper(monkeypatch):
    '''The upper bound of a loop in the compute_halo_read_info method within
    the HaloReadAccesss class should be recognised by the logic. If not an
    exception is raised and this test checks that this exception is
    raised correctly
    '''
    _, invoke_info = parse(os.path.join(BASE_PATH, "1_single_invoke.f90"),
                           api="dynamo0.3")
    psy = PSyFactory("dynamo0.3").create(invoke_info)
    schedule = psy.invokes.invoke_list[0].schedule
    halo_exchange = schedule.children[0]
    field = halo_exchange.field
    read_dependencies = field.forward_read_dependencies()
    read_dependency = read_dependencies[0]
    loop = read_dependency.call.parent
    monkeypatch.setattr(loop, "_upper_bound_name", "invalid")
    with pytest.raises(GenerationError) as excinfo:
        halo_exchange._compute_halo_read_info()
    assert ("Internal error in HaloReadAccess._compute_from_field. Found "
            "unexpected loop upper bound name 'invalid'") in str(excinfo.value)


def test_HaloReadAccess_discontinuous_field(tmpdir, f90, f90flags):
    ''' When a discontinuous argument is read in a loop with an iteration
    space over 'ncells' then it only accesses local dofs. This test
    checks that HaloReadAccess works correctly in this situation '''
    _, info = parse(os.path.join(BASE_PATH,
                                 "1_single_invoke_wtheta.f90"),
                    api="dynamo0.3")
    psy = PSyFactory("dynamo0.3").create(info)
    schedule = psy.invokes.invoke_list[0].schedule
    loop = schedule.children[0]
    kernel = loop.children[0]
    arg = kernel.arguments.args[1]
    halo_access = HaloReadAccess(arg)
    assert not halo_access.max_depth
    assert halo_access.var_depth is None
    assert halo_access.literal_depth == 0
    assert halo_access.stencil_type is None

    if utils.TEST_COMPILE:
        # If compilation testing has been enabled
        # (--compile --f90="<compiler_name>" flags to py.test)
        assert utils.code_compiles("dynamo0.3", psy, tmpdir, f90, f90flags)


def test_loop_cont_read_inv_bound(monkeypatch):
    ''' When a continuous argument is read it may access the halo. The
    logic for this is in _halo_read_access. If the loop type in this
    routine is not known then an exception is raised. This test checks
    that this exception is raised correctly '''
    _, invoke_info = parse(os.path.join(BASE_PATH, "1_single_invoke_w3.f90"),
                           api="dynamo0.3")
    psy = PSyFactory("dynamo0.3").create(invoke_info)
    schedule = psy.invokes.invoke_list[0].schedule
    loop = schedule.children[3]
    kernel = loop.children[0]
    f1_arg = kernel.arguments.args[1]
    #
    monkeypatch.setattr(loop, "_upper_bound_name", "invalid")
    with pytest.raises(GenerationError) as excinfo:
        _ = loop._halo_read_access(f1_arg)
    assert ("Internal error in _halo_read_access. It should not be "
            "possible to get to here. loop upper bound name is 'invalid' "
            "and arg 'f1' access is 'gh_read'.") in str(excinfo.value)


def test_new_halo_exch_vect_field(monkeypatch):
    '''if a field requires (or may require) a halo exchange before it is
    called and it has more than one backward write dependencies then it
    must be a vector (as a vector field requiring a halo exchange should
    have a halo exchange for each vector). The method
    create_halo_exchanges raises an exception if this is not the
    case. This test checks that the exception is raised correctly.'''
    _, invoke_info = parse(os.path.join(BASE_PATH,
                                        "14.4_halo_vector.f90"),
                           api="dynamo0.3")
    psy = PSyFactory("dynamo0.3").create(invoke_info)
    invoke = psy.invokes.invoke_list[0]
    schedule = invoke.schedule
    loop = schedule.children[7]
    kernel = loop.children[0]
    f1_field = kernel.arguments.args[0]
    # by changing vector size we change
    # backward_write_dependencies. Therefore also patch this function
    # to return 3 arguments
    monkeypatch.setattr(f1_field, "backward_write_dependencies",
                        lambda ignore_halos=False: [1, 1, 1])
    monkeypatch.setattr(f1_field, "_vector_size", 1)
    with pytest.raises(GenerationError) as excinfo:
        loop.create_halo_exchanges()
    assert ("Error in create_halo_exchanges. Expecting field 'f1' to "
            "be a vector as it has multiple previous dependencies"
            in str(excinfo.value))


def test_new_halo_exch_vect_deps(monkeypatch):
    '''if a field requires (or may require) a halo exchange before it is
    called and it has more than one backward write dependencies then
    it must be a vector (as a vector field requiring a halo exchange
    should have a halo exchange for each vector) and its vector size
    must equal the number of dependencies. The method
    create_halo_exchanges raises an exception if this is not the
    case. This test checks that the exception is raised correctly.'''
    _, invoke_info = parse(os.path.join(BASE_PATH,
                                        "14.4_halo_vector.f90"),
                           api="dynamo0.3")
    psy = PSyFactory("dynamo0.3").create(invoke_info)
    invoke = psy.invokes.invoke_list[0]
    schedule = invoke.schedule
    loop = schedule.children[7]
    kernel = loop.children[0]
    f1_field = kernel.arguments.args[0]
    # by changing vector size we change
    # backward_write_dependencies. Therefore also patch this function
    # to return 3 arguments
    monkeypatch.setattr(f1_field, "backward_write_dependencies",
                        lambda ignore_halos=False: [1, 1, 1])
    monkeypatch.setattr(f1_field, "_vector_size", 2)
    with pytest.raises(GenerationError) as excinfo:
        loop.create_halo_exchanges()
    assert (
        "Error in create_halo_exchanges. Expecting a dependence for each "
        "vector index for field 'f1' but the number of dependencies is '2' "
        "and the vector size is '3'." in str(excinfo.value))


def test_new_halo_exch_vect_deps2(monkeypatch):
    '''if a field requires (or may require) a halo exchange before it is
    called and it has more than one backward write dependencies then
    it must be a vector (as a vector field requiring a halo exchange
    should have a halo exchange for each component) and each dependency
    should be a halo exchange. The method create_halo_exchanges raises
    an exception if this is not the case. This test checks that the
    exception is raised correctly.'''
    _, invoke_info = parse(os.path.join(BASE_PATH,
                                        "14.4_halo_vector.f90"),
                           api="dynamo0.3")
    psy = PSyFactory("dynamo0.3").create(invoke_info)
    invoke = psy.invokes.invoke_list[0]
    schedule = invoke.schedule
    loop = schedule.children[7]
    kernel = loop.children[0]
    f1_field = kernel.arguments.args[0]
    dependencies = f1_field.backward_write_dependencies()
    new_dependencies = []
    new_dependencies.extend(dependencies)
    # make one of the dependencies be me (an argument from a kernel)
    new_dependencies[2] = f1_field
    monkeypatch.setattr(f1_field, "backward_write_dependencies",
                        lambda ignore_halos=False: new_dependencies)
    with pytest.raises(GenerationError) as excinfo:
        loop.create_halo_exchanges()
    assert (
        "Error in create_halo_exchanges. Expecting all dependent nodes to be "
        "halo exchanges" in str(excinfo.value))


def test_halo_req_no_read_deps(monkeypatch):
    '''If the required method in a halo exchange object does not find any
    read dependencies then there has been an internal error and an
    exception will be raised. This test checks that this exception is
    raised correctly.'''

    _, invoke_info = parse(os.path.join(BASE_PATH, "1_single_invoke.f90"),
                           api="dynamo0.3")
    psy = PSyFactory("dynamo0.3").create(invoke_info)
    schedule = psy.invokes.invoke_list[0].schedule
    halo_exchange = schedule.children[0]
    field = halo_exchange.field

    monkeypatch.setattr(field, "_name", "unique")

    with pytest.raises(GenerationError) as excinfo:
        _, _ = halo_exchange.required()
    assert ("Internal logic error. There should be at least one read "
            "dependence for a halo exchange" in str(excinfo.value))


def test_no_halo_exchange_annex_dofs(
        tmpdir, f90, f90flags):
    '''If a kernel writes to a discontinuous field and also reads from a
    continuous field then that fields annexed dofs are read (but not
    the rest of its level1 halo). If the previous modification of this
    continuous field makes the annexed dofs valid then no halo
    exchange is required. This is the case when the previous loop
    iterates over cells as it computes into the l1 halo by default
    precisely in order to ensure that the annexed dofs are correct for
    subsequent reading (whilst the rest of the l1 halo ends up being
    dirty).

    '''
    _, invoke_info = parse(os.path.join(BASE_PATH, "14.7.1_halo_annexed.f90"),
                           api="dynamo0.3")
    psy = PSyFactory("dynamo0.3").create(invoke_info)
    result = str(psy.gen)
    print result
    if utils.TEST_COMPILE:
        # If compilation testing has been enabled (--compile flag to py.test)
        assert utils.code_compiles("dynamo0.3", psy, tmpdir, f90, f90flags)
    assert "CALL f1_proxy%halo_exchange" in result
    assert "CALL f2_proxy%halo_exchange" not in result<|MERGE_RESOLUTION|>--- conflicted
+++ resolved
@@ -826,29 +826,18 @@
         "      TYPE(field_type), intent(inout) :: f1, f3\n"
         "      TYPE(field_type), intent(in) :: f2, m1, m2, f4, m3, m4\n"
         "      INTEGER cell\n"
-<<<<<<< HEAD
-        "      INTEGER ndf_w1, undf_w1, ndf_w2, undf_w2, ndf_w3, undf_w3, "
-        "ndf_wtheta, undf_wtheta, ndf_w2h, undf_w2h, ndf_w2v, undf_w2v, "
-        "ndf_any_w2, undf_any_w2\n"
-=======
         "      INTEGER ndf_w1, undf_w1, ndf_w2, undf_w2, ndf_w0, undf_w0, "
         "ndf_w3, undf_w3, ndf_wtheta, undf_wtheta, ndf_w2h, undf_w2h, "
         "ndf_w2v, undf_w2v, ndf_any_w2, undf_any_w2\n"
-        "      TYPE(mesh_type), pointer :: mesh => null()\n"
->>>>>>> 0809a32f
         "      INTEGER nlayers\n"
         "      TYPE(field_proxy_type) f1_proxy, f2_proxy, m1_proxy, m2_proxy, "
         "f3_proxy, f4_proxy, m3_proxy, m4_proxy\n"
         "      INTEGER, pointer :: map_w2(:,:) => null(), "
         "map_w3(:,:) => null(), map_w0(:,:) => null(), "
         "map_w1(:,:) => null(), map_any_w2(:,:) => null(), "
-<<<<<<< HEAD
-        "map_w2v(:,:) => null(), map_w2h(:,:) => null()\n"
-        "      TYPE(mesh_type), pointer :: mesh => null()\n"
-=======
         "map_wtheta(:,:) => null(), map_w2v(:,:) => null(), "
         "map_w2h(:,:) => null()\n"
->>>>>>> 0809a32f
+        "      TYPE(mesh_type), pointer :: mesh => null()\n"
         "      !\n"
         "      ! Initialise field and/or operator proxies\n"
         "      !\n"
