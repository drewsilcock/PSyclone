# -----------------------------------------------------------------------------
# BSD 3-Clause License
#
<<<<<<< HEAD
# Copyright (c) 2017-2019, Science and Technology Facilities Council.
=======
# Copyright (c) 2017-2019, Science and Technology Facilities Council
>>>>>>> 283e25d6
# All rights reserved.
#
# Redistribution and use in source and binary forms, with or without
# modification, are permitted provided that the following conditions are met:
#
# * Redistributions of source code must retain the above copyright notice, this
#   list of conditions and the following disclaimer.
#
# * Redistributions in binary form must reproduce the above copyright notice,
#   this list of conditions and the following disclaimer in the documentation
#   and/or other materials provided with the distribution.
#
# * Neither the name of the copyright holder nor the names of its
#   contributors may be used to endorse or promote products derived from
#   this software without specific prior written permission.
#
# THIS SOFTWARE IS PROVIDED BY THE COPYRIGHT HOLDERS AND CONTRIBUTORS
# "AS IS" AND ANY EXPRESS OR IMPLIED WARRANTIES, INCLUDING, BUT NOT
# LIMITED TO, THE IMPLIED WARRANTIES OF MERCHANTABILITY AND FITNESS
# FOR A PARTICULAR PURPOSE ARE DISCLAIMED. IN NO EVENT SHALL THE
# COPYRIGHT HOLDER OR CONTRIBUTORS BE LIABLE FOR ANY DIRECT, INDIRECT,
# INCIDENTAL, SPECIAL, EXEMPLARY, OR CONSEQUENTIAL DAMAGES (INCLUDING,
# BUT NOT LIMITED TO, PROCUREMENT OF SUBSTITUTE GOODS OR SERVICES;
# LOSS OF USE, DATA, OR PROFITS; OR BUSINESS INTERRUPTION) HOWEVER
# CAUSED AND ON ANY THEORY OF LIABILITY, WHETHER IN CONTRACT, STRICT
# LIABILITY, OR TORT (INCLUDING NEGLIGENCE OR OTHERWISE) ARISING IN
# ANY WAY OUT OF THE USE OF THIS SOFTWARE, EVEN IF ADVISED OF THE
# POSSIBILITY OF SUCH DAMAGE.
# ----------------------------------------------------------------------------
# Authors R. W. Ford, A. R. Porter and S. Siso, STFC Daresbury Lab
# Modified work Copyright (c) 2017-2019 by J. Henrichs, Bureau of Meteorology

''' Module containing tests of Transformations when using the
    GOcean 1.0 API '''

from __future__ import absolute_import
import os
import re
import pytest
from gocean1p0_build import GOcean1p0Build
from psyclone.parse.algorithm import parse
from psyclone.psyGen import PSyFactory, Loop
from psyclone.transformations import TransformationError, \
    GOConstLoopBoundsTrans, LoopFuseTrans, GOLoopSwapTrans, \
    OMPParallelTrans, GOceanOMPParallelLoopTrans, \
    GOceanOMPLoopTrans, KernelModuleInlineTrans, GOceanLoopFuseTrans, \
    ACCParallelTrans, ACCEnterDataTrans, ACCLoopTrans
from psyclone.generator import GenerationError
from psyclone_test_utils import count_lines, get_invoke, Compile

# The version of the PSyclone API that the tests in this file
# exercise
API = "gocean1.0"


def test_const_loop_bounds_not_schedule():
    ''' Check that we raise an error if we attempt to apply the
    constant loop-bounds transformation to something that is
    not an InvokeSchedule '''
    _, invoke = get_invoke("test11_different_iterates_over_one_invoke.f90",
                           API, idx=0)
    schedule = invoke.schedule
    cbtrans = GOConstLoopBoundsTrans()

    with pytest.raises(TransformationError):
        _, _ = cbtrans.apply(schedule.children[0])


def test_const_loop_bounds_toggle():
    ''' Check that we can toggle constant loop bounds on and off and
    that the default behaviour is "on" '''
    psy, invoke = get_invoke("test11_different_iterates_over_one_invoke.f90",
                             API, idx=0)
    schedule = invoke.schedule
    cbtrans = GOConstLoopBoundsTrans()

    # First check that the generated code uses constant loop
    # bounds by default
    gen = str(psy.gen)

    assert "INTEGER istop, jstop" in gen
    assert "istop = cv_fld%grid%subdomain%internal%xstop" in gen
    assert "jstop = cv_fld%grid%subdomain%internal%ystop" in gen
    assert "DO j=2,jstop-1" in gen
    assert "DO i=2,istop" in gen

    # Next, check that applying the constant loop-bounds
    # transformation has no effect (in this case)
    newsched, _ = cbtrans.apply(schedule)
    invoke.schedule = newsched
    # Store the generated code as a string
    gen = str(psy.gen)

    assert "INTEGER istop, jstop" in gen
    assert "istop = cv_fld%grid%subdomain%internal%xstop" in gen
    assert "jstop = cv_fld%grid%subdomain%internal%ystop" in gen
    assert "DO j=2,jstop-1" in gen
    assert "DO i=2,istop" in gen

    # Finally, test that we can turn-off constant loop bounds
    newsched, _ = cbtrans.apply(schedule, const_bounds=False)
    invoke.schedule = newsched
    # Store the generated code as a string
    gen = str(psy.gen)

    assert "DO j=cv_fld%internal%ystart,cv_fld%internal%ystop" in gen
    assert "DO i=cv_fld%internal%xstart,cv_fld%internal%xstop" in gen
    assert "DO j=p_fld%whole%ystart,p_fld%whole%ystop" in gen
    assert "DO i=p_fld%whole%xstart,p_fld%whole%xstop" in gen
    # TODO: can not be compiled because of #315
    # assert GOcean1p0Build(tmpdir).code_compiles(psy)


def test_const_loop_bounds_invalid_offset():
    ''' Test that we raise an appropriate error if we attempt to generate
    code with constant loop bounds for a kernel that expects an
    unsupported grid-offset '''
    psy, invoke = get_invoke("test26_const_bounds_invalid_offset.f90",
                             API, idx=0)
    cbtrans = GOConstLoopBoundsTrans()
    schedule = invoke.schedule
    newsched, _ = cbtrans.apply(schedule, const_bounds=True)
    invoke.schedule = newsched
    with pytest.raises(GenerationError):
        _ = psy.gen


def test_loop_fuse_different_iterates_over():
    ''' Test that an appropriate error is raised when we attempt to
    fuse two loops that have differing values of ITERATES_OVER '''
    _, invoke = get_invoke("test11_different_iterates_over_one_invoke.f90",
                           API, idx=0)
    schedule = invoke.schedule
    lftrans = LoopFuseTrans()
    cbtrans = GOConstLoopBoundsTrans()

    # Attempt to fuse two loops that are iterating over different
    # things
    with pytest.raises(TransformationError):
        _, _ = lftrans.apply(schedule.children[0],
                             schedule.children[1])

    # Turn off constant loop bounds (which should have no effect)
    # and repeat
    newsched, _ = cbtrans.apply(schedule, const_bounds=False)
    with pytest.raises(TransformationError):
        _, _ = lftrans.apply(newsched.children[0],
                             newsched.children[1])


def test_loop_fuse_unexpected_error():
    ''' Test that we catch an unexpected error when loop fusing '''
    _, invoke = get_invoke("test14_module_inline_same_kernel.f90", API, idx=0)
    schedule = invoke.schedule

    lftrans = GOceanLoopFuseTrans()

    # cause an unexpected error
    schedule.children[0].children = None

    # Attempt to fuse two loops that are iterating over different
    # things
    with pytest.raises(TransformationError) as excinfo:
        _, _ = lftrans.apply(schedule.children[0],
                             schedule.children[1])
    assert 'Unexpected exception' in str(excinfo.value)


def test_omp_parallel_loop(tmpdir):
    '''Test that we can generate an OMP PARALLEL DO correctly,
    independent of whether or not we are generating constant loop bounds '''
    psy, invoke = get_invoke("single_invoke_three_kernels.f90", API, idx=0)
    schedule = invoke.schedule

    omp = GOceanOMPParallelLoopTrans()
    cbtrans = GOConstLoopBoundsTrans()
    omp_sched, _ = omp.apply(schedule.children[0])

    invoke.schedule = omp_sched
    gen = str(psy.gen)
    gen = gen.lower()
    expected = ("!$omp parallel do default(shared), private(j,i), "
                "schedule(static)\n"
                "      do j=2,jstop\n"
                "        do i=2,istop+1\n"
                "          call compute_cu_code(i, j, cu_fld%data, "
                "p_fld%data, u_fld%data)\n"
                "        end do \n"
                "      end do \n"
                "      !$omp end parallel do")
    assert expected in gen

    newsched, _ = cbtrans.apply(omp_sched, const_bounds=False)
    invoke.schedule = newsched
    gen = str(psy.gen)
    gen = gen.lower()
    expected = (
        "      !$omp parallel do default(shared), private(j,i), "
        "schedule(static)\n"
        "      do j=cu_fld%internal%ystart,cu_fld%internal%ystop\n"
        "        do i=cu_fld%internal%xstart,cu_fld%internal%xstop\n"
        "          call compute_cu_code(i, j, cu_fld%data, p_fld%data, "
        "u_fld%data)\n"
        "        end do \n"
        "      end do \n"
        "      !$omp end parallel do")
    assert expected in gen
    assert GOcean1p0Build(tmpdir).code_compiles(psy)


def test_omp_region_with_wrong_arg_type():
    ''' Test that the OpenMP PARALLEL region transformation
        raises an appropriate error if passed something that is not
        a list of Nodes or a single Node. '''
    _, invoke = get_invoke("single_invoke_three_kernels.f90", API, idx=0)

    ompr = OMPParallelTrans()

    with pytest.raises(TransformationError):
        _, _ = ompr.apply(invoke)


def test_omp_region_with_single_loop(tmpdir):
    ''' Test that we can pass the OpenMP PARALLEL region transformation
        a single node in a schedule '''
    psy, invoke = get_invoke("single_invoke_three_kernels.f90", API, idx=0)
    schedule = invoke.schedule

    ompr = OMPParallelTrans()
    cbtrans = GOConstLoopBoundsTrans()

    omp_schedule, _ = ompr.apply(schedule.children[1])

    # Replace the original loop schedule with the transformed one
    invoke.schedule = omp_schedule
    # Store the results of applying this code transformation as
    # a string
    gen = str(psy.gen)
    gen = gen.lower()

    # Iterate over the lines of generated code
    within_omp_region = False
    call_count = 0
    for line in gen.split('\n'):
        if '!$omp parallel default' in line:
            within_omp_region = True
        if '!$omp end parallel' in line:
            within_omp_region = False
        if ' call ' in line and within_omp_region:
            call_count += 1

    assert call_count == 1

    # Repeat the test after turning off constant loop bounds
    newsched, _ = cbtrans.apply(omp_schedule, const_bounds=False)
    invoke.schedule = newsched
    gen = str(psy.gen)
    gen = gen.lower()
    within_omp_region = False
    call_count = 0
    for line in gen.split('\n'):
        if '!$omp parallel default' in line:
            within_omp_region = True
        if '!$omp end parallel' in line:
            within_omp_region = False
        if ' call ' in line and within_omp_region:
            call_count += 1

    assert call_count == 1
    assert GOcean1p0Build(tmpdir).code_compiles(psy)


def test_omp_region_with_slice(tmpdir):
    ''' Test that we can pass the OpenMP PARALLEL region transformation
    a list of nodes specified as a slice '''
    psy, invoke = get_invoke("single_invoke_three_kernels.f90", API, idx=0)
    schedule = invoke.schedule

    ompr = OMPParallelTrans()
    omp_schedule, _ = ompr.apply(schedule.children[1:])

    # Replace the original loop schedule with the transformed one
    invoke.schedule = omp_schedule
    # Store the results of applying this code transformation as
    # a string
    gen = str(psy.gen)
    gen = gen.lower()

    # Iterate over the lines of generated code
    within_omp_region = False
    call_count = 0
    for line in gen.split('\n'):
        if '!$omp parallel default' in line:
            within_omp_region = True
        if '!$omp end parallel' in line:
            within_omp_region = False
        if ' call ' in line and within_omp_region:
            call_count += 1

    assert call_count == 2
    assert GOcean1p0Build(tmpdir).code_compiles(psy)


def test_omp_region_with_slice_change_order():
    ''' Test that the OpenMP transform does not allow to switch
    or duplicate child nodes.
    '''
    psy, invoke = get_invoke("single_invoke_three_kernels.f90", API, idx=0)
    schedule = invoke.schedule

    code = str(psy.gen).replace("\n", "")

    # This is the correct ordering of the kernel calls:
    correct_re = ("call compute_cu_code.*"
                  "call compute_cv_code.*"
                  "call time_smooth_code.*")

    # Make sure that the test case still has the expected
    # order of kernel calls:
    assert re.search(correct_re, code, re.I)

    # Now apply the transform, but reverse the child nodes:
    # -----------------------------------------------------
    ompr = OMPParallelTrans()

    # Note that the order of the nodes is reversed, which
    # could result in changing the order of operations:
    with pytest.raises(TransformationError) as err:
        ompr.apply([schedule.children[2], schedule.children[1]])
    assert "Children are not consecutive children of one parent" in str(err)

    # Also test the case of duplicated children:
    # ------------------------------------------
    with pytest.raises(TransformationError) as err:
        ompr.apply([schedule.children[0], schedule.children[0]])
    assert "Children are not consecutive children of one parent" in str(err)


def test_omp_region_no_slice(tmpdir):
    ''' Test that we can pass the OpenMP PARALLEL region transformation
    a list of nodes specified as node.children '''
    psy, invoke = get_invoke("single_invoke_three_kernels.f90", API, idx=0)
    schedule = invoke.schedule
    ompr = OMPParallelTrans()

    omp_schedule, _ = ompr.apply(schedule.children)
    # Replace the original loop schedule with the transformed one
    invoke.schedule = omp_schedule
    # Store the results of applying this code transformation as
    # a string
    gen = str(psy.gen)
    gen = gen.lower()
    # Iterate over the lines of generated code
    within_omp_region = False
    call_count = 0
    for line in gen.split('\n'):
        if '!$omp parallel default' in line:
            within_omp_region = True
        if '!$omp end parallel' in line:
            within_omp_region = False
        if ' call ' in line and within_omp_region:
            call_count += 1
    assert call_count == 3
    assert GOcean1p0Build(tmpdir).code_compiles(psy)


def test_omp_region_no_slice_no_const_bounds(tmpdir):
    ''' Test that we generate the correct code when we apply an OpenMP
    PARALLEL region transformation to a list of nodes when the InvokeSchedule
    has been transformed to use loop-bound look-ups '''

    psy, invoke = get_invoke("single_invoke_three_kernels.f90", API, idx=0)
    schedule = invoke.schedule
    ompr = OMPParallelTrans()
    cbtrans = GOConstLoopBoundsTrans()

    newsched, _ = cbtrans.apply(schedule, const_bounds=False)
    omp_schedule, _ = ompr.apply(newsched.children)
    # Replace the original loop schedule with the transformed one
    invoke.schedule = omp_schedule
    # Store the results of applying this code transformation as
    # a string
    gen = str(psy.gen)
    gen = gen.lower()
    # Iterate over the lines of generated code
    within_omp_region = False
    call_count = 0
    for line in gen.split('\n'):
        if '!$omp parallel default' in line:
            within_omp_region = True
        if '!$omp end parallel' in line:
            within_omp_region = False
        if ' call ' in line and within_omp_region:
            call_count += 1
    assert call_count == 3
    assert GOcean1p0Build(tmpdir).code_compiles(psy)


def test_omp_region_retains_kernel_order1(tmpdir):
    ''' Test that applying the OpenMP PARALLEL region transformation
    to a sub-set of nodes (last 2 of three) does not change their
    ordering '''
    psy, invoke = get_invoke("single_invoke_three_kernels.f90", API, idx=0)
    schedule = invoke.schedule

    ompr = OMPParallelTrans()
    cbtrans = GOConstLoopBoundsTrans()

    omp_schedule, _ = ompr.apply(schedule.children[1:])

    # Replace the original loop schedule with the transformed one
    invoke.schedule = omp_schedule
    # Store the results of applying this code transformation as
    # a string
    gen = str(psy.gen)
    gen = gen.lower()
    # Iterate over the lines of generated code
    cu_idx = -1
    cv_idx = -1
    ts_idx = -1
    for idx, line in enumerate(gen.split('\n')):
        if 'call compute_cu' in line:
            cu_idx = idx
        if 'call compute_cv' in line:
            cv_idx = idx
        if 'call time_smooth' in line:
            ts_idx = idx

    # Kernels should be in order {compute_cu, compute_cv, time_smooth}
    assert cu_idx < cv_idx and cv_idx < ts_idx

    # Repeat after turning off constant loop bounds
    newsched, _ = cbtrans.apply(omp_schedule, const_bounds=False)
    invoke.schedule = newsched
    gen = str(psy.gen)
    gen = gen.lower()
    # Iterate over the lines of generated code
    cu_idx = -1
    cv_idx = -1
    ts_idx = -1
    for idx, line in enumerate(gen.split('\n')):
        if 'call compute_cu' in line:
            cu_idx = idx
        if 'call compute_cv' in line:
            cv_idx = idx
        if 'call time_smooth' in line:
            ts_idx = idx

    # Kernels should be in order {compute_cu, compute_cv, time_smooth}
    assert cu_idx < cv_idx and cv_idx < ts_idx
    assert GOcean1p0Build(tmpdir).code_compiles(psy)


def test_omp_region_retains_kernel_order2(tmpdir):
    ''' Test that applying the OpenMP PARALLEL region transformation
    to a sub-set of nodes (first 2 of 3) does not change their
    ordering '''
    psy, invoke = get_invoke("single_invoke_three_kernels.f90", API, idx=0)
    schedule = invoke.schedule

    ompr = OMPParallelTrans()

    omp_schedule, _ = ompr.apply(schedule.children[0:2])

    # Replace the original loop schedule with the transformed one
    invoke.schedule = omp_schedule
    # Store the results of applying this code transformation as
    # a string
    gen = str(psy.gen)
    gen = gen.lower()

    # Iterate over the lines of generated code
    cu_idx = -1
    cv_idx = -1
    ts_idx = -1
    for idx, line in enumerate(gen.split('\n')):
        if 'call compute_cu' in line:
            cu_idx = idx
        if 'call compute_cv' in line:
            cv_idx = idx
        if 'call time_smooth' in line:
            ts_idx = idx

    # Kernels should be in order {compute_cu, compute_cv, time_smooth}
    assert cu_idx < cv_idx and cv_idx < ts_idx
    assert GOcean1p0Build(tmpdir).code_compiles(psy)


def test_omp_region_retains_kernel_order3(tmpdir):
    ''' Test that applying the OpenMP PARALLEL region transformation
    to a sub-set of nodes (middle 1 of 3) does not change their
    ordering '''
    psy, invoke = get_invoke("single_invoke_three_kernels.f90", API, idx=0)
    schedule = invoke.schedule

    ompr = OMPParallelTrans()
    ompl = GOceanOMPLoopTrans()

    # Put an OMP Do around the 2nd loop of the schedule
    omp_schedule, _ = ompl.apply(schedule.children[1])

    # Put an OMP Parallel around that single OMP Do
    schedule, _ = ompr.apply([omp_schedule.children[1]])

    # Replace the original loop schedule with the transformed one
    invoke.schedule = schedule
    # Store the results of applying this code transformation as
    # a string
    gen = str(psy.gen)
    gen = gen.lower()

    # Iterate over the lines of generated code
    cu_idx = -1
    cv_idx = -1
    ts_idx = -1
    for idx, line in enumerate(gen.split('\n')):
        if 'call compute_cu' in line:
            cu_idx = idx
        if 'call compute_cv' in line:
            cv_idx = idx
        if 'call time_smooth' in line:
            ts_idx = idx

    # Kernels should be in order {compute_cu, compute_cv, time_smooth}
    assert cu_idx < cv_idx and cv_idx < ts_idx
    assert GOcean1p0Build(tmpdir).code_compiles(psy)


def test_omp_region_before_loops_trans(tmpdir):
    ''' Test of the OpenMP PARALLEL region transformation where
    we do the region transformation before the loop
    transformations. '''
    psy, invoke = get_invoke("single_invoke_two_kernels.f90", API, idx=0)
    schedule = invoke.schedule

    # Put all of the loops in the schedule within a single
    # OpenMP region
    ompr = OMPParallelTrans()
    omp_schedule, _ = ompr.apply(schedule.children)

    # Put an OpenMP do directive around each loop contained
    # in the region
    ompl = GOceanOMPLoopTrans()
    for child in omp_schedule.children[0].children:
        schedule, _ = ompl.apply(child)
        omp_schedule = schedule

    # Replace the original loop schedule with the transformed one
    invoke.schedule = omp_schedule

    # Store the results of applying this code transformation as
    # a string
    gen = str(psy.gen)

    # Iterate over the lines of generated code
    omp_region_idx = -1
    omp_do_idx = -1
    for idx, line in enumerate(gen.split('\n')):
        if '!$omp parallel default' in line:
            omp_region_idx = idx
        if '!$omp do' in line:
            omp_do_idx = idx
        if 'DO j=' in line:
            break

    assert omp_region_idx != -1
    assert omp_do_idx != -1
    assert omp_do_idx - omp_region_idx == 1
    assert GOcean1p0Build(tmpdir).code_compiles(psy)


def test_omp_region_after_loops_trans(tmpdir):
    ''' Test of the OpenMP PARALLEL region transformation where we
    do the loop transformations before the region transformation '''
    psy, invoke = get_invoke("single_invoke_two_kernels.f90", API, idx=0)
    schedule = invoke.schedule

    # Put an OpenMP do directive around each loop contained
    # in the schedule
    ompl = GOceanOMPLoopTrans()
    for child in schedule.children:
        omp_schedule, _ = ompl.apply(child)

    # Now put an OpenMP parallel region around that set of
    # loops
    ompr = OMPParallelTrans()
    schedule, _ = ompr.apply(omp_schedule.children)

    # Replace the original loop schedule with the transformed one
    invoke.schedule = schedule

    # Store the results of applying this code transformation as
    # a string
    gen = str(psy.gen)

    # Iterate over the lines of generated code
    omp_region_idx = -1
    omp_do_idx = -1
    for idx, line in enumerate(gen.split('\n')):
        if '!$omp parallel default' in line:
            omp_region_idx = idx
        if '!$omp do' in line:
            omp_do_idx = idx
        if 'DO j=' in line:
            break

    assert omp_region_idx != -1
    assert omp_do_idx != -1
    assert omp_do_idx - omp_region_idx == 1
    assert GOcean1p0Build(tmpdir).code_compiles(psy)


def test_omp_region_commutes_with_loop_trans(tmpdir):
    ''' Test that the OpenMP PARALLEL region and (orphan) loop
    transformations commute - i.e. we get the same result
    independent of the order in which they are applied. '''
    psy, invoke = get_invoke("single_invoke_two_kernels.f90", API, idx=0)
    schedule = invoke.schedule

    # Put an OpenMP do directive around each loop contained
    # in the schedule
    ompl = GOceanOMPLoopTrans()
    for child in schedule.children:
        omp_schedule, _ = ompl.apply(child)

    # Now put an OpenMP parallel region around that set of
    # loops
    ompr = OMPParallelTrans()
    schedule, _ = ompr.apply(omp_schedule.children)

    # Replace the original loop schedule with the transformed one
    invoke.schedule = schedule

    # Store the results of applying this code transformation as
    # a string
    loop_before_region_gen = str(psy.gen)

    # Now we do it again but in the opposite order...

    # Put all of the loops in the schedule within a single
    # OpenMP region
    psy, invoke = get_invoke("single_invoke_two_kernels.f90", API, idx=0)
    schedule = invoke.schedule

    ompr = OMPParallelTrans()
    omp_schedule, _ = ompr.apply(schedule.children)

    # Put an OpenMP do directive around each loop contained
    # in the region
    ompl = GOceanOMPLoopTrans()
    for child in omp_schedule.children[0].children:
        schedule, _ = ompl.apply(child)
        omp_schedule = schedule

    # Replace the original loop schedule with the transformed one
    invoke.schedule = omp_schedule

    # Store the results of applying this code transformation as
    # a string
    region_before_loop_gen = str(psy.gen)

    assert region_before_loop_gen == loop_before_region_gen
    assert GOcean1p0Build(tmpdir).code_compiles(psy)


def test_omp_region_commutes_with_loop_trans_bounds_lookup(tmpdir):
    ''' Test that the OpenMP PARALLEL region and (orphan) loop
    transformations commute after constant bounds have been
    switched off - i.e. we get the same result
    independent of the order in which they are applied. '''
    psy, invoke = get_invoke("single_invoke_two_kernels.f90", API, idx=0)
    schedule = invoke.schedule
    # Turn-off constant loop bounds
    cbtrans = GOConstLoopBoundsTrans()
    newsched, _ = cbtrans.apply(schedule, const_bounds=False)

    # Put an OpenMP do directive around each loop contained
    # in the schedule
    ompl = GOceanOMPLoopTrans()
    for child in newsched.children:
        omp_schedule, _ = ompl.apply(child)

    # Now put an OpenMP parallel region around that set of
    # loops
    ompr = OMPParallelTrans()
    schedule, _ = ompr.apply(omp_schedule.children)

    # Replace the original loop schedule with the transformed one
    invoke.schedule = schedule

    # Store the results of applying this code transformation as
    # a string
    loop_before_region_gen = str(psy.gen)

    # Now we do it again but in the opposite order...
    # ...we re-generate the original schedule here rather than
    # keeping a (deep) copy of it from earlier as that can
    # cause resource problems.
    psy, invoke = get_invoke("single_invoke_two_kernels.f90", API, idx=0)
    schedule = invoke.schedule
    # Turn-off constant loop bounds
    cbtrans = GOConstLoopBoundsTrans()
    schedule, _ = cbtrans.apply(schedule, const_bounds=False)

    # Put all of the loops in the schedule within a single
    # OpenMP region
    ompr = OMPParallelTrans()
    omp_schedule, _ = ompr.apply(schedule.children)

    # Put an OpenMP do directive around each loop contained
    # in the region
    ompl = GOceanOMPLoopTrans()
    for child in omp_schedule.children[0].children:
        schedule, _ = ompl.apply(child)
        omp_schedule = schedule

    # Replace the original loop schedule with the transformed one
    invoke.schedule = omp_schedule

    # Store the results of applying this code transformation as
    # a string
    region_before_loop_gen = str(psy.gen)

    assert region_before_loop_gen == loop_before_region_gen
    assert GOcean1p0Build(tmpdir).code_compiles(psy)


def test_omp_region_nodes_not_children_of_same_parent():
    ''' Test that we raise appropriate error if user attempts
    to put a region around nodes that are not children of
    the same parent '''
    _, invoke = get_invoke("single_invoke_three_kernels.f90", API, idx=0)
    schedule = invoke.schedule

    ompl = GOceanOMPParallelLoopTrans()
    ompr = OMPParallelTrans()

    # Put an OpenMP parallel do around the first loop in the schedule
    _, _ = ompl.apply(schedule.children[0])

    # Attempt to put an OpenMP parallel region around that same loop
    # (which is now a child of an OpenMP loop directive) and the
    # second loop in the schedule
    with pytest.raises(TransformationError):
        _, _ = ompr.apply([schedule.children[0].children[0],
                           schedule.children[1]])


def test_omp_region_nodes_not_children_of_same_schedule():
    ''' Test that we raise appropriate error if user attempts
    to put a region around nodes that are not children of
    the same schedule '''
    alg_file = "test12_two_invokes_two_kernels.f90"
    _, invoke1 = get_invoke(alg_file, API, 0)
    schedule1 = invoke1.schedule
    _, invoke2 = get_invoke(alg_file, API, 1)
    schedule2 = invoke2.schedule

    ompr = OMPParallelTrans()

    # Attempt to put an OpenMP parallel region the loops from the
    # two different schedules
    with pytest.raises(TransformationError):
        _, _ = ompr.apply([schedule1.children[0],
                           schedule2.children[0]])


def test_omp_loop_outside_region():
    ''' Test that a generation error is raised if we try and
    have an orphaned OpenMP loop that is not enclosed
    within a parallel region '''
    psy, invoke = get_invoke("single_invoke_three_kernels.f90", API, idx=0)
    schedule = invoke.schedule

    # Put an OpenMP do directive around each loop contained
    # in the schedule
    ompl = GOceanOMPLoopTrans()
    ompr = OMPParallelTrans()

    for child in schedule.children:
        omp_schedule, _ = ompl.apply(child)

    # Now enclose all but the last loop in a parallel region
    ompr_schedule, _ = ompr.apply(omp_schedule.children[0:-2])

    # Replace the original loop schedule with the transformed one
    invoke.schedule = ompr_schedule

    # Attempt to generate the transformed code
    with pytest.raises(GenerationError):
        _ = psy.gen


def test_omp_loop_applied_to_non_loop():
    ''' Test that we raise a TransformationError if we attempt
    to apply an OMP DO transformation to something that
    is not a loop '''
    _, invoke = get_invoke("single_invoke_three_kernels.f90", API, idx=0)
    schedule = invoke.schedule

    from psyclone.transformations import OMPLoopTrans
    ompl = OMPLoopTrans()
    omp_schedule, _ = ompl.apply(schedule.children[0])

    # Attempt to (erroneously) apply the OMP Loop transformation
    # to the first node in the schedule (which is now itself an
    # OMP Loop transformation)
    with pytest.raises(TransformationError):
        _, _ = ompl.apply(omp_schedule.children[0])


def test_go_omp_loop_applied_to_non_loop():
    ''' Test that we raise a TransformationError if we attempt
    to apply a GOcean OMP DO transformation to something that
    is not a loop '''
    _, invoke = get_invoke("single_invoke_three_kernels.f90", API, idx=0)
    schedule = invoke.schedule

    ompl = GOceanOMPLoopTrans()
    omp_schedule, _ = ompl.apply(schedule.children[0])

    # Attempt to (erroneously) apply the GO OMP Loop transformation
    # to the first node in the schedule (which is now itself an
    # OMP Loop transformation)
    with pytest.raises(TransformationError):
        _, _ = ompl.apply(omp_schedule.children[0])


def test_go_omp_loop_applied_to_wrong_loop_type():
    ''' Test that we raise a TransformationError if we attempt to
    apply a GOcean OMP  DO transformation to a loop of
    the wrong type '''
    _, invoke = get_invoke("single_invoke_three_kernels.f90", API, idx=0)
    schedule = invoke.schedule

    # Manually break the loop-type of the first loop in order to
    # test that this error is handled. We have to work-around
    # the setter method to do this since it has error checking
    # too!
    schedule.children[0]._loop_type = "wrong"

    ompl = GOceanOMPLoopTrans()
    # Attempt to apply the transformation to the loop that has been
    # given an incorrect type
    with pytest.raises(TransformationError):
        _, _ = ompl.apply(schedule.children[0])


def test_go_omp_parallel_loop_applied_to_non_loop():
    ''' Test that we raise a TransformationError if we attempt to
    apply a GOcean OMP Parallel DO transformation to something that
    is not a loop '''
    _, invoke = get_invoke("single_invoke_three_kernels.f90", API, idx=0)
    schedule = invoke.schedule

    ompl = GOceanOMPParallelLoopTrans()
    omp_schedule, _ = ompl.apply(schedule.children[0])

    # Attempt to (erroneously) apply the OMP Loop transformation
    # to the first node in the schedule (which is now itself an
    # OMP Loop transformation)
    with pytest.raises(TransformationError):
        _, _ = ompl.apply(omp_schedule.children[0])


def test_go_omp_parallel_loop_applied_to_wrong_loop_type():
    ''' Test that we raise a TransformationError if we attempt to
    apply a GOcean OMP Parallel DO transformation to a loop of
    the wrong type '''
    _, invoke = get_invoke("single_invoke_three_kernels.f90", API, idx=0)
    schedule = invoke.schedule

    # Manually break the loop-type of the first loop in order to
    # test that this error is handled. We have to work-around
    # the setter method to do this since it has error checking
    # too!
    schedule.children[0]._loop_type = "wrong"

    ompl = GOceanOMPParallelLoopTrans()
    # Attempt to apply the transformation to the loop that has been
    # given an incorrect type
    with pytest.raises(TransformationError):
        _, _ = ompl.apply(schedule.children[0])


def test_omp_parallel_do_inside_parallel_region():
    ''' Test that a generation error is raised if we attempt
    to have an OpenMP parallel do within an OpenMP
    parallel region '''
    psy, invoke = get_invoke("single_invoke_three_kernels.f90", API, idx=0)
    schedule = invoke.schedule

    ompl = GOceanOMPParallelLoopTrans()
    ompr = OMPParallelTrans()

    # Put an OpenMP parallel do directive around all of the loops
    for child in schedule.children:
        omp_schedule, _ = ompl.apply(child)

    # Now enclose all of the children within a parallel region
    schedule, _ = ompr.apply(omp_schedule.children)

    # Replace the original loop schedule with the transformed one
    invoke.schedule = schedule

    # Attempt to generate the transformed code
    with pytest.raises(GenerationError):
        _ = psy.gen


def test_omp_parallel_region_inside_parallel_do():
    ''' Test that a generation error is raised if we attempt
    to have an OpenMP parallel region within an OpenMP
    parallel do (with the latter applied first). '''
    _, invoke = get_invoke("single_invoke_three_kernels.f90", API, idx=0)
    schedule = invoke.schedule

    ompl = GOceanOMPParallelLoopTrans()
    ompr = OMPParallelTrans()

    # Put an OpenMP parallel do directive around one of the loops
    _, _ = ompl.apply(schedule.children[1])

    # Now attempt to put a parallel region inside that parallel do
    with pytest.raises(TransformationError) as err:
        _, _ = ompr.apply([schedule.children[1].children[0]])
    assert ("cannot create an OpenMP PARALLEL region within another "
            "OpenMP region" in str(err))


def test_omp_parallel_do_around_parallel_region():
    ''' Test that a generation error is raised if we attempt
    to have an OpenMP parallel region around an OpenMP
    parallel do (with the latter applied second) '''
    psy, invoke = get_invoke("single_invoke_three_kernels.f90", API, idx=0)
    schedule = invoke.schedule

    ompl = GOceanOMPParallelLoopTrans()
    ompr = OMPParallelTrans()

    # Put a parallel region around two of the loops
    omp_schedule, _ = ompr.apply(schedule.children[0:2])

    # Put an OpenMP parallel do directive around one of those loops
    # (which is now a child of the region directive)
    schedule, _ = ompl.apply(omp_schedule.children[0].children[0])

    # Replace the original loop schedule with the transformed one
    invoke.schedule = schedule

    # Attempt to generate the transformed code
    with pytest.raises(GenerationError):
        _ = psy.gen


def test_omp_region_invalid_node():
    ''' Check that the OMPParallelTrans transformation rejects nodes
    of the wrong type. We use an OpenACC directive to trigger this error. '''
    _, invoke = get_invoke("single_invoke_three_kernels.f90", API, idx=0)
    schedule = invoke.schedule

    ompr = OMPParallelTrans()
    acct = ACCParallelTrans()
    # Apply an OpenACC parallel transformation to the first loop
    new_sched, _ = acct.apply(schedule.children[0])

    with pytest.raises(TransformationError) as err:
        _, _ = ompr.apply(new_sched.children)
    assert ("ACCParallelDirective'>' cannot be enclosed by a "
            "OMPParallelTrans transformation" in str(err))


@pytest.mark.xfail(reason="OMP Region with children of different types "
                   "not yet implemented")
def test_omp_region_with_children_of_different_types(tmpdir):
    ''' Test that we can generate code if we have an
    OpenMP parallel region enclosing children of different types. '''
    psy, invoke = get_invoke("single_invoke_three_kernels.f90", API, idx=0)
    schedule = invoke.schedule

    ompl = GOceanOMPLoopTrans()
    ompr = OMPParallelTrans()

    # Put an OpenMP do directive around one loop
    omp_schedule, _ = ompl.apply(schedule.children[1])

    # Now enclose all of the children within a parallel region
    schedule, _ = ompr.apply(omp_schedule.children)

    # Replace the original loop schedule with the transformed one
    invoke.schedule = schedule

    # Attempt to generate the transformed code
    _ = psy.gen
    assert GOcean1p0Build(tmpdir).code_compiles(psy)


def test_omp_schedule_default_static(tmpdir):
    ''' Test that if no OMP schedule is specified then we default
    to "static" '''
    psy, invoke = get_invoke("single_invoke_three_kernels.f90", API, idx=0)
    schedule = invoke.schedule

    ompl = GOceanOMPLoopTrans()
    ompr = OMPParallelTrans()

    # Put an OpenMP do directive around one loop without specifying
    # the OMP schedule to use
    omp_schedule, _ = ompl.apply(schedule.children[1])

    # Now enclose it within a parallel region
    schedule, _ = ompr.apply(omp_schedule.children[1])

    # Replace the original loop schedule with the transformed one
    invoke.schedule = schedule

    # Attempt to generate the transformed code
    gen = str(psy.gen)

    assert '!$omp do schedule(static)' in gen
    assert GOcean1p0Build(tmpdir).code_compiles(psy)


def test_omp_do_schedule_runtime(tmpdir):
    ''' Test that we can specify the schedule of an OMP do as
    "runtime" '''
    psy, invoke = get_invoke("single_invoke_three_kernels.f90", API, idx=0)
    schedule = invoke.schedule

    ompl = GOceanOMPLoopTrans(omp_schedule="runtime")
    ompr = OMPParallelTrans()

    # Put an OpenMP do directive around one loop
    omp_schedule, _ = ompl.apply(schedule.children[1])

    # Now enclose it within a parallel region
    schedule, _ = ompr.apply(omp_schedule.children[1])

    # Replace the original loop schedule with the transformed one
    invoke.schedule = schedule

    # Attempt to generate the transformed code
    gen = str(psy.gen)

    assert '!$omp do schedule(runtime)' in gen
    assert GOcean1p0Build(tmpdir).code_compiles(psy)


def test_omp_do_schedule_dynamic(tmpdir):
    ''' Test that we can specify the schedule of an OMP do as
    "dynamic" '''
    psy, invoke = get_invoke("single_invoke_three_kernels.f90", API, idx=0)
    schedule = invoke.schedule

    ompl = GOceanOMPLoopTrans(omp_schedule="dynamic")
    ompr = OMPParallelTrans()

    # Put an OpenMP do directive around one loop
    omp_schedule, _ = ompl.apply(schedule.children[1])

    # Now enclose it within a parallel region
    schedule, _ = ompr.apply(omp_schedule.children[1])

    # Replace the original loop schedule with the transformed one
    invoke.schedule = schedule

    # Attempt to generate the transformed code
    gen = str(psy.gen)

    assert '!$omp do schedule(dynamic)' in gen
    assert GOcean1p0Build(tmpdir).code_compiles(psy)


def test_omp_do_schedule_guided(tmpdir):
    ''' Test that we can specify the schedule of an OMP do as
    "guided" '''
    psy, invoke = get_invoke("single_invoke_three_kernels.f90", API, idx=0)
    schedule = invoke.schedule

    ompl = GOceanOMPLoopTrans(omp_schedule="guided")
    ompr = OMPParallelTrans()

    # Put an OpenMP do directive around one loop
    omp_schedule, _ = ompl.apply(schedule.children[1])

    # Now enclose it within a parallel region
    schedule, _ = ompr.apply(omp_schedule.children[1])

    # Replace the original loop schedule with the transformed one
    invoke.schedule = schedule

    # Attempt to generate the transformed code
    gen = str(psy.gen)

    assert '!$omp do schedule(guided)' in gen
    assert GOcean1p0Build(tmpdir).code_compiles(psy)


def test_omp_schedule_guided_with_empty_chunk():
    ''' Test that we raise an appropriate error if we miss off
    the chunksize '''
    with pytest.raises(TransformationError):
        _ = GOceanOMPLoopTrans(omp_schedule="guided, ")


def test_omp_schedule_guided_with_chunk(tmpdir):
    ''' Test that we can specify the schedule of an OMP do as
    "guided,n" where n is some chunk size'''
    psy, invoke = get_invoke("single_invoke_three_kernels.f90", API, idx=0)
    schedule = invoke.schedule

    ompl = GOceanOMPLoopTrans(omp_schedule="guided,10")
    ompr = OMPParallelTrans()

    # Put an OpenMP do directive around one loop
    omp_schedule, _ = ompl.apply(schedule.children[1])

    # Now enclose it within a parallel region
    schedule, _ = ompr.apply(omp_schedule.children[1])

    # Replace the original loop schedule with the transformed one
    invoke.schedule = schedule

    # Attempt to generate the transformed code
    gen = str(psy.gen)

    assert '!$omp do schedule(guided,10)' in gen
    assert GOcean1p0Build(tmpdir).code_compiles(psy)


def test_omp_invalid_schedule():
    ''' Test that we raise an appropriate error if we specify
    an invalid omp schedule '''
    with pytest.raises(TransformationError):
        _ = GOceanOMPLoopTrans(omp_schedule="rubbish")


def test_omp_schedule_auto_with_chunk():
    ''' Test that we raise an appropriate error if we specify
    the omp schedule as "auto" but try to provide a chunk size '''
    with pytest.raises(TransformationError):
        _ = GOceanOMPLoopTrans(omp_schedule="auto,4")


def test_module_noinline_default(tmpdir):
    ''' Test that by default there is no module inlining '''
    psy, _ = get_invoke("single_invoke_three_kernels.f90", API, idx=0)
    gen = str(psy.gen)
    # check that the subroutine has not been inlined
    assert 'SUBROUTINE compute_cu_code(i, j, cu, p, u)' not in gen
    # check that the associated use exists (as this is removed when
    # inlining)
    assert 'USE compute_cu_mod, ONLY: compute_cu_code' in gen
    assert GOcean1p0Build(tmpdir).code_compiles(psy)


def test_module_inline(tmpdir):
    ''' Test that we can succesfully inline a basic kernel subroutine
    routine into the PSy layer module by directly setting inline to
    true for the specified kernel. '''
    psy, invoke = get_invoke("single_invoke_three_kernels.f90", API, idx=0)
    schedule = invoke.schedule
    kern_call = schedule.children[0].children[0].children[0]
    kern_call.module_inline = True
    gen = str(psy.gen)
    # check that the subroutine has been inlined correctly
    expected = (
        "    END SUBROUTINE invoke_0\n"
        "    SUBROUTINE compute_cu_code(i, j, cu, p, u)\n")
    assert expected in gen
    # check that the associated use no longer exists
    assert 'USE compute_cu_mod, ONLY: compute_cu_code' not in gen
    assert GOcean1p0Build(tmpdir).code_compiles(psy)


def test_module_inline_with_transformation(tmpdir):
    ''' Test that we can succesfully inline a basic kernel subroutine
    routine into the PSy layer module using a transformation '''
    psy, invoke = get_invoke("single_invoke_three_kernels.f90", API, idx=0)
    schedule = invoke.schedule
    kern_call = schedule.children[1].children[0].children[0]
    inline_trans = KernelModuleInlineTrans()
    schedule, _ = inline_trans.apply(kern_call)
    gen = str(psy.gen)
    # check that the subroutine has been inlined
    assert 'SUBROUTINE compute_cv_code(i, j, cv, p, v)' in gen
    # check that the associated use no longer exists
    assert 'USE compute_cv_mod, ONLY: compute_cv_code' not in gen
    assert GOcean1p0Build(tmpdir).code_compiles(psy)


def test_module_no_inline_with_transformation(tmpdir):
    ''' Test that we can switch off the inlining of a kernel routine
    into the PSy layer module using a transformation. Relies on the
    test_module_inline() test being successful to be a valid test. '''
    psy, invoke = get_invoke("single_invoke_three_kernels.f90", API, idx=0)
    schedule = invoke.schedule
    kern_call = schedule.children[0].children[0].children[0]
    # directly switch on inlining
    kern_call.module_inline = True
    inline_trans = KernelModuleInlineTrans()
    # use a transformation to switch inlining off again
    schedule, _ = inline_trans.apply(kern_call, inline=False)
    gen = str(psy.gen)
    # check that the subroutine has not been inlined
    assert 'SUBROUTINE compute_cu_code(i, j, cu, p, u)' not in gen
    # check that the associated use exists (as this is removed when
    # inlining)
    assert 'USE compute_cu_mod, ONLY: compute_cu_code' in gen
    assert GOcean1p0Build(tmpdir).code_compiles(psy)


# we can not test if someone accidentally sets module_inline to True
# to an object that is not a Kernel as Python allows one to
# dynamically add new variables to an object. Therefore an error is
# never thrown. This would be testable if "inline" were a function.
# def test_inline_error_if_not_kernel():


def test_transformation_inline_error_if_not_kernel():
    ''' Test that the inline transformation fails if the object being
    passed is not a kernel'''
    _, invoke = get_invoke("single_invoke_three_kernels.f90", API, idx=0)
    schedule = invoke.schedule
    kern_call = schedule.children[0].children[0]
    inline_trans = KernelModuleInlineTrans()
    with pytest.raises(TransformationError):
        _, _ = inline_trans.apply(kern_call)


def test_module_inline_with_sub_use(tmpdir):
    ''' Test that we can module inline a kernel subroutine which
    contains a use statement'''
    psy, invoke = get_invoke("single_invoke_scalar_int_arg.f90", API, idx=0)
    schedule = invoke.schedule
    kern_call = schedule.children[0].children[0].children[0]
    inline_trans = KernelModuleInlineTrans()
    schedule, _ = inline_trans.apply(kern_call)
    gen = str(psy.gen)
    # check that the subroutine has been inlined
    assert 'SUBROUTINE bc_ssh_code(ji, jj, istep, ssha, tmask)' in gen
    # check that the use within the subroutine exists
    assert 'USE grid_mod' in gen
    # check that the associated psy use does not exist
    assert 'USE bc_ssh_mod, ONLY: bc_ssh_code' not in gen
    assert GOcean1p0Build(tmpdir).code_compiles(psy)


def test_module_inline_same_kernel():
    '''Tests that correct results are obtained when an invoke that uses
    the same kernel subroutine more than once has that kernel
    inlined'''
    psy, invoke = get_invoke("test14_module_inline_same_kernel.f90", API,
                             idx=0)
    schedule = invoke.schedule
    kern_call = schedule.children[0].children[0].children[0]
    inline_trans = KernelModuleInlineTrans()
    _, _ = inline_trans.apply(kern_call)
    gen = str(psy.gen)
    # check that the subroutine has been inlined
    assert 'SUBROUTINE time_smooth_code(' in gen
    # check that the associated psy "use" does not exist
    assert 'USE time_smooth_mod, ONLY: time_smooth_code' not in gen
    # check that the subroutine has only been inlined once
    count = count_lines(psy.gen, "SUBROUTINE time_smooth_code(")
    assert count == 1, "Expecting subroutine to be inlined once"
    # No compilation test here, see test_module_inline_and_compile


@pytest.mark.xfail(reason="Inline function uses a module variable (see #315)")
def test_module_inline_and_compile(tmpdir):
    '''ATM incorrect code is produced if a kernel is inlined, that
    uses variable from the original module. Proper solution would
    likely be to add a 'use' statement to the inline kernel (which
    again only works if the module variable is accessible outside
    of the module)
    '''
    Compile.skip_if_compilation_disabled()
    psy, invoke = get_invoke("test14_module_inline_same_kernel.f90", API,
                             idx=0)
    schedule = invoke.schedule
    kern_call = schedule.children[0].children[0].children[0]
    inline_trans = KernelModuleInlineTrans()
    _, _ = inline_trans.apply(kern_call)
    # TODO: This fails because of #315
    assert GOcean1p0Build(tmpdir).code_compiles(psy)


def test_module_inline_warning_no_change():
    '''Test of the warning clause in the Kernel transformation when
    no change is made to the inlining of a Kernel i.e. the inlining
    request is already what is happening. No warning is currently made
    as we have not added logging to the code but this test covers the
    clause '''
    _, invoke = get_invoke("test14_module_inline_same_kernel.f90", API, idx=0)
    schedule = invoke.schedule
    kern_call = schedule.children[0].children[0].children[0]
    inline_trans = KernelModuleInlineTrans()
    _, _ = inline_trans.apply(kern_call, inline=False)


def test_loop_swap_correct(tmpdir):
    ''' Testing correct loop swapping transform. Esp. try first, middle, and
    last invokes to make sure the inserting of the inner loop happens at
    the right place.'''

    psy, _ = get_invoke("test27_loop_swap.f90", API, idx=0)
    invoke = psy.invokes.get("invoke_loop1")
    schedule = invoke.schedule
    schedule_str = str(schedule)

    # First make sure to throw an early error if the source file
    # test27_loop_swap.f90 should have been changed
    expected_schedule = '''Loop[]: j= lower=2,jstop,1
Loop[]: i= lower=2,istop,1
kern call: bc_ssh_code'''
    assert expected_schedule in schedule_str

    expected_schedule = '''Loop[]: j= lower=1,jstop+1,1
Loop[]: i= lower=1,istop,1
kern call: bc_solid_u_code'''
    assert expected_schedule in schedule_str

    expected_schedule = '''Loop[]: j= lower=1,jstop,1
Loop[]: i= lower=1,istop+1,1
kern call: bc_solid_v_code'''
    assert expected_schedule in schedule_str

    # Now swap the first loops
    swap = GOLoopSwapTrans()
    swapped1, _ = swap.apply(schedule.children[0])
    psy.invokes.get('invoke_loop1').schedule = swapped1
    schedule_str = str(swapped1)

    expected_schedule = '''Loop[]: i= lower=2,istop,1
Loop[]: j= lower=2,jstop,1
kern call: bc_ssh_code'''
    assert expected_schedule in schedule_str

    # Now swap the middle loops
    swapped2, _ = swap.apply(swapped1.children[1])
    psy.invokes.get('invoke_loop1').schedule = swapped2
    schedule_str = str(swapped2)

    expected_schedule = '''Loop[]: i= lower=1,istop,1
Loop[]: j= lower=1,jstop+1,1
kern call: bc_solid_u_code'''
    assert expected_schedule in schedule_str

    # Now swap the last loops
    swapped3, _ = swap.apply(swapped2.children[2])
    psy.invokes.get('invoke_loop1').schedule = swapped3
    schedule_str = str(swapped3)

    expected_schedule = '''Loop[]: i= lower=1,istop+1,1
Loop[]: j= lower=1,jstop,1
kern call: bc_solid_v_code'''
    assert expected_schedule in schedule_str
    assert GOcean1p0Build(tmpdir).code_compiles(psy)


def test_go_loop_swap_errors():
    ''' Test loop swapping transform with incorrect parameters. '''

    psy, invoke_loop1 = get_invoke("test27_loop_swap.f90", API, idx=1)

    schedule = invoke_loop1.schedule
    swap = GOLoopSwapTrans()
    assert swap.name == "GOLoopSwap"
    assert str(swap) == "Exchange the order of two nested loops: inner "\
        "becomes outer and vice versa"

    # Test error if given node is not the outer loop of at least
    # a double nested loop:
    with pytest.raises(TransformationError) as error:
        swap.apply(schedule.children[0].children[0])
    assert re.search("Supplied node .* must be the outer loop of a loop nest "
                     "but the first inner statement is not a loop, got .*",
                     str(error.value)) is not None

    # Not a loop: use the cal to bc_ssh_code node as example for this test:
    with pytest.raises(TransformationError) as error:
        swap.apply(schedule.children[0].children[0].children[0])
    assert "Given node 'kern call: bc_ssh_code' is not a loop" in \
        str(error.value)

    # Now create an outer loop with more than one inner statement
    # ... by fusing the first and second outer loops :(
    invoke_loop2 = psy.invokes.get("invoke_loop2")
    schedule = invoke_loop2.schedule

    fuse = GOceanLoopFuseTrans()
    fused, _ = fuse.apply(schedule.children[0], schedule.children[1])
    invoke_loop2.schedule = fused

    with pytest.raises(TransformationError) as error:
        swap.apply(fused.children[0])
    assert re.search("Supplied node .* must be the outer loop of a loop nest "
                     "and must have exactly one inner loop, but this node "
                     "has 2 inner statements, the first two being .* and .*",
                     str(error.value)) is not None

    # Now remove the body of the first inner loop, and pass the first
    # inner loop --> i.e. a loop with an empty body
    del fused.children[0].children[0].children[0]

    with pytest.raises(TransformationError) as error:
        swap.apply(fused.children[0].children[0])
    assert re.search("Supplied node .* must be the outer loop of a loop nest "
                     "and must have one inner loop, but this node does not "
                     "have any statements inside.",
                     str(error.value)) is not None

    # Check if a non gocean1p0 API raises an error
    _, info = parse(os.path.
                    join(os.path.dirname(os.path.abspath(__file__)),
                         "test_files", "dynamo0p3",
                         "1.0.1_single_named_invoke.f90"),
                    api="dynamo0.3")
    psy = PSyFactory("dynamo0.3", distributed_memory=True).create(info)
    invokes = psy.invokes
    invoke = invokes.get(list(invokes.names)[0])
    with pytest.raises(TransformationError) as error:
        swap.apply(invoke.schedule.children[3])

    assert re.search("Given node .* is not a GOLoop, "
                     "but an instance of .*DynLoop",
                     str(error.value)) is not None


def test_ocl_apply():
    ''' Check that OCLTrans generates correct code '''
    from psyclone.transformations import OCLTrans
    psy, invoke = get_invoke("test11_different_iterates_over_"
                             "one_invoke.f90", API, idx=0)
    schedule = invoke.schedule
    ocl = OCLTrans()

    # Check that we raise the correct error if we attempt to apply the
    # transformation to something that is not an InvokeSchedule
    with pytest.raises(TransformationError) as err:
        _, _ = ocl.apply(schedule.children[0])
    assert "the supplied node must be a (sub-class of) Schedule " in str(err)

    new_sched, _ = ocl.apply(schedule)
    assert new_sched.opencl

    gen = str(psy.gen)
    assert "USE clfortran" in gen
    # ATM no support for opencl compilation, see #316
    # assert GOcean1p0Build(tmpdir).code_compiles(psy)


def test_acc_parallel_not_a_loop():
    ''' Test that we raise an appropriate error if we attempt
    to apply the OpenACC Parallel transformation to something that
    is not a loop '''
    _, invoke = get_invoke("single_invoke_three_kernels.f90", API, idx=0)
    schedule = invoke.schedule

    acct = ACCParallelTrans()
    # Attempt to (erroneously) apply the OpenACC Parallel transformation
    # to the schedule rather than a loop
    with pytest.raises(TransformationError):
        _, _ = acct.apply(schedule)


def test_acc_parallel_trans(tmpdir):
    ''' Test that we can apply an OpenACC parallel transformation
    to a loop '''
    psy, invoke = get_invoke("single_invoke_three_kernels.f90", API, idx=0)
    schedule = invoke.schedule

    acct = ACCParallelTrans()
    # Apply the OpenACC Parallel transformation
    # to the first loop of the schedule
    new_sched, _ = acct.apply(schedule.children[0])
    invoke.schedule = new_sched

    with pytest.raises(GenerationError) as err:
        _ = str(psy.gen)
    assert ("an ACC parallel region must also contain an ACC enter data "
            "directive but none was found for invoke_0" in str(err))

    accdt = ACCEnterDataTrans()
    new_sched, _ = accdt.apply(schedule)
    invoke.schedule = new_sched
    code = str(psy.gen)

    acc_idx = -1
    acc_end_idx = -1
    do_idx = -1
    for idx, line in enumerate(code.split('\n')):
        if "!$acc parallel default(present)" in line:
            acc_idx = idx
        if (do_idx == -1) and "DO j" in line:
            do_idx = idx
        if "!$acc end parallel" in line:
            acc_end_idx = idx

    assert acc_idx != -1 and acc_end_idx != -1
    assert acc_end_idx > acc_idx
    assert do_idx == (acc_idx + 1)
    assert GOcean1p0Build(tmpdir).code_compiles(psy)


def test_acc_incorrect_parallel_trans():
    '''Test that the acc transform can not be used to change
    the order of operations.'''
    _, invoke = get_invoke("single_invoke_three_kernels.f90", API, idx=0)
    schedule = invoke.schedule

    acct = ACCParallelTrans()
    # Apply the OpenACC Parallel transformation
    # to the children in the wrong order
    with pytest.raises(TransformationError) as err:
        _, _ = acct.apply([schedule.children[1], schedule.children[0]])

    assert "Children are not consecutive children" in str(err)

    with pytest.raises(TransformationError) as err:
        _, _ = acct.apply([schedule.children[0].children[0],
                           schedule.children[0]])

    assert ("supplied nodes are not children of the same parent"
            in str(err))


def test_acc_data_not_a_schedule():
    ''' Test that we raise an appropriate error if we attempt to apply
    an OpenACC Data transformation to something that is not an
    InvokeSchedule. '''
    _, invoke = get_invoke("single_invoke_three_kernels.f90", API, idx=0)
    schedule = invoke.schedule

    acct = ACCEnterDataTrans()

    with pytest.raises(TransformationError) as err:
        _, _ = acct.apply(schedule.children[0])
    assert ("Cannot apply an OpenACC enter-data directive to something that "
            "is not a Schedule" in str(err))


def test_acc_parallel_invalid_node():
    ''' Test that the OpenACC Parallel region transformation rejects
    unsupported node types. '''
    _, invoke = get_invoke("single_invoke_three_kernels.f90", API, idx=0)
    schedule = invoke.schedule

    acct = ACCEnterDataTrans()
    accpara = ACCParallelTrans()

    # Add an enter-data directive to the schedule
    new_sched, _ = acct.apply(schedule)

    # Attempt to enclose the enter-data directive within a parallel region
    with pytest.raises(TransformationError) as err:
        _, _ = accpara.apply(new_sched.children[0])
    assert ("GOACCEnterDataDirective'>' cannot be enclosed by a "
            "ACCParallelTrans transformation" in str(err))


def test_acc_data_copyin(tmpdir):
    ''' Test that we correctly generate the arguments to the copyin
    clause of an OpenACC data region '''
    psy, invoke = get_invoke("single_invoke_three_kernels.f90", API, idx=0)
    schedule = invoke.schedule

    accpt = ACCParallelTrans()
    accdt = ACCEnterDataTrans()

    # Put each loop within an OpenACC parallel region
    for child in schedule.children:
        if isinstance(child, Loop):
            new_sched, _ = accpt.apply(child)

    # Create a data region for the whole schedule
    new_sched, _ = accdt.apply(new_sched)

    invoke.schedule = new_sched
    code = str(psy.gen)

    # Check that we've correctly declared the logical variable that
    # records whether this is the first time we've entered this invoke.
    assert "LOGICAL, save :: first_time=.True." in code

    pcopy = (
        "      IF (first_time) THEN\n"
        "        !$acc enter data copyin(p_fld,p_fld%data,cu_fld,cu_fld%data,"
        "u_fld,u_fld%data,cv_fld,cv_fld%data,v_fld,v_fld%data,unew_fld,"
        "unew_fld%data,uold_fld,uold_fld%data)\n"
        "        first_time = .false.\n")
    assert pcopy in code
    for obj in ["u_fld", "v_fld", "p_fld", "cu_fld", "cv_fld", "unew_fld"]:
        assert "{0}%data_on_device = .true.".format(obj) in code
    assert ("        uold_fld%data_on_device = .true.\n"
            "      END IF \n" in code)
    assert GOcean1p0Build(tmpdir).code_compiles(psy)


def test_acc_data_grid_copyin(tmpdir):
    ''' Test that we correctly generate the arguments to the copyin
    clause of an OpenACC data region when grid properties are required '''
    psy, invoke = get_invoke("single_invoke_grid_props.f90", API, idx=0)
    schedule = invoke.schedule

    accpt = ACCParallelTrans()
    accdt = ACCEnterDataTrans()

    # Put each loop within an OpenACC parallel region
    for child in schedule.children:
        if isinstance(child, Loop):
            new_sched, _ = accpt.apply(child)

    # Create a data region for the whole schedule
    new_sched, _ = accdt.apply(new_sched)

    invoke.schedule = new_sched
    code = str(psy.gen)

    # TODO grid properties are effectively duplicated in this list (but the
    # OpenACC deep-copy support should spot this).
    pcopy = ("!$acc enter data copyin(u_fld,u_fld%data,cu_fld,cu_fld%data,"
             "u_fld%grid,u_fld%grid%tmask,u_fld%grid%area_t,"
             "u_fld%grid%area_u,d_fld,d_fld%data,du_fld,du_fld%data,"
             "d_fld%grid,d_fld%grid%tmask,d_fld%grid%area_t,"
             "d_fld%grid%area_u)")
    assert pcopy in code
    # Check that we flag that the fields are now on the device
    for obj in ["u_fld", "cu_fld", "du_fld", "d_fld"]:
        assert "{0}%data_on_device = .true.".format(obj) in code
    # Check that we have no acc_update_device calls
    assert "CALL acc_update_device" not in code
    assert GOcean1p0Build(tmpdir).code_compiles(psy)


def test_acc_rscalar_update(tmpdir):
    '''
    Check that we generate code to update any real scalar kernel arguments on
    the device.
    '''
    psy, invoke = get_invoke("single_invoke_scalar_float_arg.f90", API, idx=0)
    schedule = invoke.schedule

    accpt = ACCParallelTrans()
    accdt = ACCEnterDataTrans()

    # Put each loop within an OpenACC parallel region
    for child in schedule.children:
        if isinstance(child, Loop):
            new_sched, _ = accpt.apply(child)

    # Create a data region for the whole schedule
    new_sched, _ = accdt.apply(new_sched)

    invoke.schedule = new_sched
    code = str(psy.gen)
    # Check that the use statement has been added
    assert ("USE kernel_scalar_float, ONLY: bc_ssh_code\n"
            "      USE openacc, ONLY: acc_update_device" in code)
    expected = '''\
      ! Ensure all scalars on the device are up-to-date
      CALL acc_update_device(a_scalar, 1)
      !
      !$acc parallel default(present)
      DO j=1,jstop+1'''
    assert expected in code
    assert GOcean1p0Build(tmpdir).code_compiles(psy)


def test_acc_iscalar_update(tmpdir):
    '''
    Check that we generate code to update any integer scalar kernel arguments
    on the device.
    '''
    psy, invoke = get_invoke("single_invoke_scalar_int_arg.f90", API, idx=0)
    schedule = invoke.schedule

    accpt = ACCParallelTrans()
    accdt = ACCEnterDataTrans()

    # Put each loop within an OpenACC parallel region
    for child in schedule.children:
        if isinstance(child, Loop):
            new_sched, _ = accpt.apply(child)

    # Create a data region for the whole schedule
    new_sched, _ = accdt.apply(new_sched)

    invoke.schedule = new_sched
    code = str(psy.gen)
    # Check that the use statement has been added
    assert ("USE kernel_scalar_int, ONLY: bc_ssh_code\n"
            "      USE openacc, ONLY: acc_update_device" in code)
    expected = '''\
      ! Ensure all scalars on the device are up-to-date
      CALL acc_update_device(ncycle, 1)
      !
      !$acc parallel default(present)
      DO j=1,jstop+1'''
    assert expected in code
    assert GOcean1p0Build(tmpdir).code_compiles(psy)


def test_acc_update_two_scalars(tmpdir):
    '''
    Check that we generate two separate acc_update_device() calls when
    we have two scalars.
    '''
    psy, invoke = get_invoke("single_invoke_two_kernels_scalars.f90", API,
                             idx=0)
    schedule = invoke.schedule

    accpt = ACCParallelTrans()
    accdt = ACCEnterDataTrans()

    # Put each loop within an OpenACC parallel region
    for child in schedule.children:
        if isinstance(child, Loop):
            new_sched, _ = accpt.apply(child)

    # Create a data region for the whole schedule
    new_sched, _ = accdt.apply(new_sched)

    invoke.schedule = new_sched
    code = str(psy.gen)

    # Check that the use statement has been added
    assert ("USE kernel_scalar_float, ONLY: bc_ssh_code\n"
            "      USE openacc, ONLY: acc_update_device" in code)
    expected = '''\
      ! Ensure all scalars on the device are up-to-date
      CALL acc_update_device(a_scalar, 1)
      CALL acc_update_device(ncycle, 1)
      !
      !$acc parallel default(present)
      DO j=1,jstop+1'''
    assert expected in code
    assert GOcean1p0Build(tmpdir).code_compiles(psy)


def test_acc_data_parallel_commute(tmpdir):
    '''Test that we can apply the OpenACC parallel and data
    transformations in either order'''
    accpt = ACCParallelTrans()
    accdt = ACCEnterDataTrans()

    psy, invoke = get_invoke("single_invoke_three_kernels.f90", API, idx=0)
    schedule = invoke.schedule

    # Put each loop within an OpenACC parallel region
    for child in schedule.children:
        if isinstance(child, Loop):
            new_sched, _ = accpt.apply(child)

    # Create a data region for the whole schedule
    new_sched, _ = accdt.apply(new_sched)

    invoke.schedule = new_sched
    code1 = str(psy.gen)

    # Repeat these transformations but create the region
    # before the parallel loops
    psy, invoke = get_invoke("single_invoke_three_kernels.f90", API, idx=0)
    schedule = invoke.schedule

    # Create a data region for the whole schedule
    new_sched, _ = accdt.apply(schedule)

    # Put each loop within an OpenACC parallel region
    for child in schedule.children:
        if isinstance(child, Loop):
            new_sched, _ = accpt.apply(child)

    invoke.schedule = new_sched
    code2 = str(psy.gen)

    assert code1 == code2
    assert GOcean1p0Build(tmpdir).code_compiles(psy)


def test_accdata_duplicate():
    ''' Check that we raise an error if we attempt to add an OpenACC
    data directive to a schedule that already contains one '''
    accdt = ACCEnterDataTrans()
    accpt = ACCParallelTrans()

    _, invoke = get_invoke("single_invoke_three_kernels.f90", API, idx=0)
    schedule = invoke.schedule

    # Create a data region for the whole schedule
    new_sched, _ = accdt.apply(schedule)

    # Put each loop within an OpenACC parallel region
    for child in schedule.children:
        if isinstance(child, Loop):
            new_sched, _ = accpt.apply(child)

    # Erroneously attempt to add a data region for the second time
    with pytest.raises(TransformationError):
        _, _ = accdt.apply(new_sched)


def test_accloop(tmpdir):
    ''' Tests that we can apply a '!$acc loop' directive to a loop '''
    acclpt = ACCLoopTrans()
    accpara = ACCParallelTrans()
    accdata = ACCEnterDataTrans()

    psy, invoke = get_invoke("single_invoke_three_kernels.f90", API, idx=0)
    schedule = invoke.schedule

    with pytest.raises(TransformationError) as err:
        _ = acclpt.apply(schedule)
    assert ("Cannot apply a parallel-loop directive to something that is not "
            "a loop" in str(err))

    # Apply an OpenACC loop directive to each loop
    for child in schedule.children:
        if isinstance(child, Loop):
            new_sched, _ = acclpt.apply(child)

    # Code generation should fail at this point because there's no
    # enclosing parallel region
    with pytest.raises(GenerationError) as err:
        _ = psy.gen
    assert ("ACCLoopDirective must have an ACCParallelDirective as an "
            "ancestor in the Schedule" in str(err))

    # Add an enclosing parallel region
    new_sched, _ = accpara.apply(schedule.children)

    # Code generation should still fail because there's no 'enter data'
    # directive and we need one for the parallel region to work
    with pytest.raises(GenerationError) as err:
        _ = psy.gen
    assert ("A Schedule containing an ACC parallel region must also "
            "contain an ACC enter data directive but none was found for "
            "invoke_0" in str(err))

    # Add a data region
    new_sched, _ = accdata.apply(new_sched)
    invoke.schedule = new_sched

    gen = str(psy.gen)

    assert '''\
      !$acc parallel default(present)
      !$acc loop independent
      DO j=2,jstop''' in gen
    assert ("END DO \n"
            "      !$acc loop independent\n"
            "      DO j=2,jstop+1" in gen)
    assert GOcean1p0Build(tmpdir).code_compiles(psy)


def test_acc_collapse(tmpdir):
    ''' Tests for the collapse clause to a loop directive '''
    acclpt = ACCLoopTrans()
    accpara = ACCParallelTrans()
    accdata = ACCEnterDataTrans()

    psy, invoke = get_invoke("single_invoke_three_kernels.f90", API,
                             name="invoke_0")
    schedule = invoke.schedule
    child = schedule.children[0]

    # Check that we reject non-integer collapse arguments
    with pytest.raises(TransformationError) as err:
        _, _ = acclpt.apply(child, collapse=child)
    assert ("The 'collapse' argument must be an integer but got an object "
            "of type" in str(err))

    # Check that we reject invalid depths
    with pytest.raises(TransformationError) as err:
        _, _ = acclpt.apply(child, collapse=1)
    assert ("It only makes sense to collapse 2 or more loops but got a "
            "value of 1" in str(err))

    # Check that we reject attempts to collapse more loops than we have
    with pytest.raises(TransformationError) as err:
        _, _ = acclpt.apply(child, collapse=3)
    assert ("Cannot apply COLLAPSE(3) clause to a loop nest containing "
            "only 2 loops" in str(err))

    # Finally, do something valid and check that we get the correct
    # generated code
    new_sched, _ = acclpt.apply(child, collapse=2)

    new_sched, _ = accpara.apply(new_sched.children)
    new_sched, _ = accdata.apply(new_sched)

    invoke.schedule = new_sched

    gen = str(psy.gen)
    assert ("      !$acc parallel default(present)\n"
            "      !$acc loop collapse(2) independent\n"
            "      DO j=2,jstop\n"
            "        DO i=2,istop+1\n"
            "          CALL compute_cu_code(i, j, cu_fld%data, p_fld%data, "
            "u_fld%data)\n" in gen)
    assert GOcean1p0Build(tmpdir).code_compiles(psy)


def test_acc_indep(capsys, tmpdir):
    ''' Tests for the independent clause to a loop directive. '''
    acclpt = ACCLoopTrans()
    accpara = ACCParallelTrans()
    accdata = ACCEnterDataTrans()

    psy, invoke = get_invoke("single_invoke_three_kernels.f90", API,
                             name="invoke_0")
    schedule = invoke.schedule
    new_sched, _ = acclpt.apply(schedule.children[0], independent=False)
    new_sched, _ = acclpt.apply(schedule.children[1], independent=True)
    new_sched, _ = accpara.apply(new_sched.children)
    new_sched, _ = accdata.apply(new_sched)
    # Check the generated code
    invoke.schedule = new_sched
    gen = str(psy.gen)
    assert "!$acc loop\n      DO j=2,jstop" in gen
    assert "!$acc loop independent\n      DO j=2,jstop+1" in gen
<<<<<<< HEAD


def test_acc_loop_seq():
    ''' Check that we can apply the sequential clause to an ACC LOOP
    directive. '''
    acclpt = ACCLoopTrans()
    accpara = ACCParallelTrans()
    accdata = ACCEnterDataTrans()
    psy, invoke = get_invoke("single_invoke_three_kernels.f90", API,
                             name="invoke_0")
    schedule = invoke.schedule
    new_sched, _ = acclpt.apply(schedule.children[0], sequential=True)
    new_sched, _ = accpara.apply(new_sched.children)
    new_sched, _ = accdata.apply(new_sched)
    # Check the generated code
    invoke.schedule = new_sched
    gen = str(psy.gen).lower()
    assert ("      !$acc parallel default(present)\n"
            "      !$acc loop seq\n"
            "      do j=2,jstop\n" in gen)


def test_acc_loop_view(capsys):
    ''' Test for the view() method of ACCLoopDirective. '''
    acclpt = ACCLoopTrans()

    psy, invoke = get_invoke("single_invoke_three_kernels.f90", API,
                             name="invoke_0")
    schedule = invoke.schedule
    new_sched, _ = acclpt.apply(schedule.children[0], independent=False)
    new_sched, _ = acclpt.apply(schedule.children[1], independent=True)
    new_sched, _ = acclpt.apply(schedule.children[2], sequential=True)
    # Check the view method
    new_sched.view()
    output, _ = capsys.readouterr()
    assert "[ACC Loop]" in output
    assert "[ACC Loop, independent]" in output
    assert "[ACC Loop, seq]" in output


def test_acc_kernels_error():
    ''' Check that we refuse to allow the kernels transformation
    for this API. '''
    from psyclone.transformations import ACCKernelsTrans
    psy, invoke = get_invoke("single_invoke_three_kernels.f90", API,
                             name="invoke_0")
    schedule = invoke.schedule
    accktrans = ACCKernelsTrans()
    with pytest.raises(NotImplementedError) as err:
        _, _ = accktrans.apply(schedule.children)
    assert ("kernels regions are currently only supported for the nemo API"
            in str(err))
=======
    assert GOcean1p0Build(tmpdir).code_compiles(psy)
>>>>>>> 283e25d6
<|MERGE_RESOLUTION|>--- conflicted
+++ resolved
@@ -1,11 +1,7 @@
 # -----------------------------------------------------------------------------
 # BSD 3-Clause License
 #
-<<<<<<< HEAD
 # Copyright (c) 2017-2019, Science and Technology Facilities Council.
-=======
-# Copyright (c) 2017-2019, Science and Technology Facilities Council
->>>>>>> 283e25d6
 # All rights reserved.
 #
 # Redistribution and use in source and binary forms, with or without
@@ -1928,7 +1924,8 @@
     gen = str(psy.gen)
     assert "!$acc loop\n      DO j=2,jstop" in gen
     assert "!$acc loop independent\n      DO j=2,jstop+1" in gen
-<<<<<<< HEAD
+
+    assert GOcean1p0Build(tmpdir).code_compiles(psy)
 
 
 def test_acc_loop_seq():
@@ -1980,7 +1977,4 @@
     with pytest.raises(NotImplementedError) as err:
         _, _ = accktrans.apply(schedule.children)
     assert ("kernels regions are currently only supported for the nemo API"
-            in str(err))
-=======
-    assert GOcean1p0Build(tmpdir).code_compiles(psy)
->>>>>>> 283e25d6
+            in str(err))