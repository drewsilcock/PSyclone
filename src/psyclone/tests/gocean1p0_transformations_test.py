--- conflicted
+++ resolved
@@ -1367,7 +1367,6 @@
                      str(error.value)) is not None
 
 
-<<<<<<< HEAD
 def test_ocl_apply():
     ''' Check that OCLTrans generates correct code '''
     from psyclone.transformations import OCLTrans
@@ -1387,7 +1386,8 @@
 
     gen = str(psy.gen)
     assert "USE clfortran" in gen
-=======
+
+
 def test_acc_parallel_not_a_loop():
     ''' Test that we raise an appropriate error if we attempt
     to apply the OpenACC Parallel transformation to something that
@@ -1843,5 +1843,4 @@
     invoke.schedule = new_sched
     gen = str(psy.gen)
     assert "!$acc loop\n      DO j=2,jstop" in gen
-    assert "!$acc loop independent\n      DO j=2,jstop+1" in gen
->>>>>>> 2c07674f
+    assert "!$acc loop independent\n      DO j=2,jstop+1" in gen