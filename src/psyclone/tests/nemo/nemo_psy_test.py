# -----------------------------------------------------------------------------
# BSD 3-Clause License
#
# Copyright (c) 2018, Science and Technology Facilities Council.
# All rights reserved.
#
# Redistribution and use in source and binary forms, with or without
# modification, are permitted provided that the following conditions are met:
#
# * Redistributions of source code must retain the above copyright notice, this
#   list of conditions and the following disclaimer.
#
# * Redistributions in binary form must reproduce the above copyright notice,
#   this list of conditions and the following disclaimer in the documentation
#   and/or other materials provided with the distribution.
#
# * Neither the name of the copyright holder nor the names of its
#   contributors may be used to endorse or promote products derived from
#   this software without specific prior written permission.
#
# THIS SOFTWARE IS PROVIDED BY THE COPYRIGHT HOLDERS AND CONTRIBUTORS
# "AS IS" AND ANY EXPRESS OR IMPLIED WARRANTIES, INCLUDING, BUT NOT
# LIMITED TO, THE IMPLIED WARRANTIES OF MERCHANTABILITY AND FITNESS
# FOR A PARTICULAR PURPOSE ARE DISCLAIMED. IN NO EVENT SHALL THE
# COPYRIGHT HOLDER OR CONTRIBUTORS BE LIABLE FOR ANY DIRECT, INDIRECT,
# INCIDENTAL, SPECIAL, EXEMPLARY, OR CONSEQUENTIAL DAMAGES (INCLUDING,
# BUT NOT LIMITED TO, PROCUREMENT OF SUBSTITUTE GOODS OR SERVICES;
# LOSS OF USE, DATA, OR PROFITS; OR BUSINESS INTERRUPTION) HOWEVER
# CAUSED AND ON ANY THEORY OF LIABILITY, WHETHER IN CONTRACT, STRICT
# LIABILITY, OR TORT (INCLUDING NEGLIGENCE OR OTHERWISE) ARISING IN
# ANY WAY OUT OF THE USE OF THIS SOFTWARE, EVEN IF ADVISED OF THE
# POSSIBILITY OF SUCH DAMAGE.
# -----------------------------------------------------------------------------
# Authors: R. W. Ford and A. R. Porter, STFC Daresbury Lab

''' Module containing py.test tests for the construction of a PSy
    representation of NEMO code '''


from __future__ import print_function, absolute_import
import os
import pytest
from psyclone.parse import parse
from psyclone.psyGen import PSyFactory, InternalError, GenerationError, \
    CodeBlock
from psyclone import nemo
from fparser.common.readfortran import FortranStringReader
from fparser.two import Fortran2003
from fparser.two.parser import ParserFactory
from fparser.two.utils import walk_ast

# Constants
API = "nemo"
# Location of the Fortran files associated with these tests
BASE_PATH = os.path.join(os.path.dirname(os.path.abspath(__file__)),
                         "test_files")
# Fortran parser
_PARSER = ParserFactory().create()


def test_unamed_unit():
    '''
    Test that we raise the expected internal error if we fail to find
    a name for the PSy object.
    '''
    code = ("program simple\n"
            "  ztmp(:,:,:) = 0.0\n"
            "end program\n")
    reader = FortranStringReader(code)
    prog = Fortran2003.Program_Unit(reader)
    psy = PSyFactory(API, distributed_memory=False).create(prog)
    assert psy._name == "simple_psy"
    # We have to work quite hard to trigger the internal error that is
    # raised when no names are found.
    # Delete most of the AST
    del prog.content[1:]
    # Remove the Name object from the items tuple of the remaining AST node
    prog.content[0].items = (prog.content[0].items[0], "not a Name")
    with pytest.raises(InternalError) as err:
        _ = PSyFactory(API, distributed_memory=False).create(prog)
    assert "Found no names in supplied Fortran" in str(err)


def test_explicit_do_sched():
    ''' Check that we generate a correct schedule for a triply-nested,
    explicit do loop '''
    _, invoke_info = parse(os.path.join(BASE_PATH, "explicit_do.f90"),
                           api=API, line_length=False)
    psy = PSyFactory(API, distributed_memory=False).create(invoke_info)
    assert isinstance(psy, nemo.NemoPSy)
    assert psy._name == "explicit_do_psy"
    invoke = psy.invokes.invoke_list[0]
    sched = invoke.schedule
    # The schedule should contain 3 loop objects
    loops = sched.walk(sched.children, nemo.NemoLoop)
    assert len(loops) == 3
    # The schedule should contain just 1 kernel
    assert isinstance(loops[2].children[0], nemo.NemoKern)


def test_implicit_loop_sched1():
    ''' Check that we get the correct schedule for an implicit loop '''
    _, invoke_info = parse(os.path.join(BASE_PATH, "implicit_do.f90"),
                           api=API, line_length=False)
    psy = PSyFactory(API, distributed_memory=False).create(invoke_info)
    assert isinstance(psy, nemo.NemoPSy)
    print(len(psy.invokes.invoke_list))
    sched = psy.invokes.invoke_list[0].schedule
    sched.view()
    loops = sched.walk(sched.children, nemo.NemoLoop)
    assert len(loops) == 3
    kerns = sched.kern_calls()
    assert len(kerns) == 1


def test_implicit_loop_sched2():
    ''' Check that we get the correct schedule for an explicit loop over
    levels containing an implicit loop over the i-j slab '''
    _, invoke_info = parse(os.path.join(BASE_PATH,
                                        "explicit_over_implicit.f90"),
                           api=API, line_length=False)
    psy = PSyFactory(API, distributed_memory=False).create(invoke_info)
    sched = psy.invokes.invoke_list[0].schedule
    sched.view()
    # We should have 3 loops (one from the explicit loop over levels and
    # the other two from the implicit loops over ji and jj).
    loops = sched.walk(sched.children, nemo.NemoLoop)
    assert len(loops) == 3
    kerns = sched.kern_calls()
    assert len(kerns) == 1


def test_multi_kern():
    ''' Test that having multiple kernels within a single loop raises
    the expected error. '''
    _, invoke_info = parse(os.path.join(BASE_PATH, "code_block.f90"),
                           api=API, line_length=False)
    psy = PSyFactory(API, distributed_memory=False).create(invoke_info)
    sched = psy.invokes.invoke_list[0].schedule
    loops = sched.walk(sched.children, nemo.NemoLoop)
    kerns = sched.kern_calls()
    # Add the second kernel as a child of the first loop
    loops[0].children.append(kerns[1])
    with pytest.raises(NotImplementedError) as err:
        _ = loops[0].kernel
    assert ("getter method does not yet support a loop containing more than "
            "one kernel but this loop contains 2" in str(err))


@pytest.mark.xfail(reason="Do not currently check for previous variable"
                   "declarations when adding loop variables")
def test_implicit_loop_assign():
    ''' Check that we only identify an implicit loop when array syntax
    is used as part of an assignment statement. '''
    ast, invoke_info = parse(os.path.join(BASE_PATH, "array_syntax.f90"),
                             api=API, line_length=False)
    psy = PSyFactory(API, distributed_memory=False).create(invoke_info)
    sched = psy.invokes.invoke_list[0].schedule
    loops = sched.walk(sched.children, nemo.NemoLoop)
    sched.view()
    gen = str(ast).lower()
    print(gen)
    # Our implicit loops gives us 5 explicit loops
    assert len(loops) == 5
    assert isinstance(sched.children[0], nemo.NemoLoop)
    # The other statements (that use array syntax) are not assignments
    # and therefore are not implicit loops
    assert not(isinstance(sched.children[1], nemo.NemoLoop))
    # Check that the loop variables have been declared just once
    for var in ["psy_ji", "psy_jj", "psy_jk"]:
        assert gen.count("integer :: {0}".format(var)) == 1


def test_unrecognised_implicit():
    ''' Check that we raise the expected error if we encounter an
    unrecognised form of implicit loop. '''
    from psyclone.nemo import NemoImplicitLoop, NemoInvoke
    # Array syntax used in an unsupported index location
    reader = FortranStringReader("umask(:, :, :, :) = 0.0D0")
    assign = Fortran2003.Assignment_Stmt(reader)
    with pytest.raises(GenerationError) as err:
        NemoImplicitLoop(assign)
    assert ("Array section in unsupported dimension (4) for code "
            "'umask(:, :, :, :) = 0.0D0'" in str(err))
    # and now for the case where the Program unit doesn't have a
    # specification section to modify. This is hard to trigger
    # so we manually construct some objects and put them together
    # to create an artificial example...
    reader = FortranStringReader("umask(:, :, :) = 0.0D0")
    assign = Fortran2003.Assignment_Stmt(reader)
    reader = FortranStringReader("program atest\nreal :: umask(1,1,1,1)\n"
                                 "umask(:, :, :) = 0.0\nend program atest")
    prog = Fortran2003.Program_Unit(reader)
    invoke = NemoInvoke(prog, name="atest")
    loop = NemoImplicitLoop.__new__(NemoImplicitLoop)
    loop._parent = None
    loop.invoke = invoke
    loop.root.invoke._ast = prog
    spec = walk_ast(prog.content, [Fortran2003.Specification_Part])
    prog.content.remove(spec[0])
    with pytest.raises(InternalError) as err:
        loop.__init__(assign)
    assert "No specification part found for routine atest" in str(err)


def test_implicit_range_err():
    ''' Check that we raise the expected error if we encounter an implicit
    loop with an explicit range (since we don't yet support that). '''
    # Array syntax with an explicit range
    reader = FortranStringReader("umask(1:jpi, 1, :) = 0.0D0")
    assign = Fortran2003.Assignment_Stmt(reader)
    with pytest.raises(NotImplementedError) as err:
        nemo.NemoImplicitLoop(assign)
    assert ("Support for implicit loops with specified bounds is not yet "
            "implemented: 'umask(1 : jpi, 1, :) = 0.0D0'" in str(err))


def test_complex_code():
    ''' Check that we get the right schedule when the code contains
    multiple statements of different types '''
    _, invoke_info = parse(os.path.join(BASE_PATH, "code_block.f90"),
                           api=API, line_length=False)
    psy = PSyFactory(API, distributed_memory=False).create(invoke_info)
    sched = psy.invokes.invoke_list[0].schedule
    loops = sched.walk(sched.children, nemo.NemoLoop)
    assert len(loops) == 5
    cblocks = sched.walk(sched.children, CodeBlock)
    assert len(cblocks) == 4
    kerns = sched.kern_calls()
    assert len(kerns) == 2
    # The last loop does not contain a kernel
    assert loops[-1].kernel is None


<<<<<<< HEAD
def test_codeblock_empty_error():
    '''Check that calling NemoCodeBlock with empty content results in a
    generation error.

    '''
    for content in ["", None]:
        with pytest.raises(GenerationError) as err:
            cblock = nemo.NemoCodeBlock(content)
        assert "NemoCodeBlock must have content." in str(err)


def test_codeblock_gencode_error():
    ''' Check that calling NemoCodeBlock.gen_code() results in an internal
    error. '''
    cblock = nemo.NemoCodeBlock(["DUMMY"])
    with pytest.raises(InternalError) as err:
        cblock.gen_code()
    assert "NemoCodeBlock.gen_code() should not be called" in str(err)


=======
>>>>>>> e6611fde
def test_io_not_kernel():
    ''' Check that we reject a kernel candidate if a loop body contains
    a write/read statement '''
    _, invoke_info = parse(os.path.join(BASE_PATH, "io_in_loop.f90"),
                           api=API, line_length=False)
    psy = PSyFactory(API, distributed_memory=False).create(invoke_info)
    sched = psy.invokes.invoke_list[0].schedule
    # We should have only 1 actual kernel
    kerns = sched.kern_calls()
    assert len(kerns) == 1


def test_schedule_view(capsys):
    ''' Check the schedule view/str methods work as expected '''
    from psyclone.psyGen import colored
    from psyclone.nemo import NEMO_SCHEDULE_COLOUR_MAP
    _, invoke_info = parse(os.path.join(BASE_PATH, "io_in_loop.f90"),
                           api=API, line_length=False)
    psy = PSyFactory(API, distributed_memory=False).create(invoke_info)
    sched = psy.invokes.invoke_list[0].schedule
    sched_str = str(sched)
    assert "NemoLoop[levels]: jk=1,jpk,1" in sched_str
    assert "NemoLoop[lat]: jj=1,jpj,1" in sched_str
    assert "NemoLoop[lon]: ji=1,jpi,1" in sched_str
    sched.view()
    output, _ = capsys.readouterr()

    # Have to allow for colouring of output text
    loop_str = colored("Loop", NEMO_SCHEDULE_COLOUR_MAP["Loop"])
    kern_str = colored("KernCall", NEMO_SCHEDULE_COLOUR_MAP["KernCall"])
    sched_str = colored("Schedule", NEMO_SCHEDULE_COLOUR_MAP["Schedule"])

    expected_sched = (
        sched_str + "[]\n"
        "    " + loop_str + "[type='levels',field_space='None',"
        "it_space='None']\n"
        "        " + loop_str + "[type='lat',field_space='None',"
        "it_space='None']\n"
        "            " + loop_str + "[type='lon',field_space='None',"
        "it_space='None']\n"
        "                " + kern_str + "[Explicit]\n"
        "    " + loop_str + "[type='levels',field_space='None',"
        "it_space='None']\n"
        "        " + loop_str + "[type='lat',field_space='None',"
        "it_space='None']\n"
        "            " + loop_str + "[type='lon',field_space='None',"
        "it_space='None']\n"
        "                ")
    assert expected_sched in output
    expected_sched2 = (
        loop_str + "[type='levels',field_space='None',"
        "it_space='None']\n"
        "        " + loop_str + "[type='lat',field_space='None',"
        "it_space='None']\n"
        "            " + loop_str + "[type='lon',field_space='None',"
        "it_space='None']\n"
        "                ")
    assert expected_sched2 in output


def test_kern_inside_if():
    ''' Check that we identify kernels when they are within an if block. '''
    _, invoke_info = parse(os.path.join(BASE_PATH, "imperfect_nest.f90"),
                           api=API, line_length=False)
    psy = PSyFactory(API, distributed_memory=False).create(invoke_info)
    sched = psy.invokes.invoke_list[0].schedule
    kerns = sched.kern_calls()
    assert len(kerns) == 6
    ifblock = sched.children[0].children[1]
    assert isinstance(ifblock, nemo.NemoIfBlock)
    assert str(ifblock) == "If-block: jk == 1"
    assert isinstance(ifblock.children[1], nemo.NemoIfClause)
    assert isinstance(ifblock.children[2], nemo.NemoIfClause)


def test_invalid_if_clause():
    ''' Check that we raise the expected error if the NemoIfClause
    is passed something that isn't an if-clause. '''
    from psyclone.nemo import NemoIfClause
    reader = FortranStringReader("umask(:, :, :, :) = 0")
    assign = Fortran2003.Assignment_Stmt(reader)
    with pytest.raises(InternalError) as err:
        _ = NemoIfClause([assign])
    assert "Unrecognised member of if block: " in str(err)


def test_ifblock_ast_err():
    ''' Check that the NemoIfBlock constructor raises the expected error if
    the fparser2 AST does not have the expected structure. '''
    reader = FortranStringReader("if(.true.)then\ndone=.true.\nend if\n")
    ifblock = Fortran2003.If_Construct(reader)
    # Break the AST projected by fparser2 - delete the 'end if'
    del ifblock.content[-1]
    with pytest.raises(InternalError) as err:
        _ = nemo.NemoIfBlock(ifblock)
    assert "Failed to find closing end if" in str(err)
    # Now delete the 'if then'
    del ifblock.content[0]
    with pytest.raises(InternalError) as err:
        _ = nemo.NemoIfBlock(ifblock)
    assert "Failed to find opening if then" in str(err)


def test_ifblock_gencode_err():
    ''' Check that calling gen_code() on a NemoIfBlock raises an error. '''
    reader = FortranStringReader("if(.true.)then\ndone=.true.\nend if\n")
    ifblock = Fortran2003.If_Construct(reader)
    blk = nemo.NemoIfBlock(ifblock)
    with pytest.raises(InternalError) as err:
        blk.gen_code()
    assert "this method should not have been called" in str(err)


def test_elseif_gencode_err():
    ''' Check that calling gen_code() on a NemoIfClause raises an error.
    Generating a valid NemoIfClause artificially is difficult so we resort
    to parsing a full routine. '''
    _, invoke_info = parse(os.path.join(BASE_PATH, "imperfect_nest.f90"),
                           api=API, line_length=False)
    psy = PSyFactory(API, distributed_memory=False).create(invoke_info)
    sched = psy.invokes.invoke_list[0].schedule
    clauses = sched.walk(sched.children, nemo.NemoIfClause)
    with pytest.raises(InternalError) as err:
        clauses[0].gen_code()
    assert "This method should not have been called" in str(err)


def test_kern_load_errors(monkeypatch):
    ''' Check that the various load methods of the NemoKern class raise
    the expected errors. '''
    _, invoke_info = parse(os.path.join(BASE_PATH, "explicit_do.f90"),
                           api=API, line_length=False)
    psy = PSyFactory(API, distributed_memory=False).create(invoke_info)
    invoke = psy.invokes.invoke_list[0]
    sched = invoke.schedule
    # The schedule should contain 3 loop objects
    kerns = sched.kern_calls()
    with pytest.raises(InternalError) as err:
        kerns[0].load("Not an fparser2 AST node")
    assert ("internal error: Expecting either Block_Nonlabel_Do_Construct "
            "or Assignment_Stmt but got " in str(err))
    # TODO why haven't the Kernel or Loop objects got a valid _ast?
    loop = sched.children[0].children[0].children[0]._ast
    monkeypatch.setattr(loop, "content", ["not_a_loop"])
    with pytest.raises(InternalError) as err:
        kerns[0]._load_from_loop(loop)
    assert ("Expecting Nonlabel_Do_Stmt as first child of "
            "Block_Nonlabel_Do_Construct but got" in str(err))


def test_no_inline():
    ''' Check that calling the NemoPSy.inline() method raises the expected
    error (since we haven't implemented it yet). '''
    _, invoke_info = parse(os.path.join(BASE_PATH, "imperfect_nest.f90"),
                           api=API, line_length=False)
    psy = PSyFactory(API, distributed_memory=False).create(invoke_info)
    with pytest.raises(NotImplementedError) as err:
        psy.inline(None)
    assert ("The NemoPSy.inline method has not yet been implemented!"
            in str(err))


def test_empty_routine():
    ''' Check that we handle the case where a program unit does not
    contain any executable statements. '''
    _, invoke_info = parse(os.path.join(BASE_PATH, "empty_routine.f90"),
                           api=API, line_length=False)
    psy = PSyFactory(API, distributed_memory=False).create(invoke_info)
    assert len(psy.invokes.invoke_list) == 1
    assert psy.invokes.invoke_list[0].schedule is None
    # Calling update() on this Invoke should do nothing
    psy.invokes.invoke_list[0].update()


def test_invoke_function():
    ''' Check that we successfully construct an Invoke if the program
    unit is a function. '''
    _, invoke_info = parse(os.path.join(BASE_PATH, "afunction.f90"),
                           api=API, line_length=False)
    psy = PSyFactory(API, distributed_memory=False).create(invoke_info)
    assert len(psy.invokes.invoke_list) == 1
    invoke = psy.invokes.invoke_list[0]
    assert invoke.name == "afunction"<|MERGE_RESOLUTION|>--- conflicted
+++ resolved
@@ -232,29 +232,6 @@
     assert loops[-1].kernel is None
 
 
-<<<<<<< HEAD
-def test_codeblock_empty_error():
-    '''Check that calling NemoCodeBlock with empty content results in a
-    generation error.
-
-    '''
-    for content in ["", None]:
-        with pytest.raises(GenerationError) as err:
-            cblock = nemo.NemoCodeBlock(content)
-        assert "NemoCodeBlock must have content." in str(err)
-
-
-def test_codeblock_gencode_error():
-    ''' Check that calling NemoCodeBlock.gen_code() results in an internal
-    error. '''
-    cblock = nemo.NemoCodeBlock(["DUMMY"])
-    with pytest.raises(InternalError) as err:
-        cblock.gen_code()
-    assert "NemoCodeBlock.gen_code() should not be called" in str(err)
-
-
-=======
->>>>>>> e6611fde
 def test_io_not_kernel():
     ''' Check that we reject a kernel candidate if a loop body contains
     a write/read statement '''
