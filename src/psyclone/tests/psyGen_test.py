--- conflicted
+++ resolved
@@ -5265,31 +5265,6 @@
     assert not fake_parent.children  # No new children created
 
 
-<<<<<<< HEAD
-def test_modified_kern_line_length(kernel_outputdir, monkeypatch):
-    '''Modified Fortran kernels are written to file linewrapped at 132
-    characters. This test checks that this linewrapping works.
-
-    '''
-    from psyclone.transformations import Dynamo0p3KernelConstTrans
-    psy, invoke = get_invoke("1_single_invoke.f90", api="dynamo0.3", idx=0)
-    sched = invoke.schedule
-    kernels = sched.walk(sched.children, Kern)
-    # This example does not conform to the <name>_code, <name>_mod
-    # convention so monkeypatch it to avoid the PSyIR code generation
-    # raising an exception. This limitation is the subject of issue
-    # #393.
-    monkeypatch.setattr(kernels[0], "_module_name", "testkern_mod")
-    ktrans = Dynamo0p3KernelConstTrans()
-    _, _ = ktrans.apply(kernels[0], number_of_layers=100)
-    # Generate the code (this triggers the generation of new kernels)
-    _ = str(psy.gen)
-    filepath = os.path.join(str(kernel_outputdir), "testkern_0_mod.f90")
-    assert os.path.isfile(filepath)
-    # Check that the argument list is line wrapped as it is longer
-    # than 132 characters.
-    assert "undf_w3,&\n&map_w3)\n" in open(filepath).read()
-=======
 def test_fparser2astprocessor_do_construct(f2008_parser):
     ''' Check that do loop constructs are converted to the expected
     PSyIR node'''
@@ -5361,4 +5336,28 @@
         processor.process_nodes(fake_parent, [fparser2while], None)
     assert "Unrecognised form of DO loop - failed to find Loop_Control " \
         "element in the node '<fparser2while>'." in str(err)
->>>>>>> cdb9c1ad
+
+
+def test_modified_kern_line_length(kernel_outputdir, monkeypatch):
+    '''Modified Fortran kernels are written to file linewrapped at 132
+    characters. This test checks that this linewrapping works.
+
+    '''
+    from psyclone.transformations import Dynamo0p3KernelConstTrans
+    psy, invoke = get_invoke("1_single_invoke.f90", api="dynamo0.3", idx=0)
+    sched = invoke.schedule
+    kernels = sched.walk(Kern)
+    # This example does not conform to the <name>_code, <name>_mod
+    # convention so monkeypatch it to avoid the PSyIR code generation
+    # raising an exception. This limitation is the subject of issue
+    # #393.
+    monkeypatch.setattr(kernels[0], "_module_name", "testkern_mod")
+    ktrans = Dynamo0p3KernelConstTrans()
+    _, _ = ktrans.apply(kernels[0], number_of_layers=100)
+    # Generate the code (this triggers the generation of new kernels)
+    _ = str(psy.gen)
+    filepath = os.path.join(str(kernel_outputdir), "testkern_0_mod.f90")
+    assert os.path.isfile(filepath)
+    # Check that the argument list is line wrapped as it is longer
+    # than 132 characters.
+    assert "undf_w3,&\n&map_w3)\n" in open(filepath).read()