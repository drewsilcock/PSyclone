# -----------------------------------------------------------------------------
# BSD 3-Clause License
#
# Copyright (c) 2017-2019, Science and Technology Facilities Council.
# All rights reserved.
#
# Redistribution and use in source and binary forms, with or without
# modification, are permitted provided that the following conditions are met:
#
# * Redistributions of source code must retain the above copyright notice, this
#   list of conditions and the following disclaimer.
#
# * Redistributions in binary form must reproduce the above copyright notice,
#   this list of conditions and the following disclaimer in the documentation
#   and/or other materials provided with the distribution.
#
# * Neither the name of the copyright holder nor the names of its
#   contributors may be used to endorse or promote products derived from
#   this software without specific prior written permission.
#
# THIS SOFTWARE IS PROVIDED BY THE COPYRIGHT HOLDERS AND CONTRIBUTORS
# "AS IS" AND ANY EXPRESS OR IMPLIED WARRANTIES, INCLUDING, BUT NOT
# LIMITED TO, THE IMPLIED WARRANTIES OF MERCHANTABILITY AND FITNESS
# FOR A PARTICULAR PURPOSE ARE DISCLAIMED. IN NO EVENT SHALL THE
# COPYRIGHT HOLDER OR CONTRIBUTORS BE LIABLE FOR ANY DIRECT, INDIRECT,
# INCIDENTAL, SPECIAL, EXEMPLARY, OR CONSEQUENTIAL DAMAGES (INCLUDING,
# BUT NOT LIMITED TO, PROCUREMENT OF SUBSTITUTE GOODS OR SERVICES;
# LOSS OF USE, DATA, OR PROFITS; OR BUSINESS INTERRUPTION) HOWEVER
# CAUSED AND ON ANY THEORY OF LIABILITY, WHETHER IN CONTRACT, STRICT
# LIABILITY, OR TORT (INCLUDING NEGLIGENCE OR OTHERWISE) ARISING IN
# ANY WAY OUT OF THE USE OF THIS SOFTWARE, EVEN IF ADVISED OF THE
# POSSIBILITY OF SUCH DAMAGE.
# -----------------------------------------------------------------------------
# Authors R. W. Ford, A. R. Porter and S. Siso, STFC Daresbury Lab
# Modified I. Kavcic, Met Office
# -----------------------------------------------------------------------------

''' Performs py.test tests on the psygen module '''


# internal classes requiring tests
# PSy,Invokes,Dependencies,NameSpaceFactory,NameSpace,Invoke,Node,Schedule,
# LoopDirective,OMPLoopDirective,Loop,Call,Inf,SetInfCall,Kern,Arguments,
# InfArguments,Argument,KernelArgument,InfArgument

# user classes requiring tests
# PSyFactory, TransInfo, Transformation
from __future__ import absolute_import, print_function
import os
import re
import pytest
from fparser import api as fpapi
from psyclone.core.access_type import AccessType
from psyclone.psyGen import TransInfo, Transformation, PSyFactory, NameSpace, \
    NameSpaceFactory, OMPParallelDoDirective, \
    OMPParallelDirective, OMPDoDirective, OMPDirective, Directive, CodeBlock, \
    Assignment, Reference, BinaryOperation, Array, Literal, Node, IfBlock, \
    KernelSchedule, Schedule, UnaryOperation, NaryOperation, Return, \
    ACCEnterDataDirective, ACCKernelsDirective
from psyclone.psyGen import GenerationError, FieldNotFoundError, \
     InternalError, HaloExchange, Invoke, DataAccess
from psyclone.psyGen import Symbol, SymbolTable
from psyclone.psyGen import Kern, Arguments, CodedKern
from psyclone.dynamo0p3 import DynKern, DynKernMetadata, DynInvokeSchedule
from psyclone.parse.algorithm import parse, InvokeCall
from psyclone.transformations import OMPParallelLoopTrans, \
    DynamoLoopFuseTrans, Dynamo0p3RedundantComputationTrans, \
    ACCEnterDataTrans, ACCParallelTrans, ACCLoopTrans, ACCKernelsTrans
from psyclone.generator import generate
from psyclone.configuration import Config
<<<<<<< HEAD
from .psyclone_test_utils import get_invoke
=======
from psyclone.tests.utilities import get_invoke
>>>>>>> 609ece47

BASE_PATH = os.path.join(os.path.dirname(os.path.abspath(__file__)),
                         "test_files", "dynamo0p3")
GOCEAN_BASE_PATH = os.path.join(os.path.dirname(os.path.abspath(__file__)),
                                "test_files", "gocean1p0")


# Module fixtures

@pytest.fixture(scope="module", autouse=True)
def setup():
    '''Make sure that all tests here use dynamo0.3 as API.'''
    Config.get().api = "dynamo0.3"

# Tests for utilities


def test_object_index():
    ''' Tests for the object_index() utility. '''
    from psyclone.psyGen import object_index
    two = "two"
    my_list = ["one", two, "three"]
    assert object_index(my_list, two) == 1
    with pytest.raises(InternalError) as err:
        _ = object_index(my_list, None)
    assert "Cannot search for None item in list" in str(err)

# PSyFactory class unit tests


def test_invalid_api():
    '''test that psyfactory raises appropriate error when an invalid api
    is supplied'''
    with pytest.raises(GenerationError):
        _ = PSyFactory(api="invalid")


def test_psyfactory_valid_return_object():
    '''test that psyfactory returns a psyfactory object for all supported
    inputs'''
    psy_factory = PSyFactory()
    assert isinstance(psy_factory, PSyFactory)
    _config = Config.get()
    apis = _config.supported_apis[:]
    apis.insert(0, "")
    for api in apis:
        psy_factory = PSyFactory(api=api)
        assert isinstance(psy_factory, PSyFactory)


def test_psyfactory_valid_dm_flag():
    '''test that a PSyFactory instance raises an exception if the
    optional distributed_memory flag is set to an invalid value
    and does not if the value is valid '''
    with pytest.raises(GenerationError) as excinfo:
        _ = PSyFactory(distributed_memory="ellie")
    assert "distributed_memory flag" in str(excinfo.value)
    _ = PSyFactory(distributed_memory=True)
    _ = PSyFactory(distributed_memory=False)


# Transformation class unit tests

def test_base_class_not_callable():
    '''make sure we can not instantiate abstract Transformation class
    directly'''
    with pytest.raises(TypeError):
        _ = Transformation()  # pylint: disable=abstract-class-instantiated


# TransInfo class unit tests

def test_new_module():
    '''check that we can change the module where we look for
    transformations.  There should be no transformations
    available as the new module uses a different
    transformation base class'''
    from .test_files import dummy_transformations
    trans = TransInfo(module=dummy_transformations)
    assert trans.num_trans == 0


def test_new_baseclass():
    '''check that we can change the transformations baseclass. There
    should be no transformations available as the default
    transformations module does not use the specified base
    class'''
    from .test_files.dummy_transformations import \
        LocalTransformation
    trans = TransInfo(base_class=LocalTransformation)
    assert trans.num_trans == 0


def test_new_module_and_baseclass():
    '''check that we can change the module where we look for
    transformations and the baseclass. There should be one
    transformation available as the module specifies one test
    transformation using the specified base class '''
    from .test_files import dummy_transformations
    trans = TransInfo(module=dummy_transformations,
                      base_class=dummy_transformations.LocalTransformation)
    assert trans.num_trans == 1


def test_list_valid_return_object():
    ''' check the list method returns the valid type '''
    trans = TransInfo()
    assert isinstance(trans.list, str)


def test_list_return_data():
    ''' check the list method returns sensible information '''
    trans = TransInfo()
    assert trans.list.find("available") != -1


def test_invalid_low_number():
    '''check an out-of-range low number for get_trans_num method raises
    correct exception'''
    trans = TransInfo()
    with pytest.raises(GenerationError):
        _ = trans.get_trans_num(0)


def test_invalid_high_number():
    '''check an out-of-range high number for get_trans_num method raises
    correct exception'''
    trans = TransInfo()
    with pytest.raises(GenerationError):
        _ = trans.get_trans_num(999)


def test_valid_return_object_from_number():
    ''' check get_trans_num method returns expected type of instance '''
    trans = TransInfo()
    transform = trans.get_trans_num(1)
    assert isinstance(transform, Transformation)


def test_invalid_name():
    '''check get_trans_name method fails correctly when an invalid name
    is provided'''
    trans = TransInfo()
    with pytest.raises(GenerationError):
        _ = trans.get_trans_name("invalid")


def test_valid_return_object_from_name():
    ''' check get_trans_name method return the correct object type '''
    trans = TransInfo()
    transform = trans.get_trans_name("LoopFuse")
    assert isinstance(transform, Transformation)


# NameSpace class unit tests

def test_fail_context_label():
    '''check an error is raised if one of context and label is not None'''
    namespace = NameSpace()
    with pytest.raises(RuntimeError):
        namespace.create_name(context="dummy_context")
    with pytest.raises(RuntimeError):
        namespace.create_name(label="dummy_context")


def test_case_sensitive_names():
    ''' tests that in the case sensitive option, names that only differ by
    case are treated as being distinct'''
    namespace_cs = NameSpace(case_sensitive=True)
    name = "Rupert"
    name1 = namespace_cs.create_name(root_name=name)
    name2 = namespace_cs.create_name(root_name=name.lower())
    assert name1 == name
    assert name2 == name.lower()


def test_case_insensitive_names():
    ''' tests that in the case insensitive option (the default), names that
    only differ by case are treated as being the same '''
    namespace = NameSpace()
    name = "Rupert"
    name1 = namespace.create_name(root_name=name)
    name2 = namespace.create_name(root_name=name.lower())
    assert name1 == name.lower()
    assert name2 == name1 + "_1"


def test_new_labels():
    '''tests that different labels and contexts are treated as being
    distinct'''
    namespace = NameSpace()
    name = "Rupert"
    name1 = namespace.create_name(root_name=name, context="home",
                                  label="me")
    name2 = namespace.create_name(root_name=name, context="work",
                                  label="me")
    name3 = namespace.create_name(root_name=name, context="home",
                                  label="a bear")
    name4 = namespace.create_name(root_name=name, context="work",
                                  label="a bear")
    assert name1 == name.lower()
    assert name2 == name1+"_1"
    assert name3 == name1+"_2"
    assert name4 == name1+"_3"


def test_new_labels_case_sensitive():
    '''tests that different labels and contexts are treated as being
    distinct for case sensitive names'''
    namespace = NameSpace(case_sensitive=True)
    name = "Rupert"
    name1 = namespace.create_name(root_name=name, context="home",
                                  label="me")
    name2 = namespace.create_name(root_name=name, context="work",
                                  label="me")
    name3 = namespace.create_name(root_name=name, context="home",
                                  label="Me")
    name4 = namespace.create_name(root_name=name, context="Work",
                                  label="me")
    assert name1 == name
    assert name2 == name1+"_1"
    assert name3 == name1+"_2"
    assert name4 == name1+"_3"


def test_existing_labels():
    '''tests that existing labels and contexts return the previous name'''
    namespace = NameSpace()
    name = "Rupert"
    name1 = namespace.create_name(root_name=name, context="home",
                                  label="me")
    name2 = namespace.create_name(root_name=name, context="work",
                                  label="me")
    name3 = namespace.create_name(root_name=name, context="home",
                                  label="Me")
    name4 = namespace.create_name(root_name=name, context="Work",
                                  label="me")
    assert name1 == name.lower()
    assert name2 == name1+"_1"
    assert name3 == name1
    assert name4 == name2


def test_existing_labels_case_sensitive():
    '''tests that existing labels and contexts return the previous name'''
    namespace = NameSpace(case_sensitive=True)
    name = "Rupert"
    name1 = namespace.create_name(root_name=name, context="home",
                                  label="me")
    name2 = namespace.create_name(root_name=name, context="Work",
                                  label="Me")
    name3 = namespace.create_name(root_name=name, context="home",
                                  label="me")
    name4 = namespace.create_name(root_name=name, context="Work",
                                  label="Me")
    assert name1 == name
    assert name2 == name1+"_1"
    assert name3 == name1
    assert name4 == name2


def test_reserved_names():
    '''tests that reserved names are not returned by the name space
    manager'''
    namea = "PSyclone"
    nameb = "Dynamo"
    namespace = NameSpace()
    namespace.add_reserved_name(namea)
    name1 = namespace.create_name(root_name=namea.lower())
    assert name1 == namea.lower()+"_1"
    namespace.add_reserved_names([nameb.lower()])
    name1 = namespace.create_name(root_name=nameb)
    assert name1 == nameb.lower()+"_1"


def test_reserved_names_case_sensitive():
    '''tests that reserved names are not returned by the case sensitive
    name space manager'''
    namea = "PSyclone"
    nameb = "Dynamo"
    namespace = NameSpace(case_sensitive=True)
    namespace.add_reserved_name(namea)
    name1 = namespace.create_name(root_name=namea)
    assert name1 == namea+"_1"
    name1 = namespace.create_name(root_name=namea.lower())
    assert name1 == namea.lower()
    namespace.add_reserved_names([nameb])
    name1 = namespace.create_name(root_name=nameb)
    assert name1 == nameb+"_1"
    name1 = namespace.create_name(root_name=nameb.lower())
    assert name1 == nameb.lower()


def test_reserved_name_exists():
    '''tests that an error is generated if a reserved name has already
    been used as a name'''
    name = "PSyclone"
    namespace = NameSpace()
    _ = namespace.create_name(root_name=name)
    with pytest.raises(RuntimeError):
        namespace.add_reserved_name(name)
    with pytest.raises(RuntimeError):
        namespace.add_reserved_name(name.lower())


def test_reserved_name_exists_case_sensitive():
    '''tests that an error is generated if a reserved name has already
    been used as a name'''
    name = "PSyclone"
    namespace = NameSpace(case_sensitive=True)
    _ = namespace.create_name(root_name=name)
    namespace.add_reserved_name(name.lower())
    with pytest.raises(RuntimeError):
        namespace.add_reserved_name(name)
    with pytest.raises(RuntimeError):
        namespace.add_reserved_names([name])


def test_anonymous_name():
    ''' tests that anonymous names are successfully created '''
    namespace = NameSpace()
    name1 = namespace.create_name()
    assert name1 == "anon"
    name2 = namespace.create_name()
    assert name2 == "anon_1"


def test_internal_name_clashes():
    ''' tests that names that are generated internally by the namespace
    manager can be used as root names'''
    anon_name = "Anon"
    namespace = NameSpace()
    name1 = namespace.create_name()
    name2 = namespace.create_name(root_name=anon_name)
    assert name1 == anon_name.lower()
    assert name2 == name1+"_1"
    name3 = namespace.create_name(root_name=anon_name+"_1")
    assert name3 == name2+"_1"


def test_intern_name_clash_case_sensitive():
    '''tests that names that are generated internally by the case
    sensitive namespace manager can be used as root names'''
    anon_name = "Anon"
    namespace = NameSpace(case_sensitive=True)
    _ = namespace.create_name()
    name2 = namespace.create_name(root_name=anon_name)
    assert name2 == anon_name
    name3 = namespace.create_name(root_name=anon_name.lower())
    assert name3 == anon_name.lower()+"_1"


# tests that the NameSpaceFactory class is working correctly

def test_create():
    '''tests that a NameSpace object is returned from the create method'''
    nsf = NameSpaceFactory()
    nspace = nsf.create()
    assert isinstance(nspace, NameSpace)


def test_singleton():
    '''test that the same NameSpace object is returned from different
    NameSpaceFactory's by default'''
    nsf = NameSpaceFactory()
    ns1 = nsf.create()
    nsf = NameSpaceFactory()
    ns2 = nsf.create()
    assert ns1 == ns2


def test_reset():
    ''' test that different NameSpace objects are returned from different
    NameSpaceFactory's when the reset option is set'''
    nsf = NameSpaceFactory()
    ns1 = nsf.create()
    nsf = NameSpaceFactory(reset=True)
    ns2 = nsf.create()
    assert ns1 != ns2

# tests for class Call


def test_invokes_can_always_be_printed():
    '''Test that an Invoke instance can always be printed (i.e. is
    initialised fully)'''
    inv = Invoke(None, None, None)
    assert inv.__str__() == "invoke()"

    invoke_call = InvokeCall([], "TestName")
    inv = Invoke(invoke_call, 12, DynInvokeSchedule)
    # Name is converted to lower case if set in constructor of InvokeCall:
    assert inv.__str__() == "invoke_testname()"

    # pylint: disable=protected-access
    invoke_call._name = None
    inv = Invoke(invoke_call, 12, DynInvokeSchedule)
    assert inv.__str__() == "invoke_12()"

    # Last test case: one kernel call - to avoid constructing
    # the InvokeCall, parse an existing Fortran file"

    _, invoke = parse(
        os.path.join(BASE_PATH, "1.12_single_invoke_deref_name_clash.f90"),
        api="dynamo0.3")

    alg_invocation = invoke.calls[0]
    inv = Invoke(alg_invocation, 0, DynInvokeSchedule)
    assert inv.__str__() == \
        "invoke_0_testkern_type(a, f1_my_field, f1 % my_field, m1, m2)"


def test_same_name_invalid():
    '''test that we raise an error if the same name is passed into the
    same kernel or built-in instance. We need to choose a particular
    API to check this although the code is in psyGen.py '''
    with pytest.raises(GenerationError) as excinfo:
        _, _ = generate(
            os.path.join(BASE_PATH, "1.10_single_invoke_same_name.f90"),
            api="dynamo0.3")
    assert ("Argument 'f1' is passed into kernel 'testkern_code' code "
            "more than once") in str(excinfo.value)


def test_same_name_invalid_array():
    '''test that we raise an error if the same name is passed into the
    same kernel or built-in instance. In this case arguments have
    array references and mixed case. We need to choose a particular
    API to check this although the code is in psyGen.py. '''
    with pytest.raises(GenerationError) as excinfo:
        _, _ = generate(
            os.path.join(BASE_PATH, "1.11_single_invoke_same_name_array.f90"),
            api="dynamo0.3")
    assert ("Argument 'f1(1, n)' is passed into kernel 'testkern_code' code "
            "more than once") in str(excinfo.value)


def test_derived_type_deref_naming():
    ''' Test that we do not get a name clash for dummy arguments in the PSy
    layer when the name generation for the component of a derived type
    may lead to a name already taken by another argument. '''
    _, invoke = parse(
        os.path.join(BASE_PATH, "1.12_single_invoke_deref_name_clash.f90"),
        api="dynamo0.3")
    psy = PSyFactory("dynamo0.3", distributed_memory=True).create(invoke)
    generated_code = str(psy.gen)
    print(generated_code)
    output = (
        "    SUBROUTINE invoke_0_testkern_type"
        "(a, f1_my_field, f1_my_field_1, m1, m2)\n"
        "      USE testkern_mod, ONLY: testkern_code\n"
        "      USE mesh_mod, ONLY: mesh_type\n"
        "      REAL(KIND=r_def), intent(in) :: a\n"
        "      TYPE(field_type), intent(inout) :: f1_my_field\n"
        "      TYPE(field_type), intent(in) :: f1_my_field_1, m1, m2\n")
    assert output in generated_code


FAKE_KERNEL_METADATA = '''
module dummy_mod
  type, extends(kernel_type) :: dummy_type
     type(arg_type), meta_args(3) =                    &
          (/ arg_type(gh_field, gh_write,     w3),     &
             arg_type(gh_field, gh_readwrite, wtheta), &
             arg_type(gh_field, gh_inc,       w1)      &
           /)
     integer :: iterates_over = cells
   contains
     procedure, nopass :: code => dummy_code
  end type dummy_type
contains
  subroutine dummy_code()
  end subroutine dummy_code
end module dummy_mod
'''


# Schedule class tests

def test_sched_view(capsys):
    ''' Check the view method of the Schedule class'''
    from psyclone.psyGen import colored, SCHEDULE_COLOUR_MAP
    _, invoke_info = parse(os.path.join(BASE_PATH,
                                        "15.9.1_X_innerproduct_Y_builtin.f90"),
                           api="dynamo0.3")
    psy = PSyFactory("dynamo0.3", distributed_memory=True).create(invoke_info)

    # For this test use the generic class
    psy.invokes.invoke_list[0].schedule.__class__ = Schedule
    psy.invokes.invoke_list[0].schedule.view()

    output, _ = capsys.readouterr()
    assert colored("Schedule", SCHEDULE_COLOUR_MAP["Schedule"]) in output


def test_sched_getitem():
    '''Test that Schedule has the [int] operator overloaded to return the
    given index child'''
    _, invoke_info = parse(os.path.join(BASE_PATH,
                                        "15.9.1_X_innerproduct_Y_builtin.f90"),
                           api="dynamo0.3")
    psy = PSyFactory("dynamo0.3", distributed_memory=True).create(invoke_info)

    sched = psy.invokes.invoke_list[0].schedule
    for indx in range(len(sched._children)):
        assert sched[indx] is sched._children[indx]

    # Test range indexing
    children = sched[:]
    assert len(children) == 2
    assert children[0] is sched._children[0]
    assert children[1] is sched._children[1]

    # Test index out-of-bounds Error
    with pytest.raises(IndexError) as err:
        _ = sched[len(sched._children)]
    assert "list index out of range" in str(err)


def test_sched_can_be_printed():
    ''' Check the schedule class can always be printed'''
    _, invoke_info = parse(os.path.join(BASE_PATH,
                                        "15.9.1_X_innerproduct_Y_builtin.f90"),
                           api="dynamo0.3")
    psy = PSyFactory("dynamo0.3", distributed_memory=True).create(invoke_info)

    # For this test use the generic class
    psy.invokes.invoke_list[0].schedule.__class__ = Schedule
    output = str(psy.invokes.invoke_list[0].schedule)

    assert "Schedule:\n" in output


# InvokeSchedule class tests

def test_invokeschedule_view(capsys):
    ''' Check the view method of the InvokeSchedule class. We need an
    InvokeSchedule object for this so go via the dynamo0.3 sub-class '''
    from psyclone import dynamo0p3
    from psyclone.psyGen import colored, SCHEDULE_COLOUR_MAP
    _, invoke_info = parse(os.path.join(BASE_PATH,
                                        "15.9.1_X_innerproduct_Y_builtin.f90"),
                           api="dynamo0.3")
    psy = PSyFactory("dynamo0.3", distributed_memory=True).create(invoke_info)
    super(dynamo0p3.DynInvokeSchedule,
          psy.invokes.invoke_list[0].schedule).view()
    output, _ = capsys.readouterr()
    assert colored("InvokeSchedule", SCHEDULE_COLOUR_MAP["Schedule"]) in output


def test_sched_ocl_setter():
    ''' Check that the opencl setter raises the expected error if not passed
    a bool. '''
    _, invoke_info = parse(os.path.join(BASE_PATH,
                                        "15.9.1_X_innerproduct_Y_builtin.f90"),
                           api="dynamo0.3")
    psy = PSyFactory("dynamo0.3", distributed_memory=True).create(invoke_info)
    with pytest.raises(ValueError) as err:
        psy.invokes.invoke_list[0].schedule.opencl = "a string"
    assert "Schedule.opencl must be a bool but got " in str(err)


def test_invokeschedule_can_be_printed():
    ''' Check the InvokeSchedule class can always be printed'''
    from psyclone.psyGen import InvokeSchedule
    _, invoke_info = parse(os.path.join(BASE_PATH,
                                        "15.9.1_X_innerproduct_Y_builtin.f90"),
                           api="dynamo0.3")
    psy = PSyFactory("dynamo0.3", distributed_memory=True).create(invoke_info)

    # For this test use the generic class
    psy.invokes.invoke_list[0].schedule.__class__ = InvokeSchedule
    output = str(psy.invokes.invoke_list[0].schedule)

    assert "InvokeSchedule:\n" in output


# Kern class test

def test_kern_get_kernel_schedule():
    ''' Tests the get_kernel_schedule method in the Kern class.
    '''
    ast = fpapi.parse(FAKE_KERNEL_METADATA, ignore_comments=False)
    metadata = DynKernMetadata(ast)
    my_kern = DynKern()
    my_kern.load_meta(metadata)
    schedule = my_kern.get_kernel_schedule()
    assert isinstance(schedule, KernelSchedule)


def test_codedkern_class_view(capsys):
    ''' Tests the view method in the CodedKern class. The simplest way to
    do this is via the dynamo0.3 subclass '''
    from psyclone.psyGen import colored, SCHEDULE_COLOUR_MAP
    ast = fpapi.parse(FAKE_KERNEL_METADATA, ignore_comments=False)
    metadata = DynKernMetadata(ast)
    my_kern = DynKern()
    my_kern.load_meta(metadata)
    my_kern.view()
    out, _ = capsys.readouterr()
    expected_output = (
        colored("CodedKern", SCHEDULE_COLOUR_MAP["CodedKern"]) +
        " dummy_code(field_1,field_2,field_3) [module_inline=False]")
    assert expected_output in out


def test_kern_coloured_text():
    ''' Check that the coloured_text method of both CodedKern and
    BuiltIn return what we expect. '''
    from psyclone.psyGen import colored, SCHEDULE_COLOUR_MAP
    # Use a Dynamo example that has both a CodedKern and a BuiltIn
    _, invoke_info = parse(
        os.path.join(BASE_PATH,
                     "15.14.4_builtin_and_normal_kernel_invoke.f90"),
        api="dynamo0.3")
    psy = PSyFactory("dynamo0.3", distributed_memory=False).create(invoke_info)
    invoke = psy.invokes.invoke_list[0]
    schedule = invoke.schedule
    ckern = schedule.children[0].loop_body[0]
    bkern = schedule.children[1].loop_body[0]
    ret_str = ckern.coloured_text
    assert colored("CodedKern", SCHEDULE_COLOUR_MAP["CodedKern"]) in ret_str
    ret_str = bkern.coloured_text
    assert colored("BuiltIn", SCHEDULE_COLOUR_MAP["BuiltIn"]) in ret_str


def test_kern_abstract_methods():
    ''' Check that the abstract methods of the Kern class raise the
    NotImplementedError. '''
    # We need to get a valid kernel object
    from psyclone import dynamo0p3
    ast = fpapi.parse(FAKE_KERNEL_METADATA, ignore_comments=False)
    metadata = DynKernMetadata(ast)
    my_kern = DynKern()
    my_kern.load_meta(metadata)
    with pytest.raises(NotImplementedError) as err:
        super(dynamo0p3.DynKern, my_kern).gen_arg_setter_code(None)
    assert "gen_arg_setter_code must be implemented by sub-class" in str(err)


def test_call_abstract_methods():
    ''' Check that calling the abstract methods of Kern raises
    the expected exceptions '''
    my_arguments = Arguments(None)

    class KernType(object):  # pylint: disable=too-few-public-methods
        ''' temporary dummy class '''
        def __init__(self):
            self.iterates_over = "stuff"
    my_ktype = KernType()

    class DummyClass(object):  # pylint: disable=too-few-public-methods
        ''' temporary dummy class '''
        def __init__(self, ktype):
            self.module_name = "dummy_module"
            self.ktype = ktype

    dummy_call = DummyClass(my_ktype)
    my_call = Kern(None, dummy_call, "dummy", my_arguments)
    with pytest.raises(NotImplementedError) as excinfo:
        my_call.local_vars()
    assert "Kern.local_vars should be implemented" in str(excinfo.value)

    with pytest.raises(NotImplementedError) as excinfo:
        my_call.__str__()
    assert "Kern.__str__ should be implemented" in str(excinfo.value)

    with pytest.raises(NotImplementedError) as excinfo:
        my_call.gen_code(None)
    assert "Kern.gen_code should be implemented" in str(excinfo.value)


def test_arguments_abstract():
    ''' Check that we raise NotImplementedError if any of the virtual methods
    of the Arguments class are called. '''
    my_arguments = Arguments(None)
    with pytest.raises(NotImplementedError) as err:
        _ = my_arguments.acc_args
    assert "Arguments.acc_args must be implemented in sub-class" in str(err)
    with pytest.raises(NotImplementedError) as err:
        _ = my_arguments.scalars
    assert "Arguments.scalars must be implemented in sub-class" in str(err)
    with pytest.raises(NotImplementedError) as err:
        _ = my_arguments.raw_arg_list()
    assert ("Arguments.raw_arg_list must be implemented in sub-class"
            in str(err))


def test_incremented_arg():
    ''' Check that we raise the expected exception when
    CodedKern.incremented_arg() is called for a kernel that does not have
    an argument that is incremented '''
    # Change the kernel metadata so that the the incremented kernel
    # argument has read access
    import fparser
    fparser.logging.disable(fparser.logging.CRITICAL)
    # If we change the meta-data then we trip the check in the parser.
    # Therefore, we change the object produced by parsing the meta-data
    # instead
    ast = fpapi.parse(FAKE_KERNEL_METADATA, ignore_comments=False)
    metadata = DynKernMetadata(ast)
    for descriptor in metadata.arg_descriptors:
        if descriptor.access == AccessType.INC:
            # pylint: disable=protected-access
            descriptor._access = AccessType.READ
    my_kern = DynKern()
    my_kern.load_meta(metadata)
    with pytest.raises(FieldNotFoundError) as excinfo:
        CodedKern.incremented_arg(my_kern)
    assert ("does not have an argument with gh_inc access"
            in str(excinfo.value))


def test_ompdo_constructor():
    ''' Check that we can make an OMPDoDirective with and without
    children '''
    _, invoke_info = parse(os.path.join(BASE_PATH, "1_single_invoke.f90"),
                           api="dynamo0.3")
    psy = PSyFactory("dynamo0.3", distributed_memory=False).create(invoke_info)
    schedule = psy.invokes.invoke_list[0].schedule
    ompdo = OMPDoDirective(parent=schedule)
    assert not ompdo.children
    ompdo = OMPDoDirective(parent=schedule, children=[schedule.children[0]])
    assert len(ompdo.children) == 1


def test_ompdo_directive_class_view(capsys):
    '''tests the view method in the OMPDoDirective class. We create a
    sub-class object then call this method from it '''
    from psyclone.psyGen import colored, SCHEDULE_COLOUR_MAP
    _, invoke_info = parse(os.path.join(BASE_PATH, "1_single_invoke.f90"),
                           api="dynamo0.3")

    cases = [
        {"current_class": OMPParallelDoDirective,
         "current_string": "[OMP parallel do]"},
        {"current_class": OMPDoDirective, "current_string": "[OMP do]"},
        {"current_class": OMPParallelDirective,
         "current_string": "[OMP parallel]"},
        {"current_class": OMPDirective, "current_string": "[OMP]"},
        {"current_class": Directive, "current_string": ""}]
    otrans = OMPParallelLoopTrans()
    for case in cases:
        for dist_mem in [False, True]:

            psy = PSyFactory("dynamo0.3", distributed_memory=dist_mem).\
                create(invoke_info)
            schedule = psy.invokes.invoke_list[0].schedule

            if dist_mem:
                idx = 3
            else:
                idx = 0

            _, _ = otrans.apply(schedule.children[idx])
            omp_parallel_loop = schedule.children[idx]

            # call the OMPDirective view method
            case["current_class"].view(omp_parallel_loop)

            out, _ = capsys.readouterr()

            directive = colored("Directive", SCHEDULE_COLOUR_MAP["Directive"])
            loop = colored("Loop", SCHEDULE_COLOUR_MAP["Loop"])

            expected_output = (
                directive + case["current_string"] + "\n"
                "    " + loop + "[type='', field_space='w1', it_space='cells',"
                )

            assert expected_output in out


def test_acc_dir_view(capsys):
    ''' Test the view() method of OpenACC directives '''
    from psyclone.psyGen import colored, SCHEDULE_COLOUR_MAP

    acclt = ACCLoopTrans()
    accdt = ACCEnterDataTrans()
    accpt = ACCParallelTrans()
    _, invoke = get_invoke("single_invoke.f90", "gocean1.0", idx=0)
    colour = SCHEDULE_COLOUR_MAP["Directive"]
    schedule = invoke.schedule
    # Enter-data
    new_sched, _ = accdt.apply(schedule)
    # Artificially add a child to this directive so as to get full
    # coverage of the associated view() method
    new_sched.children[0].addchild(new_sched.children[1])
    new_sched.children[0].view()
    out, _ = capsys.readouterr()
    assert out.startswith(
        colored("Directive", colour)+"[ACC enter data]")

    # Parallel region
    new_sched, _ = accpt.apply(new_sched.children[1])
    new_sched.children[1].view()
    out, _ = capsys.readouterr()
    assert out.startswith(
        colored("Directive", colour)+"[ACC Parallel]")

    # Loop directive
    new_sched, _ = acclt.apply(new_sched.children[1].children[0])
    new_sched.children[1].children[0].view()
    out, _ = capsys.readouterr()
    assert out.startswith(
        colored("Directive", colour)+"[ACC Loop, independent]")

    # Loop directive with collapse
    new_sched, _ = acclt.apply(new_sched.children[1].children[0].children[0],
                               collapse=2)
    new_sched.children[1].children[0].children[0].view()
    out, _ = capsys.readouterr()
    assert out.startswith(
        colored("Directive", colour)+"[ACC Loop, collapse=2, independent]")


def test_haloexchange_unknown_halo_depth():
    '''test the case when the halo exchange base class is called without
    a halo depth'''
    halo_exchange = HaloExchange(None)
    assert halo_exchange._halo_depth is None


def test_globalsum_view(capsys):
    '''test the view method in the GlobalSum class. The simplest way to do
    this is to use a dynamo0p3 builtin example which contains a scalar and
    then call view() on that.'''
    from psyclone.psyGen import colored, SCHEDULE_COLOUR_MAP
    from psyclone import dynamo0p3
    _, invoke_info = parse(os.path.join(BASE_PATH,
                                        "15.9.1_X_innerproduct_Y_builtin.f90"),
                           api="dynamo0.3")
    psy = PSyFactory("dynamo0.3", distributed_memory=True).create(invoke_info)
    psy.invokes.invoke_list[0].schedule.view()
    output, _ = capsys.readouterr()
    print(output)
    expected_output = (colored("GlobalSum",
                               SCHEDULE_COLOUR_MAP["GlobalSum"]) +
                       "[scalar='asum']")
    assert expected_output in output
    gsum = None
    for child in psy.invokes.invoke_list[0].schedule.children:
        if isinstance(child, dynamo0p3.DynGlobalSum):
            gsum = child
            break
    assert gsum
    ret_str = super(dynamo0p3.DynGlobalSum, gsum).coloured_text
    assert colored("GlobalSum", SCHEDULE_COLOUR_MAP["GlobalSum"]) in ret_str


def test_args_filter():
    '''the args_filter() method is in both Loop() and Arguments() classes
    with the former method calling the latter. This example tests the
    case when unique is set to True and therefore any replicated names
    are not returned. The simplest way to do this is to use a
    dynamo0p3 example which includes two kernels which share argument
    names. We choose dm=False to make it easier to fuse the loops.'''
    _, invoke_info = parse(os.path.join(BASE_PATH, "1.2_multi_invoke.f90"),
                           api="dynamo0.3")
    psy = PSyFactory("dynamo0.3",
                     distributed_memory=False).create(invoke_info)
    # fuse our loops so we have more than one Kernel in a loop
    schedule = psy.invokes.invoke_list[0].schedule
    ftrans = DynamoLoopFuseTrans()
    schedule, _ = ftrans.apply(schedule.children[0],
                               schedule.children[1])
    # get our loop and call our method ...
    loop = schedule.children[0]
    args = loop.args_filter(unique=True)
    expected_output = ["a", "f1", "f2", "m1", "m2", "f3"]
    for arg in args:
        assert arg.name in expected_output
    assert len(args) == len(expected_output)


def test_args_filter2():
    '''the args_filter() method is in both Loop() and Arguments() classes
    with the former method calling the latter. This example tests the cases
    when one or both of the intent and type arguments are not specified.'''
    _, invoke_info = parse(os.path.join(BASE_PATH, "10_operator.f90"),
                           api="dynamo0.3")
    psy = PSyFactory("dynamo0.3", distributed_memory=True).create(invoke_info)
    schedule = psy.invokes.invoke_list[0].schedule
    loop = schedule.children[3]

    # arg_accesses
    args = loop.args_filter(arg_accesses=[AccessType.READ])
    expected_output = ["chi", "a"]
    for arg in args:
        assert arg.name in expected_output
    assert len(args) == len(expected_output)

    # arg_types
    args = loop.args_filter(arg_types=["gh_operator", "gh_integer"])
    expected_output = ["mm_w0", "a"]
    for arg in args:
        assert arg.name in expected_output
    assert len(args) == len(expected_output)

    # neither
    args = loop.args_filter()
    expected_output = ["chi", "mm_w0", "a"]
    for arg in args:
        assert arg.name in expected_output
    assert len(args) == len(expected_output)


def test_reduction_var_error():
    '''Check that we raise an exception if the zero_reduction_variable()
    method is provided with an incorrect type of argument'''
    _, invoke_info = parse(os.path.join(BASE_PATH, "1_single_invoke.f90"),
                           api="dynamo0.3")
    for dist_mem in [False, True]:
        psy = PSyFactory("dynamo0.3",
                         distributed_memory=dist_mem).create(invoke_info)
        schedule = psy.invokes.invoke_list[0].schedule
        call = schedule.kernels()[0]
        # args[1] is of type gh_field
        # pylint: disable=protected-access
        call._reduction_arg = call.arguments.args[1]
        with pytest.raises(GenerationError) as err:
            call.zero_reduction_variable(None)
        assert ("zero_reduction variable should be one of ['gh_real', "
                "'gh_integer']") in str(err)


def test_reduction_sum_error():
    '''Check that we raise an exception if the reduction_sum_loop()
    method is provided with an incorrect type of argument'''
    _, invoke_info = parse(os.path.join(BASE_PATH, "1_single_invoke.f90"),
                           api="dynamo0.3")
    for dist_mem in [False, True]:
        psy = PSyFactory("dynamo0.3",
                         distributed_memory=dist_mem).create(invoke_info)
        schedule = psy.invokes.invoke_list[0].schedule
        call = schedule.kernels()[0]
        # args[1] is of type gh_field
        # pylint: disable=protected-access
        call._reduction_arg = call.arguments.args[1]
        with pytest.raises(GenerationError) as err:
            call.reduction_sum_loop(None)
        assert (
            "unsupported reduction access 'gh_write' found in DynBuiltin:"
            "reduction_sum_loop(). Expected one of '['gh_sum']") in str(err)


def test_call_multi_reduction_error(monkeypatch):
    '''Check that we raise an exception if we try to create a Call (a
    Kernel or a Builtin) with more than one reduction in it. Since we have
    a rule that only Builtins can write to scalars we need a built-in that
    attempts to perform two reductions. '''
    from psyclone import dynamo0p3_builtins
    monkeypatch.setattr(dynamo0p3_builtins, "BUILTIN_DEFINITIONS_FILE",
                        value=os.path.join(BASE_PATH,
                                           "multi_reduction_builtins_mod.f90"))
    for dist_mem in [False, True]:
        _, invoke_info = parse(
            os.path.join(BASE_PATH, "16.4.1_multiple_scalar_sums2.f90"),
            api="dynamo0.3")
        with pytest.raises(GenerationError) as err:
            _ = PSyFactory("dynamo0.3",
                           distributed_memory=dist_mem).create(invoke_info)
        assert (
            "PSyclone currently only supports a single reduction in a kernel "
            "or builtin" in str(err))


def test_invoke_name():
    ''' Check that specifying the name of an invoke in the Algorithm
    layer results in a correctly-named routine in the PSy layer '''
    _, invoke_info = parse(os.path.join(BASE_PATH,
                                        "1.0.1_single_named_invoke.f90"),
                           api="dynamo0.3")
    psy = PSyFactory("dynamo0.3", distributed_memory=True).create(invoke_info)
    gen = str(psy.gen)
    print(gen)
    assert "SUBROUTINE invoke_important_invoke" in gen


def test_multi_kern_named_invoke():
    ''' Check that specifying the name of an invoke containing multiple
    kernel invocations result in a correctly-named routine in the PSy layer '''
    _, invoke_info = parse(os.path.join(BASE_PATH,
                                        "4.9_named_multikernel_invokes.f90"),
                           api="dynamo0.3")
    psy = PSyFactory("dynamo0.3", distributed_memory=True).create(invoke_info)
    gen = str(psy.gen)
    print(gen)
    assert "SUBROUTINE invoke_some_name" in gen


def test_named_multi_invokes():
    ''' Check that we generate correct code when we have more than one
    named invoke in an Algorithm file '''
    _, invoke_info = parse(
        os.path.join(BASE_PATH,
                     "3.2_multi_functions_multi_named_invokes.f90"),
        api="dynamo0.3")
    psy = PSyFactory("dynamo0.3", distributed_memory=True).create(invoke_info)
    gen = str(psy.gen)
    print(gen)
    assert "SUBROUTINE invoke_my_first(" in gen
    assert "SUBROUTINE invoke_my_second(" in gen


def test_named_invoke_name_clash():
    ''' Check that we do not get a name clash when the name of a variable
    in the PSy layer would normally conflict with the name given to the
    subroutine generated by an Invoke. '''
    _, invoke_info = parse(os.path.join(BASE_PATH,
                                        "4.11_named_invoke_name_clash.f90"),
                           api="dynamo0.3")
    psy = PSyFactory("dynamo0.3", distributed_memory=True).create(invoke_info)
    gen = str(psy.gen)
    print(gen)
    assert "SUBROUTINE invoke_a(invoke_a_1, b, c, istp, rdt," in gen
    assert "TYPE(field_type), intent(inout) :: invoke_a_1" in gen


def test_invalid_reprod_pad_size(monkeypatch, dist_mem):
    '''Check that we raise an exception if the pad size in psyclone.cfg is
    set to an invalid value '''
    # Make sure we monkey patch the correct Config object
    config = Config.get()
    monkeypatch.setattr(config._instance, "_reprod_pad_size", 0)
    _, invoke_info = parse(os.path.join(BASE_PATH,
                                        "15.9.1_X_innerproduct_Y_builtin.f90"),
                           api="dynamo0.3")
    psy = PSyFactory("dynamo0.3",
                     distributed_memory=dist_mem).create(invoke_info)
    invoke = psy.invokes.invoke_list[0]
    schedule = invoke.schedule
    from psyclone.transformations import Dynamo0p3OMPLoopTrans, \
        OMPParallelTrans
    otrans = Dynamo0p3OMPLoopTrans()
    rtrans = OMPParallelTrans()
    # Apply an OpenMP do directive to the loop
    schedule, _ = otrans.apply(schedule.children[0], reprod=True)
    # Apply an OpenMP Parallel directive around the OpenMP do directive
    schedule, _ = rtrans.apply(schedule.children[0])
    invoke.schedule = schedule
    with pytest.raises(GenerationError) as excinfo:
        _ = str(psy.gen)
    assert (
        "REPROD_PAD_SIZE in {0} should be a positive "
        "integer".format(Config.get().filename) in str(excinfo.value))


def test_argument_depends_on():
    '''Check that the depends_on method returns the appropriate boolean
    value for arguments with combinations of read and write access'''
    _, invoke_info = parse(os.path.join(BASE_PATH,
                                        "4.5_multikernel_invokes.f90"),
                           api="dynamo0.3")
    psy = PSyFactory("dynamo0.3", distributed_memory=False).create(invoke_info)
    invoke = psy.invokes.invoke_list[0]
    schedule = invoke.schedule
    arg_f1_inc_1 = schedule.children[0].loop_body[0].arguments.args[0]
    arg_f1_inc_2 = schedule.children[2].loop_body[0].arguments.args[0]
    arg_f2_read_1 = schedule.children[0].loop_body[0].arguments.args[2]
    arg_f2_inc = schedule.children[1].loop_body[0].arguments.args[0]
    arg_f2_read_2 = schedule.children[2].loop_body[0].arguments.args[1]
    # different names returns False
    assert not arg_f2_inc._depends_on(arg_f1_inc_1)
    # same name both reads returns False
    assert not arg_f2_read_1._depends_on(arg_f2_read_2)
    # same name both incs (write to read) returns True
    assert arg_f1_inc_2._depends_on(arg_f1_inc_1)
    # read to write returns True
    assert arg_f2_read_1._depends_on(arg_f2_inc)
    # write to read returns True
    assert arg_f2_inc._depends_on(arg_f2_read_1)
    # same name both writes (the 4.5 example only uses inc) returns True
    _, invoke_info = parse(
        os.path.join(BASE_PATH,
                     "15.14.4_builtin_and_normal_kernel_invoke.f90"),
        api="dynamo0.3")
    psy = PSyFactory("dynamo0.3", distributed_memory=False).create(invoke_info)
    invoke = psy.invokes.invoke_list[0]
    schedule = invoke.schedule
    arg_f1_write_1 = schedule.children[0].loop_body[0].arguments.args[1]
    arg_f1_write_2 = schedule.children[1].loop_body[0].arguments.args[0]
    assert arg_f1_write_1._depends_on(arg_f1_write_2)


def test_argument_find_argument():
    '''Check that the find_argument method returns the first dependent
    argument in a list of nodes, or None if none are found'''
    _, invoke_info = parse(
        os.path.join(BASE_PATH, "15.14.1_multi_aX_plus_Y_builtin.f90"),
        api="dynamo0.3")
    psy = PSyFactory("dynamo0.3", distributed_memory=True).create(invoke_info)
    invoke = psy.invokes.invoke_list[0]
    schedule = invoke.schedule
    # 1: returns none if none found
    f1_first_read = schedule.children[0].loop_body[0].arguments.args[2]
    # a) empty node list
    assert not f1_first_read._find_argument([])
    # b) check many reads
    call_nodes = schedule.kernels()
    assert not f1_first_read._find_argument(call_nodes)
    # 2: returns first dependent kernel arg when there are many
    # dependencies (check first read returned)
    f3_write = schedule.children[3].loop_body[0].arguments.args[0]
    f3_first_read = schedule.children[0].loop_body[0].arguments.args[3]
    result = f3_write._find_argument(call_nodes)
    assert result == f3_first_read
    # 3: haloexchange node
    _, invoke_info = parse(
        os.path.join(BASE_PATH,
                     "15.14.4_builtin_and_normal_kernel_invoke.f90"),
        api="dynamo0.3")
    psy = PSyFactory("dynamo0.3", distributed_memory=True).create(invoke_info)
    invoke = psy.invokes.invoke_list[0]
    schedule = invoke.schedule
    # a) kern arg depends on halo arg
    m2_read_arg = schedule.children[3].loop_body[0].arguments.args[4]
    m2_halo_field = schedule.children[2].field
    result = m2_read_arg._find_argument(schedule.children)
    assert result == m2_halo_field
    # b) halo arg depends on kern arg
    result = m2_halo_field._find_argument([schedule.children[3].loop_body[0]])
    assert result == m2_read_arg
    # 4: globalsum node
    _, invoke_info = parse(
        os.path.join(BASE_PATH, "15.14.3_sum_setval_field_builtin.f90"),
        api="dynamo0.3")
    psy = PSyFactory("dynamo0.3", distributed_memory=True).create(invoke_info)
    invoke = psy.invokes.invoke_list[0]
    schedule = invoke.schedule
    # a) globalsum arg depends on kern arg
    kern_asum_arg = schedule.children[3].loop_body[0].arguments.args[1]
    glob_sum_arg = schedule.children[2].scalar
    result = kern_asum_arg._find_argument(schedule.children)
    assert result == glob_sum_arg
    # b) kern arg depends on globalsum arg
    result = glob_sum_arg._find_argument([schedule.children[3].loop_body[0]])
    assert result == kern_asum_arg


def test_argument_find_read_arguments():
    '''Check that the find_read_arguments method returns the appropriate
    arguments in a list of nodes.'''
    _, invoke_info = parse(
        os.path.join(BASE_PATH, "15.14.1_multi_aX_plus_Y_builtin.f90"),
        api="dynamo0.3")
    psy = PSyFactory("dynamo0.3", distributed_memory=True).create(invoke_info)
    invoke = psy.invokes.invoke_list[0]
    schedule = invoke.schedule
    # 1: returns [] if not a writer. f1 is read, not written.
    f1_first_read = schedule.children[0].loop_body[0].arguments.args[2]
    call_nodes = schedule.kernels()
    assert f1_first_read._find_read_arguments(call_nodes) == []
    # 2: return list of readers (f3 is written to and then read by
    # three following calls)
    f3_write = schedule.children[3].loop_body[0].arguments.args[0]
    result = f3_write._find_read_arguments(call_nodes[4:])
    assert len(result) == 3
    for idx in range(3):
        loop = schedule.children[idx+4]
        assert result[idx] == loop.loop_body[0].arguments.args[3]
    # 3: Return empty list if no readers (f2 is written to but not
    # read)
    f2_write = schedule.children[0].loop_body[0].arguments.args[0]
    assert f2_write._find_read_arguments(call_nodes[1:]) == []
    # 4: Return list of readers before a subsequent writer
    f3_write = schedule.children[3].loop_body[0].arguments.args[0]
    result = f3_write._find_read_arguments(call_nodes)
    assert len(result) == 3
    for idx in range(3):
        loop = schedule.children[idx]
        assert result[idx] == loop.loop_body[0].arguments.args[3]


def test_globalsum_arg():
    ''' Check that the globalsum argument is defined as gh_readwrite and
    points to the GlobalSum node '''
    _, invoke_info = parse(
        os.path.join(BASE_PATH, "15.14.3_sum_setval_field_builtin.f90"),
        api="dynamo0.3")
    psy = PSyFactory("dynamo0.3", distributed_memory=True).create(invoke_info)
    invoke = psy.invokes.invoke_list[0]
    schedule = invoke.schedule
    glob_sum = schedule.children[2]
    glob_sum_arg = glob_sum.scalar
    assert glob_sum_arg.access == AccessType.READWRITE
    assert glob_sum_arg.call == glob_sum


def test_haloexchange_arg():
    '''Check that the HaloExchange argument is defined as gh_readwrite and
    points to the HaloExchange node'''
    _, invoke_info = parse(
        os.path.join(BASE_PATH,
                     "15.14.4_builtin_and_normal_kernel_invoke.f90"),
        api="dynamo0.3")
    psy = PSyFactory("dynamo0.3", distributed_memory=True).create(invoke_info)
    invoke = psy.invokes.invoke_list[0]
    schedule = invoke.schedule
    halo_exchange = schedule.children[2]
    halo_exchange_arg = halo_exchange.field
    assert halo_exchange_arg.access == AccessType.READWRITE
    assert halo_exchange_arg.call == halo_exchange


def test_argument_forward_read_dependencies():
    '''Check that the forward_read_dependencies method returns the appropriate
    arguments in a schedule.'''
    _, invoke_info = parse(
        os.path.join(BASE_PATH, "15.14.1_multi_aX_plus_Y_builtin.f90"),
        api="dynamo0.3")
    psy = PSyFactory("dynamo0.3", distributed_memory=True).create(invoke_info)
    invoke = psy.invokes.invoke_list[0]
    schedule = invoke.schedule
    # 1: returns [] if not a writer. f1 is read, not written.
    f1_first_read = schedule.children[0].loop_body[0].arguments.args[2]
    _ = schedule.kernels()
    assert f1_first_read.forward_read_dependencies() == []
    # 2: return list of readers (f3 is written to and then read by
    # three following calls)
    f3_write = schedule.children[3].loop_body[0].arguments.args[0]
    result = f3_write.forward_read_dependencies()
    assert len(result) == 3
    for idx in range(3):
        loop = schedule.children[idx+4]
        assert result[idx] == loop.loop_body[0].arguments.args[3]
    # 3: Return empty list if no readers (f2 is written to but not
    # read)
    f2_write = schedule.children[0].loop_body[0].arguments.args[0]
    assert f2_write.forward_read_dependencies() == []


def test_argument_forward_dependence(monkeypatch, annexed):
    '''Check that forward_dependence method returns the first dependent
    argument after the current Node in the schedule or None if none
    are found. We also test when annexed is False and True as it
    affects how many halo exchanges are generated.

    '''
    config = Config.get()
    dyn_config = config.api_conf("dynamo0.3")
    monkeypatch.setattr(dyn_config, "_compute_annexed_dofs", annexed)
    _, invoke_info = parse(
        os.path.join(BASE_PATH, "15.14.1_multi_aX_plus_Y_builtin.f90"),
        api="dynamo0.3")
    psy = PSyFactory("dynamo0.3", distributed_memory=True).create(invoke_info)
    invoke = psy.invokes.invoke_list[0]
    schedule = invoke.schedule
    f1_first_read = schedule.children[0].loop_body[0].arguments.args[2]
    # 1: returns none if none found (check many reads)
    assert not f1_first_read.forward_dependence()
    # 2: returns first dependent kernel arg when there are many
    # dependencies (check first read returned)
    f3_write = schedule.children[3].loop_body[0].arguments.args[0]
    f3_next_read = schedule.children[4].loop_body[0].arguments.args[3]
    result = f3_write.forward_dependence()
    assert result == f3_next_read
    # 3: haloexchange dependencies
    _, invoke_info = parse(
        os.path.join(BASE_PATH, "4.5_multikernel_invokes.f90"),
        api="dynamo0.3")
    psy = PSyFactory("dynamo0.3", distributed_memory=True).create(invoke_info)
    invoke = psy.invokes.invoke_list[0]
    schedule = invoke.schedule
    if annexed:
        index = 7
    else:
        index = 8
    f2_prev_arg = schedule.children[index-1].loop_body[0].arguments.args[0]
    f2_halo_field = schedule.children[index].field
    f2_next_arg = schedule.children[index+1].loop_body[0].arguments.args[1]
    # a) previous kern arg depends on halo arg
    result = f2_prev_arg.forward_dependence()
    assert result == f2_halo_field
    # b) halo arg depends on following kern arg
    result = f2_halo_field.forward_dependence()
    assert result == f2_next_arg
    # 4: globalsum dependencies
    _, invoke_info = parse(
        os.path.join(BASE_PATH, "15.14.3_sum_setval_field_builtin.f90"),
        api="dynamo0.3")
    psy = PSyFactory("dynamo0.3", distributed_memory=True).create(invoke_info)
    invoke = psy.invokes.invoke_list[0]
    schedule = invoke.schedule
    prev_arg = schedule.children[0].loop_body[0].arguments.args[1]
    sum_arg = schedule.children[1].loop_body[0].arguments.args[0]
    global_sum_arg = schedule.children[2].scalar
    next_arg = schedule.children[3].loop_body[0].arguments.args[1]
    # a) prev kern arg depends on sum
    result = prev_arg.forward_dependence()
    assert result == sum_arg
    # b) sum arg depends on global sum arg
    result = sum_arg.forward_dependence()
    assert result == global_sum_arg
    # c) global sum arg depends on next kern arg
    result = global_sum_arg.forward_dependence()
    assert result == next_arg


def test_argument_backward_dependence(monkeypatch, annexed):
    '''Check that backward_dependence method returns the first dependent
    argument before the current Node in the schedule or None if none
    are found. We also test when annexed is False and True as it
    affects how many halo exchanges are generated.

    '''
    config = Config.get()
    dyn_config = config.api_conf("dynamo0.3")
    monkeypatch.setattr(dyn_config, "_compute_annexed_dofs", annexed)
    _, invoke_info = parse(
        os.path.join(BASE_PATH, "15.14.1_multi_aX_plus_Y_builtin.f90"),
        api="dynamo0.3")
    psy = PSyFactory("dynamo0.3", distributed_memory=True).create(invoke_info)
    invoke = psy.invokes.invoke_list[0]
    schedule = invoke.schedule
    f1_last_read = schedule.children[6].loop_body[0].arguments.args[2]
    # 1: returns none if none found (check many reads)
    assert not f1_last_read.backward_dependence()
    # 2: returns first dependent kernel arg when there are many
    # dependencies (check first read returned)
    f3_write = schedule.children[3].loop_body[0].arguments.args[0]
    f3_prev_read = schedule.children[2].loop_body[0].arguments.args[3]
    result = f3_write.backward_dependence()
    assert result == f3_prev_read
    # 3: haloexchange dependencies
    _, invoke_info = parse(
        os.path.join(BASE_PATH, "4.5_multikernel_invokes.f90"),
        api="dynamo0.3")
    psy = PSyFactory("dynamo0.3", distributed_memory=True).create(invoke_info)
    invoke = psy.invokes.invoke_list[0]
    schedule = invoke.schedule
    if annexed:
        index = 7
    else:
        index = 8
    f2_prev_arg = schedule.children[index-1].loop_body[0].arguments.args[0]
    f2_halo_field = schedule.children[index].field
    f2_next_arg = schedule.children[index+1].loop_body[0].arguments.args[1]
    # a) following kern arg depends on halo arg
    result = f2_next_arg.backward_dependence()
    assert result == f2_halo_field
    # b) halo arg depends on previous kern arg
    result = f2_halo_field.backward_dependence()
    assert result == f2_prev_arg
    # 4: globalsum dependencies
    _, invoke_info = parse(
        os.path.join(BASE_PATH, "15.14.3_sum_setval_field_builtin.f90"),
        api="dynamo0.3")
    psy = PSyFactory("dynamo0.3", distributed_memory=True).create(invoke_info)
    invoke = psy.invokes.invoke_list[0]
    schedule = invoke.schedule
    prev_arg = schedule.children[0].loop_body[0].arguments.args[1]
    sum_arg = schedule.children[1].loop_body[0].arguments.args[0]
    global_sum_arg = schedule.children[2].scalar
    next_arg = schedule.children[3].loop_body[0].arguments.args[1]
    # a) next kern arg depends on global sum arg
    result = next_arg.backward_dependence()
    assert result == global_sum_arg
    # b) global sum arg depends on sum arg
    result = global_sum_arg.backward_dependence()
    assert result == sum_arg
    # c) sum depends on prev kern arg
    result = sum_arg.backward_dependence()
    assert result == prev_arg


def test_node_depth():
    '''
    Test that the Node class depth method returns the correct value for a
    Node in a tree. The start depth to determine a Node's depth is set to
    0. Depth of a Schedule is 1 and increases for its descendants.
    '''
    _, invoke_info = parse(
        os.path.join(BASE_PATH, "1_single_invoke.f90"),
        api="dynamo0.3")
    psy = PSyFactory("dynamo0.3", distributed_memory=True).create(invoke_info)
    invoke = psy.invokes.invoke_list[0]
    schedule = invoke.schedule
    # Assert that start_depth of any Node (including Schedule) is 0
    assert schedule.START_DEPTH == 0
    # Assert that Schedule depth is 1
    assert schedule.depth == 1
    # Depth increases by 1 for descendants at each level
    for child in schedule.children:
        assert child.depth == 2
    for child in schedule.children[3].children:
        assert child.depth == 3


def test_node_position():
    '''
    Test that the Node class position and abs_position methods return
    the correct value for a Node in a tree. The start position is
    set to 0. Relative position starts from 0 and absolute from 1.
    '''
    _, invoke_info = parse(
        os.path.join(BASE_PATH, "4.7_multikernel_invokes.f90"),
        api="dynamo0.3")
    psy = PSyFactory("dynamo0.3", distributed_memory=True).create(invoke_info)
    invoke = psy.invokes.invoke_list[0]
    schedule = invoke.schedule
    child = schedule.children[6]
    # Assert that position of a Schedule (no parent Node) is 0
    assert schedule.position == 0
    # Assert that start_position of any Node is 0
    assert child.START_POSITION == 0
    # Assert that relative and absolute positions return correct values
    assert child.position == 6
    assert child.abs_position == 7
    # Test InternalError for _find_position with an incorrect position
    with pytest.raises(InternalError) as excinfo:
        _, _ = child._find_position(child.root.children, -2)
    assert "started from -2 instead of 0" in str(excinfo.value)
    # Test InternalError for abs_position with a Node that does
    # not belong to the Schedule
    ompdir = OMPDoDirective()
    with pytest.raises(InternalError) as excinfo:
        _ = ompdir.abs_position
    assert ("PSyclone internal error: Error in search for Node position "
            "in the tree") in str(excinfo.value)


def test_node_root():
    '''
    Test that the Node class root method returns the correct instance
    for a Node in a tree.
    '''
    _, invoke_info = parse(
        os.path.join(BASE_PATH, "4.7_multikernel_invokes.f90"),
        api="dynamo0.3")
    psy = PSyFactory("dynamo0.3", distributed_memory=False).create(invoke_info)
    invoke = psy.invokes.invoke_list[0]
    ru_schedule = invoke.schedule
    # Select a loop and the kernel inside
    ru_loop = ru_schedule.children[1]
    ru_kern = ru_loop.children[0]
    # Assert that the absolute root is a Schedule
    assert isinstance(ru_kern.root, Schedule)


def test_node_args():
    '''Test that the Node class args method returns the correct arguments
    for Nodes that do not have arguments themselves'''
    _, invoke_info = parse(
        os.path.join(BASE_PATH, "4_multikernel_invokes.f90"),
        api="dynamo0.3")
    psy = PSyFactory("dynamo0.3", distributed_memory=False).create(invoke_info)
    invoke = psy.invokes.invoke_list[0]
    schedule = invoke.schedule
    loop1 = schedule.children[0]
    kern1 = loop1.loop_body[0]
    loop2 = schedule.children[1]
    kern2 = loop2.loop_body[0]
    # 1) Schedule (not that this is useful)
    all_args = kern1.arguments.args
    all_args.extend(kern2.arguments.args)
    schedule_args = schedule.args
    for idx, arg in enumerate(all_args):
        assert arg == schedule_args[idx]
    # 2) Loop1
    loop1_args = loop1.args
    for idx, arg in enumerate(kern1.arguments.args):
        assert arg == loop1_args[idx]
    # 3) Loop2
    loop2_args = loop2.args
    for idx, arg in enumerate(kern2.arguments.args):
        assert arg == loop2_args[idx]
    # 4) Loopfuse
    ftrans = DynamoLoopFuseTrans()
    schedule, _ = ftrans.apply(schedule.children[0], schedule.children[1],
                               same_space=True)
    loop = schedule.children[0]
    kern1 = loop.loop_body[0]
    kern2 = loop.loop_body[1]
    loop_args = loop.args
    kern_args = kern1.arguments.args
    kern_args.extend(kern2.arguments.args)
    for idx, arg in enumerate(kern_args):
        assert arg == loop_args[idx]


def test_call_args():
    '''Test that the call class args method returns the appropriate
    arguments '''
    _, invoke_info = parse(
        os.path.join(BASE_PATH,
                     "15.14.4_builtin_and_normal_kernel_invoke.f90"),
        api="dynamo0.3")
    psy = PSyFactory("dynamo0.3", distributed_memory=False).create(invoke_info)
    invoke = psy.invokes.invoke_list[0]
    schedule = invoke.schedule
    kern = schedule.children[0].loop_body[0]
    builtin = schedule.children[1].loop_body[0]
    # 1) kern
    for idx, arg in enumerate(kern.args):
        assert arg == kern.arguments.args[idx]
    # 2) builtin
    for idx, arg in enumerate(builtin.args):
        assert arg == builtin.arguments.args[idx]


def test_haloexchange_can_be_printed():
    '''Test that the HaloExchange class can always be printed'''
    _, invoke_info = parse(
        os.path.join(BASE_PATH, "1_single_invoke.f90"),
        api="dynamo0.3")
    psy = PSyFactory("dynamo0.3", distributed_memory=True).create(invoke_info)
    invoke = psy.invokes.invoke_list[0]
    schedule = invoke.schedule
    for haloexchange in schedule.children[:2]:
        assert "HaloExchange[field='" in str(haloexchange)
        assert "', type='" in str(haloexchange)
        assert "', depth='" in str(haloexchange)
        assert "', check_dirty='" in str(haloexchange)


def test_haloexchange_args():
    '''Test that the haloexchange class args method returns the appropriate
    argument '''
    _, invoke_info = parse(
        os.path.join(BASE_PATH, "1_single_invoke.f90"),
        api="dynamo0.3")
    psy = PSyFactory("dynamo0.3", distributed_memory=True).create(invoke_info)
    invoke = psy.invokes.invoke_list[0]
    schedule = invoke.schedule
    for haloexchange in schedule.children[:2]:
        assert len(haloexchange.args) == 1
        assert haloexchange.args[0] == haloexchange.field


def test_globalsum_args():
    '''Test that the globalsum class args method returns the appropriate
    argument '''
    _, invoke_info = parse(
        os.path.join(BASE_PATH, "15.14.3_sum_setval_field_builtin.f90"),
        api="dynamo0.3")
    psy = PSyFactory("dynamo0.3", distributed_memory=True).create(invoke_info)
    invoke = psy.invokes.invoke_list[0]
    schedule = invoke.schedule
    global_sum = schedule.children[2]
    assert len(global_sum.args) == 1
    assert global_sum.args[0] == global_sum.scalar


def test_node_forward_dependence():
    '''Test that the Node class forward_dependence method returns the
    closest dependent Node after the current Node in the schedule or
    None if none are found.'''
    _, invoke_info = parse(
        os.path.join(BASE_PATH, "15.14.1_multi_aX_plus_Y_builtin.f90"),
        api="dynamo0.3")
    psy = PSyFactory("dynamo0.3", distributed_memory=True).create(invoke_info)
    invoke = psy.invokes.invoke_list[0]
    schedule = invoke.schedule
    read4 = schedule.children[4]
    # 1: returns none if none found
    # a) check many reads
    assert not read4.forward_dependence()
    # b) check no dependencies for a call
    assert not read4.children[0].forward_dependence()
    # 2: returns first dependent kernel arg when there are many
    # dependencies
    # a) check first read returned
    writer = schedule.children[3]
    next_read = schedule.children[4]
    assert writer.forward_dependence() == next_read
    # a) check writer returned
    first_loop = schedule.children[0]
    assert first_loop.forward_dependence() == writer
    # 3: haloexchange dependencies
    _, invoke_info = parse(
        os.path.join(BASE_PATH, "4.5_multikernel_invokes.f90"),
        api="dynamo0.3")
    psy = PSyFactory("dynamo0.3", distributed_memory=True).create(invoke_info)
    invoke = psy.invokes.invoke_list[0]
    schedule = invoke.schedule
    prev_loop = schedule.children[7]
    halo_field = schedule.children[8]
    next_loop = schedule.children[9]
    # a) previous loop depends on halo exchange
    assert prev_loop.forward_dependence() == halo_field
    # b) halo exchange depends on following loop
    assert halo_field.forward_dependence() == next_loop

    # 4: globalsum dependencies
    _, invoke_info = parse(
        os.path.join(BASE_PATH, "15.14.3_sum_setval_field_builtin.f90"),
        api="dynamo0.3")
    psy = PSyFactory("dynamo0.3", distributed_memory=True).create(invoke_info)
    invoke = psy.invokes.invoke_list[0]
    schedule = invoke.schedule
    prev_loop = schedule.children[0]
    sum_loop = schedule.children[1]
    global_sum_loop = schedule.children[2]
    next_loop = schedule.children[3]
    # a) prev loop depends on sum loop
    assert prev_loop.forward_dependence() == sum_loop
    # b) sum loop depends on global sum loop
    assert sum_loop.forward_dependence() == global_sum_loop
    # c) global sum loop depends on next loop
    assert global_sum_loop.forward_dependence() == next_loop


def test_node_backward_dependence():
    '''Test that the Node class backward_dependence method returns the
    closest dependent Node before the current Node in the schedule or
    None if none are found.'''
    _, invoke_info = parse(
        os.path.join(BASE_PATH, "15.14.1_multi_aX_plus_Y_builtin.f90"),
        api="dynamo0.3")
    psy = PSyFactory("dynamo0.3", distributed_memory=True).create(invoke_info)
    invoke = psy.invokes.invoke_list[0]
    schedule = invoke.schedule
    # 1: loop no backwards dependence
    loop3 = schedule.children[2]
    assert not loop3.backward_dependence()
    # 2: loop to loop backward dependence
    # a) many steps
    last_loop_node = schedule.children[6]
    prev_dep_loop_node = schedule.children[3]
    assert last_loop_node.backward_dependence() == prev_dep_loop_node
    # b) previous
    assert prev_dep_loop_node.backward_dependence() == loop3
    # 3: haloexchange dependencies
    _, invoke_info = parse(
        os.path.join(BASE_PATH, "4.5_multikernel_invokes.f90"),
        api="dynamo0.3")
    psy = PSyFactory("dynamo0.3", distributed_memory=True).create(invoke_info)
    invoke = psy.invokes.invoke_list[0]
    schedule = invoke.schedule
    loop2 = schedule.children[7]
    halo_exchange = schedule.children[8]
    loop3 = schedule.children[9]
    # a) following loop node depends on halo exchange node
    result = loop3.backward_dependence()
    assert result == halo_exchange
    # b) halo exchange node depends on previous loop node
    result = halo_exchange.backward_dependence()
    assert result == loop2
    # 4: globalsum dependencies
    _, invoke_info = parse(
        os.path.join(BASE_PATH, "15.14.3_sum_setval_field_builtin.f90"),
        api="dynamo0.3")
    psy = PSyFactory("dynamo0.3", distributed_memory=True).create(invoke_info)
    invoke = psy.invokes.invoke_list[0]
    schedule = invoke.schedule
    loop1 = schedule.children[0]
    loop2 = schedule.children[1]
    global_sum = schedule.children[2]
    loop3 = schedule.children[3]
    # a) loop3 depends on global sum
    assert loop3.backward_dependence() == global_sum
    # b) global sum depends on loop2
    assert global_sum.backward_dependence() == loop2
    # c) loop2 (sum) depends on loop1
    assert loop2.backward_dependence() == loop1


def test_call_forward_dependence():
    '''Test that the Call class forward_dependence method returns the
    closest dependent call after the current call in the schedule or
    None if none are found. This is achieved by loop fusing first.'''
    _, invoke_info = parse(
        os.path.join(BASE_PATH, "15.14.1_multi_aX_plus_Y_builtin.f90"),
        api="dynamo0.3")
    psy = PSyFactory("dynamo0.3", distributed_memory=False).create(invoke_info)
    invoke = psy.invokes.invoke_list[0]
    schedule = invoke.schedule
    ftrans = DynamoLoopFuseTrans()
    for _ in range(6):
        schedule, _ = ftrans.apply(schedule.children[0], schedule.children[1],
                                   same_space=True)
    read4 = schedule.children[0].loop_body[4]
    # 1: returns none if none found
    # a) check many reads
    assert not read4.forward_dependence()
    # 2: returns first dependent kernel arg when there are many
    # dependencies
    # a) check first read returned
    writer = schedule.children[0].loop_body[3]
    next_read = schedule.children[0].loop_body[4]
    assert writer.forward_dependence() == next_read
    # a) check writer returned
    first_loop = schedule.children[0].loop_body[0]
    assert first_loop.forward_dependence() == writer


def test_call_backward_dependence():
    '''Test that the Call class backward_dependence method returns the
    closest dependent call before the current call in the schedule or
    None if none are found. This is achieved by loop fusing first.'''
    _, invoke_info = parse(
        os.path.join(BASE_PATH, "15.14.1_multi_aX_plus_Y_builtin.f90"),
        api="dynamo0.3")
    psy = PSyFactory("dynamo0.3", distributed_memory=False).create(invoke_info)
    invoke = psy.invokes.invoke_list[0]
    schedule = invoke.schedule
    ftrans = DynamoLoopFuseTrans()
    for _ in range(6):
        schedule, _ = ftrans.apply(schedule.children[0], schedule.children[1],
                                   same_space=True)
    # 1: loop no backwards dependence
    call3 = schedule.children[0].loop_body[2]
    assert not call3.backward_dependence()
    # 2: call to call backward dependence
    # a) many steps
    last_call_node = schedule.children[0].loop_body[6]
    prev_dep_call_node = schedule.children[0].loop_body[3]
    assert last_call_node.backward_dependence() == prev_dep_call_node
    # b) previous
    assert prev_dep_call_node.backward_dependence() == call3


def test_omp_forward_dependence():
    '''Test that the forward_dependence method works for Directives,
    returning the closest dependent Node after the current Node in the
    schedule or None if none are found. '''
    _, invoke_info = parse(
        os.path.join(BASE_PATH, "15.14.1_multi_aX_plus_Y_builtin.f90"),
        api="dynamo0.3")
    psy = PSyFactory("dynamo0.3", distributed_memory=True).create(invoke_info)
    invoke = psy.invokes.invoke_list[0]
    schedule = invoke.schedule
    from psyclone.transformations import DynamoOMPParallelLoopTrans
    otrans = DynamoOMPParallelLoopTrans()
    for child in schedule.children:
        schedule, _ = otrans.apply(child)
    read4 = schedule.children[4]
    # 1: returns none if none found
    # a) check many reads
    assert not read4.forward_dependence()
    # b) check no dependencies for the loop
    assert not read4.children[0].forward_dependence()
    # 2: returns first dependent kernel arg when there are many
    # dependencies
    # a) check first read returned
    writer = schedule.children[3]
    next_read = schedule.children[4]
    assert writer.forward_dependence() == next_read
    # b) check writer returned
    first_omp = schedule.children[0]
    assert first_omp.forward_dependence() == writer
    # 3: directive and globalsum dependencies
    _, invoke_info = parse(
        os.path.join(BASE_PATH, "15.14.3_sum_setval_field_builtin.f90"),
        api="dynamo0.3")
    psy = PSyFactory("dynamo0.3", distributed_memory=True).create(invoke_info)
    invoke = psy.invokes.invoke_list[0]
    schedule = invoke.schedule
    schedule, _ = otrans.apply(schedule.children[0])
    schedule, _ = otrans.apply(schedule.children[1])
    schedule, _ = otrans.apply(schedule.children[3])
    prev_omp = schedule.children[0]
    sum_omp = schedule.children[1]
    global_sum_loop = schedule.children[2]
    next_omp = schedule.children[3]
    # a) prev omp depends on sum omp
    assert prev_omp.forward_dependence() == sum_omp
    # b) sum omp depends on global sum loop
    assert sum_omp.forward_dependence() == global_sum_loop
    # c) global sum loop depends on next omp
    assert global_sum_loop.forward_dependence() == next_omp


def test_directive_backward_dependence():
    '''Test that the backward_dependence method works for Directives,
    returning the closest dependent Node before the current Node in
    the schedule or None if none are found.'''
    _, invoke_info = parse(
        os.path.join(BASE_PATH, "15.14.1_multi_aX_plus_Y_builtin.f90"),
        api="dynamo0.3")
    psy = PSyFactory("dynamo0.3", distributed_memory=True).create(invoke_info)
    invoke = psy.invokes.invoke_list[0]
    schedule = invoke.schedule
    from psyclone.transformations import DynamoOMPParallelLoopTrans
    otrans = DynamoOMPParallelLoopTrans()
    for child in schedule.children:
        schedule, _ = otrans.apply(child)
    # 1: omp directive no backwards dependence
    omp3 = schedule.children[2]
    assert not omp3.backward_dependence()
    # 2: omp to omp backward dependence
    # a) many steps
    last_omp_node = schedule.children[6]
    prev_dep_omp_node = schedule.children[3]
    assert last_omp_node.backward_dependence() == prev_dep_omp_node
    # b) previous
    assert prev_dep_omp_node.backward_dependence() == omp3
    # 3: globalsum dependencies
    _, invoke_info = parse(
        os.path.join(BASE_PATH, "15.14.3_sum_setval_field_builtin.f90"),
        api="dynamo0.3")
    psy = PSyFactory("dynamo0.3", distributed_memory=True).create(invoke_info)
    invoke = psy.invokes.invoke_list[0]
    schedule = invoke.schedule
    schedule, _ = otrans.apply(schedule.children[0])
    schedule, _ = otrans.apply(schedule.children[1])
    schedule, _ = otrans.apply(schedule.children[3])
    omp1 = schedule.children[0]
    omp2 = schedule.children[1]
    global_sum = schedule.children[2]
    omp3 = schedule.children[3]
    # a) omp3 depends on global sum
    assert omp3.backward_dependence() == global_sum
    # b) global sum depends on omp2
    assert global_sum.backward_dependence() == omp2
    # c) omp2 (sum) depends on omp1
    assert omp2.backward_dependence() == omp1


def test_directive_get_private(monkeypatch):
    ''' Tests for the _get_private_list() method of OMPParallelDirective. '''
    _, invoke_info = parse(
        os.path.join(BASE_PATH, "1_single_invoke.f90"), api="dynamo0.3")
    psy = PSyFactory("dynamo0.3",
                     distributed_memory=False).create(invoke_info)
    invoke = psy.invokes.invoke_list[0]
    schedule = invoke.schedule
    # We use Transformations to introduce the necessary directives
    from psyclone.transformations import Dynamo0p3OMPLoopTrans, \
        OMPParallelTrans
    otrans = Dynamo0p3OMPLoopTrans()
    rtrans = OMPParallelTrans()
    # Apply an OpenMP do directive to the loop
    schedule, _ = otrans.apply(schedule.children[0], reprod=True)
    # Apply an OpenMP Parallel directive around the OpenMP do directive
    schedule, _ = rtrans.apply(schedule.children[0])
    directive = schedule.children[0]
    assert isinstance(directive, OMPParallelDirective)
    # Now check that _get_private_list returns what we expect
    pvars = directive._get_private_list()
    assert pvars == ['cell']
    # Now use monkeypatch to break the Call within the loop
    call = directive.children[0].children[0].loop_body[0]
    monkeypatch.setattr(call, "local_vars", lambda: [""])
    with pytest.raises(InternalError) as err:
        _ = directive._get_private_list()
    assert ("call 'testkern_code' has a local variable but its name is "
            "not set" in str(err))


def test_node_is_valid_location():
    '''Test that the Node class is_valid_location method returns True if
    the new location does not break any data dependencies, otherwise it
    returns False'''
    _, invoke_info = parse(
        os.path.join(BASE_PATH, "1_single_invoke.f90"),
        api="dynamo0.3")
    psy = PSyFactory("dynamo0.3", distributed_memory=True).create(invoke_info)
    invoke = psy.invokes.invoke_list[0]
    schedule = invoke.schedule
    # 1: new node argument is invalid
    node = schedule.children[0]
    with pytest.raises(GenerationError) as excinfo:
        node.is_valid_location("invalid_node_argument")
    assert "argument is not a Node, it is a 'str'." in str(excinfo.value)
    # 2: optional position argument is invalid
    with pytest.raises(GenerationError) as excinfo:
        node.is_valid_location(node, position="invalid_node_argument")
    assert "The position argument in the psyGen" in str(excinfo.value)
    assert "method must be one of" in str(excinfo.value)
    # 3: parents of node and new_node are not the same
    with pytest.raises(GenerationError) as excinfo:
        node.is_valid_location(schedule.children[3].children[0])
    assert ("the node and the location do not have the same "
            "parent") in str(excinfo.value)
    # 4: positions are the same
    prev_node = schedule.children[0]
    node = schedule.children[1]
    next_node = schedule.children[2]
    # a) before this node
    with pytest.raises(GenerationError) as excinfo:
        node.is_valid_location(node, position="before")
    assert "the node and the location are the same" in str(excinfo.value)
    # b) after this node
    with pytest.raises(GenerationError) as excinfo:
        node.is_valid_location(node, position="after")
    assert "the node and the location are the same" in str(excinfo.value)
    # c) after previous node
    with pytest.raises(GenerationError) as excinfo:
        node.is_valid_location(prev_node, position="after")
    assert "the node and the location are the same" in str(excinfo.value)
    # d) before next node
    with pytest.raises(GenerationError) as excinfo:
        node.is_valid_location(next_node, position="before")
    assert "the node and the location are the same" in str(excinfo.value)
    # 5: valid no previous dependency
    _, invoke_info = parse(
        os.path.join(BASE_PATH, "15.14.1_multi_aX_plus_Y_builtin.f90"),
        api="dynamo0.3")
    psy = PSyFactory("dynamo0.3", distributed_memory=True).create(invoke_info)
    invoke = psy.invokes.invoke_list[0]
    schedule = invoke.schedule
    # 6: valid no prev dep
    node = schedule.children[2]
    assert node.is_valid_location(schedule.children[0])
    # 7: valid prev dep (after)
    node = schedule.children[6]
    assert node.is_valid_location(schedule.children[3], position="after")
    # 8: invalid prev dep (before)
    assert not node.is_valid_location(schedule.children[3], position="before")
    # 9: valid no following dep
    node = schedule.children[4]
    assert node.is_valid_location(schedule.children[6], position="after")
    # 10: valid following dep (before)
    node = schedule.children[0]
    assert node.is_valid_location(schedule.children[3], position="before")
    # 11: invalid following dep (after)
    node = schedule.children[0]
    assert not node.is_valid_location(schedule.children[3], position="after")


def test_node_ancestor():
    ''' Test the Node.ancestor() method '''
    _, invoke = get_invoke("single_invoke.f90", "gocean1.0", idx=0)
    sched = invoke.schedule
    kern = sched.children[0].loop_body[0].loop_body[0]
    node = kern.ancestor(Node)
    assert isinstance(node, Schedule)
    node = kern.ancestor(Node, excluding=[Schedule])
    assert node is sched.children[0].loop_body[0]


def test_dag_names():
    '''test that the dag_name method returns the correct value for the
    node class and its specialisations'''
    _, invoke_info = parse(
        os.path.join(BASE_PATH, "1_single_invoke.f90"),
        api="dynamo0.3")
    psy = PSyFactory("dynamo0.3", distributed_memory=True).create(invoke_info)
    invoke = psy.invokes.invoke_list[0]
    schedule = invoke.schedule
    assert super(Schedule, schedule).dag_name == "node_0"
    assert schedule.dag_name == "schedule"
    assert schedule.children[0].dag_name == "checkhaloexchange(f2)_0"
    assert schedule.children[3].dag_name == "loop_4"
    schedule.children[3].loop_type = "colour"
    assert schedule.children[3].dag_name == "loop_[colour]_4"
    schedule.children[3].loop_type = ""
    assert (schedule.children[3].loop_body[0].dag_name ==
            "kernel_testkern_code_9")
    _, invoke_info = parse(
        os.path.join(BASE_PATH, "15.14.3_sum_setval_field_builtin.f90"),
        api="dynamo0.3")
    psy = PSyFactory("dynamo0.3", distributed_memory=True).create(invoke_info)
    invoke = psy.invokes.invoke_list[0]
    schedule = invoke.schedule
    global_sum = schedule.children[2]
    assert global_sum.dag_name == "globalsum(asum)_2"
    builtin = schedule.children[1].loop_body[0]
    assert builtin.dag_name == "builtin_sum_x_12"


def test_openmp_pdo_dag_name():
    '''Test that we generate the correct dag name for the OpenMP parallel
    do node'''
    _, info = parse(os.path.join(BASE_PATH,
                                 "15.7.2_setval_X_builtin.f90"),
                    api="dynamo0.3")
    psy = PSyFactory("dynamo0.3", distributed_memory=False).create(info)
    invoke = psy.invokes.invoke_list[0]
    schedule = invoke.schedule
    from psyclone.transformations import DynamoOMPParallelLoopTrans
    otrans = DynamoOMPParallelLoopTrans()
    # Apply OpenMP parallelisation to the loop
    schedule, _ = otrans.apply(schedule.children[0])
    assert schedule.children[0].dag_name == "OMP_parallel_do_1"


def test_omp_dag_names():
    '''Test that we generate the correct dag names for omp parallel, omp
    do, omp directive and directive nodes'''
    _, info = parse(os.path.join(os.path.dirname(os.path.abspath(__file__)),
                                 "test_files", "dynamo0p3",
                                 "1_single_invoke.f90"),
                    api="dynamo0.3")
    psy = PSyFactory("dynamo0.3", distributed_memory=False).create(info)
    invoke = psy.invokes.get('invoke_0_testkern_type')
    schedule = invoke.schedule
    from psyclone.transformations import Dynamo0p3OMPLoopTrans, \
        OMPParallelTrans
    olooptrans = Dynamo0p3OMPLoopTrans()
    ptrans = OMPParallelTrans()
    # Put an OMP PARALLEL around this loop
    child = schedule.children[0]
    oschedule, _ = ptrans.apply(child)
    # Put an OMP DO around this loop
    schedule, _ = olooptrans.apply(oschedule.children[0].children[0])
    # Replace the original loop schedule with the transformed one
    omp_par_node = schedule.children[0]
    assert omp_par_node.dag_name == "OMP_parallel_1"
    assert omp_par_node.children[0].dag_name == "OMP_do_2"
    omp_directive = super(OMPParallelDirective, omp_par_node)
    assert omp_directive.dag_name == "OMP_directive_1"
    print(type(omp_directive))
    directive = super(OMPDirective, omp_par_node)
    assert directive.dag_name == "directive_1"


def test_acc_dag_names():
    ''' Check that we generate the correct dag names for ACC parallel,
    ACC enter-data and ACC loop directive Nodes '''
    _, invoke = get_invoke("single_invoke.f90", "gocean1.0", idx=0)
    schedule = invoke.schedule

    acclt = ACCLoopTrans()
    accdt = ACCEnterDataTrans()
    accpt = ACCParallelTrans()
    # Enter-data
    new_sched, _ = accdt.apply(schedule)
    assert schedule.children[0].dag_name == "ACC_data_1"
    # Parallel region
    new_sched, _ = accpt.apply(new_sched.children[1])
    assert schedule.children[1].dag_name == "ACC_parallel_2"
    # Loop directive
    new_sched, _ = acclt.apply(new_sched.children[1].children[0])
    assert schedule.children[1].children[0].dag_name == "ACC_loop_3"
    # Base class
    name = super(ACCEnterDataDirective, schedule.children[0]).dag_name
    assert name == "ACC_directive_1"

# Class ACCKernelsDirective start


# (1/1) Method __init__
def test_acckernelsdirective_init():
    '''Test an ACCKernelsDirective can be created and that the optional
    arguments are set and can be set as expected.

    '''
    directive = ACCKernelsDirective()
    assert directive._default_present
    assert directive.parent is None
    assert directive.children == []
    directive = ACCKernelsDirective(default_present=False)
    assert not directive._default_present


# (1/1) Method dag_name
def test_acckernelsdirective_dagname():
    '''Check that the dag_name method in the ACCKernelsDirective class
    behaves as expected.

    '''
    _, info = parse(os.path.join(BASE_PATH, "1_single_invoke.f90"))
    psy = PSyFactory(distributed_memory=False).create(info)
    sched = psy.invokes.get('invoke_0_testkern_type').schedule

    trans = ACCKernelsTrans()
    _, _ = trans.apply(sched)
    assert sched.children[0].dag_name == "ACC_kernels_1"


# (1/1) Method view
def test_acckernelsdirective_view(capsys):
    '''Check that the view method in the ACCKernelsDirective class behaves
    as expected.

    '''
    from psyclone.psyGen import colored, SCHEDULE_COLOUR_MAP

    _, info = parse(os.path.join(BASE_PATH, "1_single_invoke.f90"))
    psy = PSyFactory(distributed_memory=False).create(info)
    sched = psy.invokes.get('invoke_0_testkern_type').schedule

    colour = SCHEDULE_COLOUR_MAP["Directive"]

    trans = ACCKernelsTrans()
    _, _ = trans.apply(sched)

    sched.children[0].view()
    out, _ = capsys.readouterr()
    assert out.startswith(
        colored("Directive", colour)+"[ACC Kernels]")
    assert "Loop" in out
    assert "CodedKern" in out


# (1/1) Method gen_code
@pytest.mark.parametrize("default_present", [False, True])
def test_acckernelsdirective_gencode(default_present):
    '''Check that the gen_code method in the ACCKernelsDirective class
    generates the expected code. Use the dynamo0.3 API.

    '''
    _, info = parse(os.path.join(BASE_PATH, "1_single_invoke.f90"))
    psy = PSyFactory(distributed_memory=False).create(info)
    sched = psy.invokes.get('invoke_0_testkern_type').schedule

    trans = ACCKernelsTrans()
    _, _ = trans.apply(sched, default_present=default_present)

    code = str(psy.gen)
    string = ""
    if default_present:
        string = " default(present)"
    assert (
        "      !$acc kernels{0}\n"
        "      DO cell=1,f1_proxy%vspace%get_ncell()\n".format(string) in code)
    assert (
        "      END DO \n"
        "      !$acc end kernels\n" in code)


# (1/1) Method update
@pytest.mark.parametrize("default_present", [False, True])
def test_acckernelsdirective_update(parser, default_present):
    '''Check that the update method in the ACCKernelsDirective class
    generates the expected code. Use the nemo API.

    '''
    from fparser.common.readfortran import FortranStringReader
    reader = FortranStringReader("program implicit_loop\n"
                                 "real(kind=wp) :: sto_tmp(5,5)\n"
                                 "sto_tmp(:,:) = 0.0_wp\n"
                                 "end program implicit_loop\n")
    code = parser(reader)
    psy = PSyFactory("nemo", distributed_memory=False).create(code)
    schedule = psy.invokes.invoke_list[0].schedule
    kernels_trans = ACCKernelsTrans()
    schedule, _ = kernels_trans.apply(schedule.children[0:1],
                                      default_present=default_present)
    gen_code = str(psy.gen)
    string = ""
    if default_present:
        string = " DEFAULT(PRESENT)"
    assert ("  !$ACC KERNELS{0}\n"
            "  sto_tmp(:, :) = 0.0_wp\n"
            "  !$ACC END KERNELS\n".format(string) in gen_code)

# Class ACCKernelsDirective end

# Class ACCEnterDataDirective start


# (1/1) Method __init__
def test_acc_datadevice_virtual():
    ''' Check that we can't instantiate an instance of
    ACCEnterDataDirective. '''
    # pylint:disable=abstract-class-instantiated
    with pytest.raises(TypeError) as err:
        ACCEnterDataDirective()
    # pylint:enable=abstract-class-instantiated
    assert ("instantiate abstract class ACCEnterDataDirective with abstract "
            "methods data_on_device" in str(err))

# (1/1) Method view
# Covered in test test_acc_dir_view

# (1/1) Method dag_name
# Covered in test_acc_dag_names


# (1/4) Method gen_code
def test_accenterdatadirective_gencode_1():
    '''Test that an OpenACC Enter Data directive, when added to a schedule
    with a single loop, raises the expected exception as there is no
    following OpenACC Parallel directive and at least one is
    required. This test uses the dynamo0.3 API.

    '''
    acc_enter_trans = ACCEnterDataTrans()
    _, info = parse(os.path.join(BASE_PATH, "1_single_invoke.f90"))
    psy = PSyFactory(distributed_memory=False).create(info)
    sched = psy.invokes.get('invoke_0_testkern_type').schedule
    _ = acc_enter_trans.apply(sched)
    with pytest.raises(GenerationError) as excinfo:
        _ = str(psy.gen)
    assert ("ACCEnterData directive did not find any data to copyin. Perhaps "
            "there are no ACCParallel directives within the region."
            in str(excinfo.value))


# (2/4) Method gen_code
def test_accenterdatadirective_gencode_2():
    '''Test that an OpenACC Enter Data directive, when added to a schedule
    with multiple loops, raises the expected exception, as there is no
    following OpenACC Parallel directive and at least one is
    required. This test uses the dynamo0.3 API.

    '''
    acc_enter_trans = ACCEnterDataTrans()
    _, info = parse(os.path.join(BASE_PATH, "1.2_multi_invoke.f90"))
    psy = PSyFactory(distributed_memory=False).create(info)
    sched = psy.invokes.get('invoke_0').schedule
    _ = acc_enter_trans.apply(sched)
    with pytest.raises(GenerationError) as excinfo:
        _ = str(psy.gen)
    assert ("ACCEnterData directive did not find any data to copyin. Perhaps "
            "there are no ACCParallel directives within the region."
            in str(excinfo.value))


# (3/4) Method gen_code
def test_accenterdatadirective_gencode_3():
    '''Test that an OpenACC Enter Data directive, when added to a schedule
    with a single loop, produces the expected code (there should be
    "copy in" data as there is a following OpenACC parallel
    directive). This test uses the dynamo0.3 API.

    '''
    acc_par_trans = ACCParallelTrans()
    acc_enter_trans = ACCEnterDataTrans()
    _, info = parse(os.path.join(BASE_PATH, "1_single_invoke.f90"))
    psy = PSyFactory(distributed_memory=False).create(info)
    sched = psy.invokes.get('invoke_0_testkern_type').schedule
    _ = acc_par_trans.apply(sched.children)
    _ = acc_enter_trans.apply(sched)
    code = str(psy.gen)
    assert (
        "      !$acc enter data copyin(nlayers,a,f1_proxy,f1_proxy%data,"
        "f2_proxy,f2_proxy%data,m1_proxy,m1_proxy%data,m2_proxy,"
        "m2_proxy%data,ndf_w1,undf_w1,map_w1,ndf_w2,undf_w2,map_w2,"
        "ndf_w3,undf_w3,map_w3)\n" in code)


# (4/4) Method gen_code
def test_accenterdatadirective_gencode_4():
    '''Test that an OpenACC Enter Data directive, when added to a schedule
    with multiple loops and multiple OpenACC parallel directives,
    produces the expected code (when the same argument is used in
    multiple loops there should only be one entry). This test uses the
    dynamo0.3 API.

    '''
    acc_par_trans = ACCParallelTrans()
    acc_enter_trans = ACCEnterDataTrans()
    _, info = parse(os.path.join(BASE_PATH, "1.2_multi_invoke.f90"))
    psy = PSyFactory(distributed_memory=False).create(info)
    sched = psy.invokes.get('invoke_0').schedule
    _ = acc_par_trans.apply(sched.children[1])
    _ = acc_par_trans.apply(sched.children[0])
    _ = acc_enter_trans.apply(sched)
    code = str(psy.gen)
    assert (
        "      !$acc enter data copyin(nlayers,a,f1_proxy,f1_proxy%data,"
        "f2_proxy,f2_proxy%data,m1_proxy,m1_proxy%data,m2_proxy,m2_proxy%data,"
        "ndf_w1,undf_w1,map_w1,ndf_w2,undf_w2,map_w2,ndf_w3,undf_w3,map_w3,"
        "f3_proxy,f3_proxy%data)\n" in code)

# Class ACCEnterDataDirective end


def test_node_dag_no_graphviz(tmpdir, monkeypatch):
    '''test that dag generation does nothing if graphviz is not
    installed. We monkeypatch sys.modules to ensure that it always
    appears that graphviz is not installed on this system. '''
    import sys
    monkeypatch.setitem(sys.modules, 'graphviz', None)
    _, invoke_info = parse(
        os.path.join(BASE_PATH, "1_single_invoke.f90"),
        api="dynamo0.3")
    psy = PSyFactory("dynamo0.3",
                     distributed_memory=False).create(invoke_info)
    invoke = psy.invokes.invoke_list[0]
    schedule = invoke.schedule
    my_file = tmpdir.join('test')
    schedule.dag(file_name=my_file.strpath)
    assert not os.path.exists(my_file.strpath)


# Use a regex to allow for whitespace differences between graphviz
# versions. Need a raw-string (r"") to get new-lines handled nicely.
EXPECTED2 = re.compile(
    r"digraph {\n"
    r"\s*schedule_start\n"
    r"\s*schedule_end\n"
    r"\s*loop_1_start\n"
    r"\s*loop_1_end\n"
    r"\s*loop_1_end -> loop_3_start \[color=green\]\n"
    r"\s*schedule_start -> loop_1_start \[color=blue\]\n"
    r"\s*kernel_testkern_qr_code_2\n"
    r"\s*kernel_testkern_qr_code_2 -> loop_1_end \[color=blue\]\n"
    r"\s*loop_1_start -> kernel_testkern_qr_code_2 \[color=blue\]\n"
    r"\s*loop_3_start\n"
    r"\s*loop_3_end\n"
    r"\s*loop_3_end -> schedule_end \[color=blue\]\n"
    r"\s*loop_1_end -> loop_3_start \[color=red\]\n"
    r"\s*kernel_testkern_qr_code_4\n"
    r"\s*kernel_testkern_qr_code_4 -> loop_3_end \[color=blue\]\n"
    r"\s*loop_3_start -> kernel_testkern_qr_code_4 \[color=blue\]\n"
    r"}")
# pylint: enable=anomalous-backslash-in-string


def test_node_dag(tmpdir, have_graphviz):
    '''test that dag generation works correctly. Skip the test if
    graphviz is not installed'''
    if not have_graphviz:
        return
    _, invoke_info = parse(
        os.path.join(BASE_PATH, "4.1_multikernel_invokes.f90"),
        api="dynamo0.3")
    psy = PSyFactory("dynamo0.3",
                     distributed_memory=False).create(invoke_info)
    invoke = psy.invokes.invoke_list[0]
    schedule = invoke.schedule
    my_file = tmpdir.join('test')
    schedule.dag(file_name=my_file.strpath)
    result = my_file.read()
    print(result)
    assert EXPECTED2.match(result)
    my_file = tmpdir.join('test.svg')
    result = my_file.read()
    for name in ["<title>schedule_start</title>",
                 "<title>schedule_end</title>",
                 "<title>loop_1_start</title>",
                 "<title>loop_1_end</title>",
                 "<title>kernel_testkern_qr_code_2</title>",
                 "<title>kernel_testkern_qr_code_4</title>",
                 "<svg", "</svg>", ]:
        assert name in result
    for colour_name, colour_code in [("blue", "#0000ff"),
                                     ("green", "#00ff00"),
                                     ("red", "#ff0000")]:
        assert colour_name in result or colour_code in result

    with pytest.raises(GenerationError) as excinfo:
        schedule.dag(file_name=my_file.strpath, file_format="rubbish")
    assert "unsupported graphviz file format" in str(excinfo.value)


def test_haloexchange_halo_depth_get_set():
    '''test that the halo_exchange getter and setter work correctly '''
    halo_depth = 4
    halo_exchange = HaloExchange(None)
    # getter
    assert halo_exchange.halo_depth is None
    # setter
    halo_exchange.halo_depth = halo_depth
    assert halo_exchange.halo_depth == halo_depth


def test_haloexchange_vector_index_depend():
    '''check that _find_read_arguments does not return a haloexchange as a
    read dependence if the source node is a halo exchange and its
    field is a vector and the other halo exchange accesses a different
    element of the vector

    '''
    _, invoke_info = parse(os.path.join(BASE_PATH,
                                        "4.9_named_multikernel_invokes.f90"),
                           api="dynamo0.3")
    psy = PSyFactory("dynamo0.3", distributed_memory=True).create(invoke_info)
    invoke = psy.invokes.invoke_list[0]
    schedule = invoke.schedule
    first_d_field_halo_exchange = schedule.children[3]
    field = first_d_field_halo_exchange.field
    all_nodes = schedule.walk(Node)
    following_nodes = all_nodes[5:]
    result_list = field._find_read_arguments(following_nodes)
    assert len(result_list) == 1
    assert result_list[0].call.name == 'ru_code'


def test_find_write_arguments_for_write():
    '''when backward_write_dependencies is called from an field argument
    that does not read then we should return an empty list. This test
    checks this functionality. We use the dynamo0p3 api to create the
    required objects

    '''
    _, invoke_info = parse(
        os.path.join(BASE_PATH, "1_single_invoke.f90"),
        api="dynamo0.3")
    psy = PSyFactory("dynamo0.3",
                     distributed_memory=True).create(invoke_info)
    invoke = psy.invokes.invoke_list[0]
    schedule = invoke.schedule
    loop = schedule.children[3]
    kernel = loop.loop_body[0]
    field_writer = kernel.arguments.args[1]
    node_list = field_writer.backward_write_dependencies()
    assert node_list == []


def test_find_w_args_hes_no_vec(monkeypatch, annexed):
    '''when backward_write_dependencies, or forward_read_dependencies, are
    called and a dependence is found between two halo exchanges, then
    the field must be a vector field. If the field is not a vector
    then an exception is raised. This test checks that the exception
    is raised correctly. Also test with and without annexed dofs being
    computed as this affects the generated code.

    '''
    config = Config.get()
    dyn_config = config.api_conf("dynamo0.3")
    monkeypatch.setattr(dyn_config, "_compute_annexed_dofs", annexed)
    _, invoke_info = parse(
        os.path.join(BASE_PATH, "4.9_named_multikernel_invokes.f90"),
        api="dynamo0.3")
    psy = PSyFactory("dynamo0.3",
                     distributed_memory=True).create(invoke_info)
    invoke = psy.invokes.invoke_list[0]
    schedule = invoke.schedule
    if annexed:
        index = 4
    else:
        index = 5
    halo_exchange_d_v3 = schedule.children[index]
    field_d_v3 = halo_exchange_d_v3.field
    monkeypatch.setattr(field_d_v3, "_vector_size", 1)
    with pytest.raises(InternalError) as excinfo:
        _ = field_d_v3.backward_write_dependencies()
    assert ("DataAccess.overlaps(): vector sizes differ for field 'd' in two "
            "halo exchange calls. Found '1' and '3'" in str(excinfo.value))


def test_find_w_args_hes_diff_vec(monkeypatch, annexed):
    '''when backward_write_dependencies, or forward_read_dependencies, are
    called and a dependence is found between two halo exchanges, then
    the associated fields must be equal size vectors . If the fields
    are not vectors of equal size then an exception is raised. This
    test checks that the exception is raised correctly. Also test with
    and without annexed dofs being computed as this affects the
    generated code.

    '''
    config = Config.get()
    dyn_config = config.api_conf("dynamo0.3")
    monkeypatch.setattr(dyn_config, "_compute_annexed_dofs", annexed)
    _, invoke_info = parse(
        os.path.join(BASE_PATH, "4.9_named_multikernel_invokes.f90"),
        api="dynamo0.3")
    psy = PSyFactory("dynamo0.3",
                     distributed_memory=True).create(invoke_info)
    invoke = psy.invokes.invoke_list[0]
    schedule = invoke.schedule
    if annexed:
        index = 4
    else:
        index = 5
    halo_exchange_d_v3 = schedule.children[index]
    field_d_v3 = halo_exchange_d_v3.field
    monkeypatch.setattr(field_d_v3, "_vector_size", 2)
    with pytest.raises(InternalError) as excinfo:
        _ = field_d_v3.backward_write_dependencies()
    assert ("DataAccess.overlaps(): vector sizes differ for field 'd' in two "
            "halo exchange calls. Found '2' and '3'" in str(excinfo.value))


def test_find_w_args_hes_vec_idx(monkeypatch, annexed):
    '''when backward_write_dependencies, or forward_read_dependencies are
    called, and a dependence is found between two halo exchanges, then
    the vector indices of the two halo exchanges must be different. If
    the vector indices have the same value then an exception is
    raised. This test checks that the exception is raised
    correctly. Also test with and without annexed dofs being computed
    as this affects the generated code.

    '''
    config = Config.get()
    dyn_config = config.api_conf("dynamo0.3")
    monkeypatch.setattr(dyn_config, "_compute_annexed_dofs", annexed)
    _, invoke_info = parse(
        os.path.join(BASE_PATH, "4.9_named_multikernel_invokes.f90"),
        api="dynamo0.3")
    psy = PSyFactory("dynamo0.3",
                     distributed_memory=True).create(invoke_info)
    invoke = psy.invokes.invoke_list[0]
    schedule = invoke.schedule
    if annexed:
        index = 4
    else:
        index = 5
    halo_exchange_d_v3 = schedule.children[index]
    field_d_v3 = halo_exchange_d_v3.field
    halo_exchange_d_v2 = schedule.children[index-1]
    monkeypatch.setattr(halo_exchange_d_v2, "_vector_index", 3)
    with pytest.raises(InternalError) as excinfo:
        _ = field_d_v3.backward_write_dependencies()
    assert ("DataAccess:update_coverage() The halo exchange vector indices "
            "for 'd' are the same. This should never happen"
            in str(excinfo.value))


def test_find_w_args_hes_vec_no_dep():
    '''when _find_write_arguments, or _find_read_arguments, are called,
    halo exchanges with the same field but a different index should
    not depend on each other. This test checks that this behaviour is
    working correctly
    '''

    _, invoke_info = parse(
        os.path.join(BASE_PATH, "4.9_named_multikernel_invokes.f90"),
        api="dynamo0.3")
    psy = PSyFactory("dynamo0.3",
                     distributed_memory=True).create(invoke_info)
    invoke = psy.invokes.invoke_list[0]
    schedule = invoke.schedule
    halo_exchange_d_v3 = schedule.children[5]
    field_d_v3 = halo_exchange_d_v3.field
    # there are two halo exchanges before d_v3 which should not count
    # as dependencies
    node_list = field_d_v3.backward_write_dependencies()
    assert node_list == []


def test_check_vect_hes_differ_wrong_argtype():
    '''when the check_vector_halos_differ method is called from a halo
    exchange object the argument being passed should be a halo
    exchange. If this is not the case an exception should be
    raised. This test checks that this exception is working correctly.
    '''

    _, invoke_info = parse(os.path.join(BASE_PATH, "1_single_invoke.f90"),
                           api="dynamo0.3")
    psy = PSyFactory("dynamo0.3",
                     distributed_memory=True).create(invoke_info)
    invoke = psy.invokes.invoke_list[0]
    schedule = invoke.schedule
    halo_exchange = schedule.children[0]
    with pytest.raises(GenerationError) as excinfo:
        # pass an incorrect object to the method
        halo_exchange.check_vector_halos_differ(psy)
    assert (
        "the argument passed to HaloExchange.check_vector_halos_differ() "
        "is not a halo exchange object" in str(excinfo.value))


def test_check_vec_hes_differ_diff_names():
    '''when the check_vector_halos_differ method is called from a halo
    exchange object the argument being passed should be a halo
    exchange with an argument having the same name as the local halo
    exchange argument name. If this is not the case an exception
    should be raised. This test checks that this exception is working
    correctly.
    '''

    _, invoke_info = parse(os.path.join(BASE_PATH, "1_single_invoke.f90"),
                           api="dynamo0.3")
    psy = PSyFactory("dynamo0.3",
                     distributed_memory=True).create(invoke_info)
    invoke = psy.invokes.invoke_list[0]
    schedule = invoke.schedule
    halo_exchange = schedule.children[0]
    # obtain another halo exchange object which has an argument with a
    # different name
    different_halo_exchange = schedule.children[1]
    with pytest.raises(GenerationError) as excinfo:
        # pass halo exchange with different name to the method
        halo_exchange.check_vector_halos_differ(different_halo_exchange)
    assert (
        "the halo exchange object passed to "
        "HaloExchange.check_vector_halos_differ() has a "
        "different field name 'm1' to self 'f2'" in str(excinfo.value))


def test_find_w_args_multiple_deps_error(monkeypatch, annexed):
    '''when _find_write_arguments finds a write that causes it to return
    there should not be any previous dependencies. This test checks
    that an error is raised if this is not the case. We test with
    annexed dofs is True and False as different numbers of halo
    exchanges are created.

    '''

    config = Config.get()
    dyn_config = config.api_conf("dynamo0.3")
    monkeypatch.setattr(dyn_config, "_compute_annexed_dofs", annexed)

    _, invoke_info = parse(
        os.path.join(BASE_PATH, "8.3_multikernel_invokes_vector.f90"),
        api="dynamo0.3")
    psy = PSyFactory("dynamo0.3",
                     distributed_memory=True).create(invoke_info)
    invoke = psy.invokes.invoke_list[0]
    schedule = invoke.schedule
    # create halo exchanges between the two loops via redundant
    # computation
    if annexed:
        index = 1
    else:
        index = 4
    rc_trans = Dynamo0p3RedundantComputationTrans()
    rc_trans.apply(schedule.children[index], depth=2)
    del schedule.children[index]
    loop = schedule.children[index+2]
    kernel = loop.loop_body[0]
    d_field = kernel.arguments.args[0]
    with pytest.raises(InternalError) as excinfo:
        d_field.backward_write_dependencies()
    assert (
        "Found a writer dependence but there are already dependencies"
        in str(excinfo.value))


def test_find_write_arguments_no_more_nodes(monkeypatch, annexed):
    '''when _find_write_arguments has looked through all nodes but has not
    returned it should mean that is has not found any write
    dependencies. This test checks that an error is raised if this is
    not the case. We test with and without computing annexed dofs as
    different numbers of halo exchanges are created.

    '''

    config = Config.get()
    dyn_config = config.api_conf("dynamo0.3")
    monkeypatch.setattr(dyn_config, "_compute_annexed_dofs", annexed)

    _, invoke_info = parse(
        os.path.join(BASE_PATH, "4.9_named_multikernel_invokes.f90"),
        api="dynamo0.3")
    psy = PSyFactory("dynamo0.3",
                     distributed_memory=True).create(invoke_info)
    invoke = psy.invokes.invoke_list[0]
    schedule = invoke.schedule
    if annexed:
        index = 3
    else:
        index = 4
    del schedule.children[index]
    loop = schedule.children[index+1]
    kernel = loop.loop_body[0]
    d_field = kernel.arguments.args[5]
    with pytest.raises(InternalError) as excinfo:
        d_field.backward_write_dependencies()
    assert (
        "no more nodes but there are already dependencies"
        in str(excinfo.value))


def test_find_w_args_multiple_deps(monkeypatch, annexed):
    '''_find_write_arguments should return as many halo exchange
    dependencies as the vector size of the associated field. This test
    checks that this is the case and that the returned objects are
    what is expected. We test with annexed dofs is True and False as
    different numbers of halo exchanges are created.

    '''

    config = Config.get()
    dyn_config = config.api_conf("dynamo0.3")
    monkeypatch.setattr(dyn_config, "_compute_annexed_dofs", annexed)

    _, invoke_info = parse(
        os.path.join(BASE_PATH, "8.3_multikernel_invokes_vector.f90"),
        api="dynamo0.3")
    psy = PSyFactory("dynamo0.3",
                     distributed_memory=True).create(invoke_info)
    invoke = psy.invokes.invoke_list[0]
    schedule = invoke.schedule
    # create halo exchanges between the two loops via redundant
    # computation
    if annexed:
        index = 1
    else:
        index = 4
    rc_trans = Dynamo0p3RedundantComputationTrans()
    rc_trans.apply(schedule.children[index], depth=2)
    loop = schedule.children[index+3]
    kernel = loop.loop_body[0]
    d_field = kernel.arguments.args[0]
    vector_size = d_field.vector_size
    result_list = d_field.backward_write_dependencies()
    # we have as many dependencies as the field vector size
    assert vector_size == len(result_list)
    indices = set()
    for result in result_list:
        # each dependence is a halo exchange nodes
        assert isinstance(result.call, HaloExchange)
        # the name of the halo exchange field and the initial
        # field are the same
        assert result.name == d_field.name
        # the size of the halo exchange field vector and the initial
        # field vector are the same
        assert result.vector_size == vector_size
        indices.add(result.call.vector_index)
    # each of the indices are unique (otherwise the set would be
    # smaller)
    assert len(indices) == vector_size


def test_node_abstract_methods():
    ''' Tests that the abstract methods of the Node class raise appropriate
    errors. '''
    _, invoke = get_invoke("single_invoke.f90", "gocean1.0", idx=0)
    sched = invoke.schedule
    loop = sched.children[0].loop_body[0]
    with pytest.raises(NotImplementedError) as err:
        Node.gen_code(loop, parent=None)
    assert "Please implement me" in str(err)


def test_kern_ast():
    ''' Test that we can obtain the fparser2 AST of a kernel. '''
    from psyclone.gocean1p0 import GOKern
    from fparser.two import Fortran2003
    _, invoke = get_invoke("nemolite2d_alg_mod.f90", "gocean1.0", idx=0)
    sched = invoke.schedule
    kern = sched.children[0].loop_body[0].loop_body[0]
    assert isinstance(kern, GOKern)
    assert kern.ast
    assert isinstance(kern.ast, Fortran2003.Program)


def test_dataaccess_vector():
    '''Test that the DataAccess class works as expected when we have a
    vector field argument that depends on more than one halo exchange
    (due to halo exchanges working separately on components of
    vectors).

    '''
    _, invoke_info = parse(
        os.path.join(BASE_PATH, "4.9_named_multikernel_invokes.f90"),
        api="dynamo0.3")
    psy = PSyFactory("dynamo0.3",
                     distributed_memory=True).create(invoke_info)
    invoke = psy.invokes.invoke_list[0]
    schedule = invoke.schedule

    # d from halo exchange vector 1
    halo_exchange_d_v1 = schedule.children[3]
    field_d_v1 = halo_exchange_d_v1.field
    # d from halo exchange vector 2
    halo_exchange_d_v2 = schedule.children[4]
    field_d_v2 = halo_exchange_d_v2.field
    # d from halo exchange vector 3
    halo_exchange_d_v3 = schedule.children[5]
    field_d_v3 = halo_exchange_d_v3.field
    # d from a kernel argument
    loop = schedule.children[6]
    kernel = loop.loop_body[0]
    d_arg = kernel.arguments.args[5]

    access = DataAccess(d_arg)
    assert not access.covered

    access.update_coverage(field_d_v3)
    assert not access.covered
    access.update_coverage(field_d_v2)
    assert not access.covered

    with pytest.raises(InternalError) as excinfo:
        access.update_coverage(field_d_v3)
    assert (
        "Found more than one dependent halo exchange with the same vector "
        "index" in str(excinfo.value))

    access.update_coverage(field_d_v1)
    assert access.covered

    access.reset_coverage()
    assert not access.covered
    assert not access._vector_index_access


def test_dataaccess_same_vector_indices(monkeypatch):
    '''If update_coverage() is called from DataAccess and the arguments
    are the same vector field, and the field vector indices are the
    same then check that an exception is raised. This particular
    exception is difficult to raise as it is caught by an earlier
    method (overlaps()).

    '''
    _, invoke_info = parse(
        os.path.join(BASE_PATH, "4.9_named_multikernel_invokes.f90"),
        api="dynamo0.3")
    psy = PSyFactory("dynamo0.3",
                     distributed_memory=True).create(invoke_info)
    invoke = psy.invokes.invoke_list[0]
    schedule = invoke.schedule
    # d for this halo exchange is for vector component 2
    halo_exchange_d_v2 = schedule.children[4]
    field_d_v2 = halo_exchange_d_v2.field
    # modify d from vector component 3 to be component 2
    halo_exchange_d_v3 = schedule.children[5]
    field_d_v3 = halo_exchange_d_v3.field
    monkeypatch.setattr(halo_exchange_d_v3, "_vector_index", 2)

    # Now raise an exception with our erroneous vector indices (which
    # are the same but should not be), but first make sure that the
    # overlaps() method returns True otherwise an earlier exception
    # will be raised.
    access = DataAccess(field_d_v2)
    monkeypatch.setattr(access, "overlaps", lambda arg: True)

    with pytest.raises(InternalError) as excinfo:
        access.update_coverage(field_d_v3)
    assert (
        "The halo exchange vector indices for 'd' are the same. This should "
        "never happen" in str(excinfo.value))


# Test CodeBlock class


def test_codeblock_view(capsys):
    ''' Check the view and colored_text methods of the Code Block class.'''
    from psyclone.psyGen import colored, SCHEDULE_COLOUR_MAP
    cblock = CodeBlock([], "dummy")
    coloredtext = colored("CodeBlock", SCHEDULE_COLOUR_MAP["CodeBlock"])
    cblock.view()
    output, _ = capsys.readouterr()
    assert coloredtext+"[" in output
    assert "]" in output


def test_codeblock_can_be_printed():
    '''Test that a CodeBlock instance can always be printed (i.e. is
    initialised fully)'''
    cblock = CodeBlock([], "dummy")
    assert "CodeBlock[" in str(cblock)
    assert "]" in str(cblock)


def test_codeblock_getastnodes():
    '''Test that the get_ast_nodes method of a CodeBlock instance returns
    a copy of the list of nodes from the original AST that are associated with
    this code block.

    For simplicity we use a list of strings rather than an AST.

    '''
    original = ["hello", "there"]
    cblock = CodeBlock(original, CodeBlock.Structure.EXPRESSION)
    result = cblock.get_ast_nodes
    assert result == original
    # Check that the list is a copy not a reference.
    assert result is not original


@pytest.mark.parametrize("structure", [CodeBlock.Structure.STATEMENT,
                                       CodeBlock.Structure.EXPRESSION])
def test_codeblock_structure(structure):
    '''Check that the structure property in the CodeBlock class is set to
    the provided value.

    '''
    cblock = CodeBlock([], structure)
    assert cblock.structure == structure

# Test Loop class


def test_loop_navigation_properties():
    ''' Tests the start_expr, stop_expr, step_expr and loop_body
    setter and getter properties'''
    from psyclone.psyGen import Loop
    loop = Loop()

    # Properties return an error if the node is incomplete
    error_str = ("Loop malformed or incomplete. It should have exactly 4 "
                 "children, but found")
    with pytest.raises(InternalError) as err:
        _ = loop.start_expr
    assert error_str in str(err.value)

    # Expressions that are not PSyIR are not accepted
    with pytest.raises(TypeError) as err:
        loop.start_expr = "start"
    assert "Only PSyIR nodes can be assigned as the Loop start expression" \
        ", but found '" in str(err.value)
    with pytest.raises(TypeError) as err:
        loop.stop_expr = "stop"
    assert "Only PSyIR nodes can be assigned as the Loop stop expression" \
        ", but found '" in str(err.value)
    with pytest.raises(TypeError) as err:
        loop.step_expr = "step"
    assert "Only PSyIR nodes can be assigned as the Loop step expression" \
        ", but found '" in str(err.value)

    loop.addchild(Literal("start", parent=loop))
    loop.addchild(Literal("stop", parent=loop))
    loop.addchild(Literal("step", parent=loop))

    # If it's not fully complete, it still returns an error
    with pytest.raises(InternalError) as err:
        _ = loop.start_expr
    assert error_str in str(err.value)
    with pytest.raises(InternalError) as err:
        _ = loop.stop_expr
    assert error_str in str(err.value)
    with pytest.raises(InternalError) as err:
        _ = loop.step_expr
    assert error_str in str(err.value)
    with pytest.raises(InternalError) as err:
        _ = loop.loop_body
    assert error_str in str(err.value)
    with pytest.raises(InternalError) as err:
        loop.start_expr = Literal("invalid", parent=loop)
    assert error_str in str(err.value)
    with pytest.raises(InternalError) as err:
        loop.stop_expr = Literal("invalid", parent=loop)
    assert error_str in str(err.value)
    with pytest.raises(InternalError) as err:
        loop.step_expr = Literal("invalid", parent=loop)
    assert error_str in str(err.value)

    # The fourth child has to be a Schedule
    loop.addchild(Literal("loop_body", parent=loop))
    with pytest.raises(InternalError) as err:
        _ = loop.loop_body
    assert "Loop malformed or incomplete. Fourth child should be a " \
        "Schedule node, but found loop with " in str(err.value)

    # Fix loop and check that Getters properties work
    del loop.children[3]
    loop.addchild(Schedule(parent=loop))
    loop.loop_body.addchild(Return(parent=loop.loop_body))

    assert loop.start_expr.value == "start"
    assert loop.stop_expr.value == "stop"
    assert loop.step_expr.value == "step"
    assert isinstance(loop.loop_body[0], Return)

    # Test Setters
    loop.start_expr = Literal("newstart", parent=loop)
    loop.stop_expr = Literal("newstop", parent=loop)
    loop.step_expr = Literal("newstep", parent=loop)

    assert loop.start_expr.value == "newstart"
    assert loop.stop_expr.value == "newstop"
    assert loop.step_expr.value == "newstep"


def test_loop_invalid_type():
    ''' Tests assigning an invalid type to a Loop object. '''
    from psyclone.psyGen import Loop
    _, invoke = get_invoke("single_invoke.f90", "gocean1.0", idx=0)
    sched = invoke.schedule
    loop = sched.children[0].loop_body[0]
    assert isinstance(loop, Loop)
    with pytest.raises(GenerationError) as err:
        loop.loop_type = "not_a_valid_type"
    assert ("loop_type value (not_a_valid_type) is invalid. Must be one of "
            "['inner', 'outer']" in str(err))


def test_loop_gen_code():
    ''' Check that the Loop gen_code method prints the proper loop '''
    _, invoke_info = parse(os.path.join(BASE_PATH,
                                        "1.0.1_single_named_invoke.f90"),
                           api="dynamo0.3")
    psy = PSyFactory("dynamo0.3", distributed_memory=True).create(invoke_info)

    # By default DynLoop has step = 1 and it is not printed in the Fortran DO
    gen = str(psy.gen)
    assert "DO cell=1,mesh%get_last_halo_cell(1)" in gen

    # Change step to 2
    loop = psy.invokes.get('invoke_important_invoke').schedule[3]
    loop.step_expr = Literal("2", parent=loop)

    # Now it is printed in the Fortran DO with the expression  ",2" at the end
    gen = str(psy.gen)
    assert "DO cell=1,mesh%get_last_halo_cell(1),2" in gen


# Test IfBlock class

def test_ifblock_invalid_annotation():
    ''' Test that initialising IfBlock with invalid annotations produce the
    expected error.'''

    with pytest.raises(InternalError) as err:
        _ = IfBlock(annotation="invalid")
    assert ("IfBlock with unrecognized annotation 'invalid', valid "
            "annotations are:") in str(err.value)


def test_ifblock_view(capsys):
    ''' Check the view and colored_text methods of the IfBlock class.'''
    from psyclone.psyGen import colored, SCHEDULE_COLOUR_MAP

    coloredtext = colored("If", SCHEDULE_COLOUR_MAP["If"])

    ifblock = IfBlock()
    ifblock.view()
    output, _ = capsys.readouterr()
    assert coloredtext+"[]" in output

    ifblock = IfBlock(annotation='was_elseif')
    ifblock.view()
    output, _ = capsys.readouterr()
    assert coloredtext+"[annotations='was_elseif']" in output


def test_ifblock_can_be_printed():
    '''Test that an IfBlock instance can always be printed (i.e. is
    initialised fully)'''
    ifblock = IfBlock()
    ref1 = Reference('condition1', parent=ifblock)
    ifblock.addchild(ref1)
    sch = Schedule(parent=ifblock)
    ifblock.addchild(sch)
    ret = Return(parent=sch)
    sch.addchild(ret)

    assert "If[]\n" in str(ifblock)
    assert "condition1" in str(ifblock)  # Test condition is printed
    assert "Return[]" in str(ifblock)  # Test if_body is printed


def test_ifblock_properties():
    '''Test that an IfBlock node properties can be retrieved'''
    ifblock = IfBlock()

    # Condition can't be retrieved before is added as a child.
    with pytest.raises(InternalError) as err:
        _ = ifblock.condition
    assert("IfBlock malformed or incomplete. It should have "
           "at least 2 children, but found 0." in str(err.value))

    ref1 = Reference('condition1', parent=ifblock)
    ifblock.addchild(ref1)

    # If_body can't be retrieved before is added as a child.
    with pytest.raises(InternalError) as err:
        _ = ifblock.if_body
    assert("IfBlock malformed or incomplete. It should have "
           "at least 2 children, but found 1." in str(err.value))

    sch = Schedule(parent=ifblock)
    ifblock.addchild(sch)
    ret = Return(parent=sch)
    sch.addchild(ret)

    # Now we can retrieve the condition and the if_body, but else is empty
    assert ifblock.condition is ref1
    assert ifblock.if_body[0] is ret
    assert not ifblock.else_body

    sch2 = Schedule(parent=ifblock)
    ifblock.addchild(sch2)
    ret2 = Return(parent=sch2)
    sch2.addchild(ret2)

    # Now we can retrieve else_body
    assert ifblock.else_body[0] is ret2


# Test Assignment class

def test_assignment_view(capsys):
    ''' Check the view and colored_text methods of the Assignment class.'''
    from psyclone.psyGen import colored, SCHEDULE_COLOUR_MAP

    assignment = Assignment()
    coloredtext = colored("Assignment", SCHEDULE_COLOUR_MAP["Assignment"])
    assignment.view()
    output, _ = capsys.readouterr()
    assert coloredtext+"[]" in output


def test_assignment_can_be_printed():
    '''Test that an Assignment instance can always be printed (i.e. is
    initialised fully)'''
    assignment = Assignment()
    assert "Assignment[]\n" in str(assignment)


def test_assignment_semantic_navigation():
    '''Test that the Assignment navigation properties reference the expected
    children'''
    assignment = Assignment()

    # lhs should fail if first child is not present
    with pytest.raises(InternalError) as err:
        _ = assignment.lhs
    assert "' malformed or incomplete. It needs at least 1 child to have " \
        "a lhs." in str(err)

    ref = Reference("a", assignment)
    assignment.addchild(ref)

    # rhs should fail if second child is not present
    with pytest.raises(InternalError) as err:
        _ = assignment.rhs
    assert " malformed or incomplete. It needs at least 2 children to have " \
        "a rhs." in str(err)

    lit = Literal("1", assignment)
    assignment.addchild(lit)
    assert assignment.lhs is assignment._children[0]
    assert assignment.rhs is assignment._children[1]


# Test Reference class


def test_reference_view(capsys):
    ''' Check the view and colored_text methods of the Reference class.'''
    from psyclone.psyGen import colored, SCHEDULE_COLOUR_MAP
    kschedule = KernelSchedule("kname")
    kschedule.symbol_table.add(Symbol("rname", "integer"))
    assignment = Assignment(parent=kschedule)
    ref = Reference("rname", assignment)
    coloredtext = colored("Reference", SCHEDULE_COLOUR_MAP["Reference"])
    ref.view()
    output, _ = capsys.readouterr()
    assert coloredtext+"[name:'rname']" in output


def test_reference_can_be_printed():
    '''Test that a Reference instance can always be printed (i.e. is
    initialised fully)'''
    kschedule = KernelSchedule("kname")
    kschedule.symbol_table.add(Symbol("rname", "integer"))
    assignment = Assignment(parent=kschedule)
    ref = Reference("rname", assignment)
    assert "Reference[name:'rname']" in str(ref)


# Test Array class


def test_array_view(capsys):
    ''' Check the view and colored_text methods of the Array class.'''
    from psyclone.psyGen import colored, SCHEDULE_COLOUR_MAP
    kschedule = KernelSchedule("kname")
    kschedule.symbol_table.add(Symbol("aname", "integer", [None]))
    assignment = Assignment(parent=kschedule)
    array = Array("aname", parent=assignment)
    coloredtext = colored("ArrayReference", SCHEDULE_COLOUR_MAP["Reference"])
    array.view()
    output, _ = capsys.readouterr()
    assert coloredtext+"[name:'aname']" in output


def test_array_can_be_printed():
    '''Test that an Array instance can always be printed (i.e. is
    initialised fully)'''
    kschedule = KernelSchedule("kname")
    kschedule.symbol_table.add(Symbol("aname", "integer"))
    assignment = Assignment(parent=kschedule)
    array = Array("aname", assignment)
    assert "ArrayReference[name:'aname']\n" in str(array)


# Test Literal class
def test_literal_value():
    '''Test the value property returns the value of the Literal object.

    '''
    literal = Literal("1")
    assert literal.value == "1"


def test_literal_view(capsys):
    ''' Check the view and colored_text methods of the Literal class.'''
    from psyclone.psyGen import colored, SCHEDULE_COLOUR_MAP
    literal = Literal("1")
    coloredtext = colored("Literal", SCHEDULE_COLOUR_MAP["Literal"])
    literal.view()
    output, _ = capsys.readouterr()
    assert coloredtext+"[value:'1']" in output


def test_literal_can_be_printed():
    '''Test that an Literal instance can always be printed (i.e. is
    initialised fully)'''
    literal = Literal("1")
    assert "Literal[value:'1']" in str(literal)


# Test BinaryOperation class
def test_binaryoperation_initialization():
    ''' Check the initialization method of the BinaryOperation class works
    as expected.'''

    with pytest.raises(TypeError) as err:
        _ = BinaryOperation("not an operator")
    assert "BinaryOperation operator argument must be of type " \
           "BinaryOperation.Operator but found" in str(err)
    bop = BinaryOperation(BinaryOperation.Operator.ADD)
    assert bop._operator is BinaryOperation.Operator.ADD


def test_binaryoperation_operator():
    '''Test that the operator property returns the binaryoperator in the
    binaryoperation.

    '''
    binary_operation = BinaryOperation(BinaryOperation.Operator.ADD)
    assert binary_operation.operator == BinaryOperation.Operator.ADD


def test_binaryoperation_view(capsys):
    ''' Check the view and colored_text methods of the Binary Operation
    class.'''
    from psyclone.psyGen import colored, SCHEDULE_COLOUR_MAP
    binary_operation = BinaryOperation(BinaryOperation.Operator.ADD)
    op1 = Literal("1", parent=binary_operation)
    op2 = Literal("1", parent=binary_operation)
    binary_operation.addchild(op1)
    binary_operation.addchild(op2)
    coloredtext = colored("BinaryOperation",
                          SCHEDULE_COLOUR_MAP["Operation"])
    binary_operation.view()
    output, _ = capsys.readouterr()
    assert coloredtext+"[operator:'ADD']" in output


def test_binaryoperation_can_be_printed():
    '''Test that a Binary Operation instance can always be printed (i.e. is
    initialised fully)'''
    binary_operation = BinaryOperation(BinaryOperation.Operator.ADD)
    assert "BinaryOperation[operator:'ADD']" in str(binary_operation)
    op1 = Literal("1", parent=binary_operation)
    op2 = Literal("2", parent=binary_operation)
    binary_operation.addchild(op1)
    binary_operation.addchild(op2)
    # Check the node children are also printed
    assert "Literal[value:'1']\n" in str(binary_operation)
    assert "Literal[value:'2']" in str(binary_operation)


# Test UnaryOperation class
def test_unaryoperation_initialization():
    ''' Check the initialization method of the UnaryOperation class works
    as expected.'''

    with pytest.raises(TypeError) as err:
        _ = UnaryOperation("not an operator")
    assert "UnaryOperation operator argument must be of type " \
           "UnaryOperation.Operator but found" in str(err)
    uop = UnaryOperation(UnaryOperation.Operator.MINUS)
    assert uop._operator is UnaryOperation.Operator.MINUS


def test_unaryoperation_operator():
    '''Test that the operator property returns the unaryoperator in the
    unaryoperation.

    '''
    unary_operation = UnaryOperation(UnaryOperation.Operator.MINUS)
    assert unary_operation.operator == UnaryOperation.Operator.MINUS


def test_unaryoperation_view(capsys):
    ''' Check the view and colored_text methods of the UnaryOperation
    class.'''
    from psyclone.psyGen import colored, SCHEDULE_COLOUR_MAP
    unary_operation = UnaryOperation(UnaryOperation.Operator.MINUS)
    ref1 = Reference("a", parent=unary_operation)
    unary_operation.addchild(ref1)
    coloredtext = colored("UnaryOperation",
                          SCHEDULE_COLOUR_MAP["Operation"])
    unary_operation.view()
    output, _ = capsys.readouterr()
    assert coloredtext+"[operator:'MINUS']" in output


def test_unaryoperation_can_be_printed():
    '''Test that a UnaryOperation instance can always be printed (i.e. is
    initialised fully)'''
    unary_operation = UnaryOperation(UnaryOperation.Operator.MINUS)
    assert "UnaryOperation[operator:'MINUS']" in str(unary_operation)
    op1 = Literal("1", parent=unary_operation)
    unary_operation.addchild(op1)
    # Check the node children are also printed
    assert "Literal[value:'1']" in str(unary_operation)


def test_naryoperation_view(capsys):
    ''' Check the view and colored_text methods of the Nary Operation
    class.'''
    from psyclone.psyGen import colored, SCHEDULE_COLOUR_MAP
    nary_operation = NaryOperation(NaryOperation.Operator.MAX)
    nary_operation.addchild(Literal("1", parent=nary_operation))
    nary_operation.addchild(Literal("1", parent=nary_operation))
    nary_operation.addchild(Literal("1", parent=nary_operation))

    coloredtext = colored("NaryOperation",
                          SCHEDULE_COLOUR_MAP["Operation"])
    nary_operation.view()
    output, _ = capsys.readouterr()
    assert coloredtext+"[operator:'MAX']" in output


def test_naryoperation_can_be_printed():
    '''Test that an Nary Operation instance can always be printed (i.e. is
    initialised fully)'''
    nary_operation = NaryOperation(NaryOperation.Operator.MAX)
    assert "NaryOperation[operator:'MAX']" in str(nary_operation)
    nary_operation.addchild(Literal("1", parent=nary_operation))
    nary_operation.addchild(Literal("2", parent=nary_operation))
    nary_operation.addchild(Literal("3", parent=nary_operation))
    # Check the node children are also printed
    assert "Literal[value:'1']\n" in str(nary_operation)
    assert "Literal[value:'2']\n" in str(nary_operation)
    assert "Literal[value:'3']" in str(nary_operation)


# Test Return class

def test_return_view(capsys):
    ''' Check the view and colored_text methods of the Return class.'''
    from psyclone.psyGen import colored, SCHEDULE_COLOUR_MAP
    return_stmt = Return()
    coloredtext = colored("Return", SCHEDULE_COLOUR_MAP["Return"])
    return_stmt.view()
    output, _ = capsys.readouterr()
    assert coloredtext+"[]" in output


def test_return_can_be_printed():
    '''Test that a Return instance can always be printed (i.e. is
    initialised fully)'''
    return_stmt = Return()
    assert "Return[]\n" in str(return_stmt)


# Test KernelSchedule Class

def test_kernelschedule_view(capsys):
    '''Test the view method of the KernelSchedule part.'''
    from psyclone.psyGen import colored, SCHEDULE_COLOUR_MAP
    kschedule = KernelSchedule("kname")
    kschedule.symbol_table.add(Symbol("x", "integer"))
    assignment = Assignment()
    kschedule.addchild(assignment)
    lhs = Reference("x", parent=assignment)
    rhs = Literal("1", parent=assignment)
    assignment.addchild(lhs)
    assignment.addchild(rhs)
    kschedule.view()
    coloredtext = colored("Schedule",
                          SCHEDULE_COLOUR_MAP["Schedule"])
    output, _ = capsys.readouterr()
    assert coloredtext+"[name:'kname']" in output
    assert "Assignment" in output  # Check child view method is called


def test_kernelschedule_can_be_printed():
    '''Test that a KernelSchedule instance can always be printed (i.e. is
    initialised fully)'''
    kschedule = KernelSchedule("kname")
    kschedule.symbol_table.add(Symbol("x", "integer"))
    assignment = Assignment()
    kschedule.addchild(assignment)
    lhs = Reference("x", parent=assignment)
    rhs = Literal("1", parent=assignment)
    assignment.addchild(lhs)
    assignment.addchild(rhs)
    assert "Schedule[name:'kname']:\n" in str(kschedule)
    assert "Assignment" in str(kschedule)  # Check children are printed
    assert "End KernelSchedule" in str(kschedule)


def test_kernelschedule_name_setter():
    '''Test that the name setter changes the kernel name attribute.'''
    kschedule = KernelSchedule("kname")
    assert kschedule.name == "kname"
    kschedule.name = "newname"
    assert kschedule.name == "newname"


# Test Symbol Class
def test_symbol_initialisation():
    '''Test that a Symbol instance can be created when valid arguments are
    given, otherwise raise relevant exceptions.'''

    # Test with valid arguments
    assert isinstance(Symbol('a', 'real'), Symbol)
    # real constants are not currently supported
    assert isinstance(Symbol('a', 'integer'), Symbol)
    assert isinstance(Symbol('a', 'integer', constant_value=0), Symbol)
    assert isinstance(Symbol('a', 'character'), Symbol)
    assert isinstance(Symbol('a', 'character', constant_value="hello"), Symbol)
    assert isinstance(Symbol('a', 'boolean'), Symbol)
    assert isinstance(Symbol('a', 'boolean', constant_value=False), Symbol)
    assert isinstance(Symbol('a', 'real', [None]), Symbol)
    assert isinstance(Symbol('a', 'real', [3]), Symbol)
    assert isinstance(Symbol('a', 'real', [3, None]), Symbol)
    assert isinstance(Symbol('a', 'real', []), Symbol)
    assert isinstance(Symbol('a', 'real', [], interface=Symbol.Argument()),
                      Symbol)
    assert isinstance(
        Symbol('a', 'real', [],
               interface=Symbol.Argument(access=Symbol.Access.READWRITE)),
        Symbol)
    assert isinstance(
        Symbol('a', 'real', [],
               interface=Symbol.Argument(access=Symbol.Access.READ)),
        Symbol)
    assert isinstance(
        Symbol('a', 'deferred',
               interface=Symbol.FortranGlobal(access=Symbol.Access.READ,
                                              module_use='some_mod')),
        Symbol)
    dim = Symbol('dim', 'integer', [])
    assert isinstance(Symbol('a', 'real', [dim]), Symbol)
    assert isinstance(Symbol('a', 'real', [3, dim, None]), Symbol)

    # Test with invalid arguments
    with pytest.raises(NotImplementedError) as error:
        Symbol('a', 'invalidtype', [], 'local')
    assert (
        "Symbol can only be initialised with {0} datatypes but found "
        "'invalidtype'.".format(str(Symbol.valid_data_types))) in str(
            error.value)

    with pytest.raises(ValueError) as error:
        Symbol('a', 'real', constant_value=3.14)
    assert ("A constant value is not currently supported for datatype "
            "'real'.") in str(error)

    with pytest.raises(TypeError) as error:
        Symbol('a', 'real', shape=dim)
    assert "Symbol shape attribute must be a list." in str(error.value)

    with pytest.raises(TypeError) as error:
        Symbol('a', 'real', ['invalidshape'])
    assert ("Symbol shape list elements can only be 'Symbol', "
            "'integer' or 'None'.") in str(error.value)

    with pytest.raises(TypeError) as error:
        bad_dim = Symbol('dim', 'real', [])
        Symbol('a', 'real', [bad_dim], 'local')
    assert ("Symbols that are part of another symbol shape can "
            "only be scalar integers, but found") in str(error.value)

    with pytest.raises(TypeError) as error:
        bad_dim = Symbol('dim', 'integer', [3])
        Symbol('a', 'real', [bad_dim], 'local')
    assert ("Symbols that are part of another symbol shape can "
            "only be scalar integers, but found") in str(error.value)

    with pytest.raises(ValueError) as error:
        Symbol('a', 'integer', interface=Symbol.Argument(), constant_value=9)
    assert ("Symbol with a constant value is currently limited to having "
            "local scope but found 'global'.") in str(error)

    with pytest.raises(ValueError) as error:
        Symbol('a', 'integer', shape=[None], constant_value=9)
    assert ("Symbol with a constant value must be a scalar but the shape "
            "attribute is not empty.") in str(error)

    with pytest.raises(ValueError) as error:
        Symbol('a', 'integer', constant_value=9.81)
    assert ("This Symbol instance's datatype is 'integer' which means the "
            "constant value is expected to be") in str(error)
    assert "'int'>' but found " in str(error)
    assert "'float'>'." in str(error)

    with pytest.raises(ValueError) as error:
        Symbol('a', 'character', constant_value=42)
    assert ("This Symbol instance's datatype is 'character' which means the "
            "constant value is expected to be") in str(error)
    assert "'str'>' but found " in str(error)
    assert "'int'>'." in str(error)

    with pytest.raises(ValueError) as error:
        Symbol('a', 'boolean', constant_value="hello")
    assert ("This Symbol instance's datatype is 'boolean' which means the "
            "constant value is expected to be") in str(error)
    assert "'bool'>' but found " in str(error)
    assert "'str'>'." in str(error)


def test_symbol_map():
    '''Test the mapping variable in the Symbol class does not raise any
    exceptions when it is used with the valid_data_types variable in
    the Symbol class.

    '''
    # "real" and "deferred" are not supported in the mapping so we expect
    # it to have 2 fewer entries than there are valid data types
    assert len(Symbol.valid_data_types) == len(Symbol.mapping) + 2
    for data_type in Symbol.valid_data_types:
        if data_type not in ["real", "deferred"]:
            assert data_type in Symbol.mapping


def test_symbol_can_be_printed():
    '''Test that a Symbol instance can always be printed. (i.e. is
    initialised fully.)'''
    symbol = Symbol("sname", "real")
    assert "sname: <real, Scalar, local>" in str(symbol)

    sym1 = Symbol("s1", "integer")
    assert "s1: <integer, Scalar, local>" in str(sym1)

    sym2 = Symbol("s2", "real", [None, 2, sym1])
    assert "s2: <real, Array['Unknown bound', 2, s1], local>" in str(sym2)

    sym3 = Symbol("s3", "real",
                  interface=Symbol.FortranGlobal(module_use="my_mod"))
    assert ("s3: <real, Scalar, global=FortranModule(my_mod)"
            in str(sym3))

    sym2._shape.append('invalid')
    with pytest.raises(InternalError) as error:
        _ = str(sym2)
    assert ("Symbol shape list elements can only be 'Symbol', 'integer' or "
            "'None', but found") in str(error.value)

    sym3 = Symbol("s3", "integer", constant_value=12)
    assert "s3: <integer, Scalar, local, constant_value=12>" in str(sym3)


def test_symbol_constant_value_setter():
    '''Test that a Symbol constant value can be set if given a new valid
    constant value. Also test that is_constant returns True

    '''

    # Test with valid constant value
    sym = Symbol('a', 'integer', constant_value=7)
    assert sym.constant_value == 7
    sym.constant_value = 9
    assert sym.constant_value == 9


def test_symbol_is_constant():
    '''Test that the Symbol is_constant property returns True if a
    constant value is set and False if it is not.

    '''
    sym = Symbol('a', 'integer')
    assert not sym.is_constant
    sym.constant_value = 9
    assert sym.is_constant


def test_symbol_scalar_array():
    '''Test that the Symbol property is_scalar returns True if the Symbol
    is a scalar and False if not and that the Symbol property is_array
    returns True if the Symbol is an array and False if not.

    '''
    sym1 = Symbol("s1", "integer")
    sym2 = Symbol("s2", "real", [None, 2, sym1])
    assert sym1.is_scalar
    assert not sym1.is_array
    assert not sym2.is_scalar
    assert sym2.is_array


def test_symbol_invalid_interface():
    ''' Check that the Symbol.interface setter rejects the supplied value if
    it is not a SymbolInterface. '''
    sym = Symbol("some_var", "real")
    with pytest.raises(TypeError) as err:
        sym.interface = "invalid interface spec"
    assert ("interface to a Symbol must be a SymbolInterface or None but"
            in str(err))


def test_symbol_interface():
    ''' Check the interface getter on a Symbol. '''
    symbol = Symbol("some_var", "real",
                    interface=Symbol.FortranGlobal(module_use="my_mod"))
    assert symbol.interface.module_name == "my_mod"


def test_symbol_interface_access():
    ''' Tests for the SymbolInterface.access setter. '''
    symbol = Symbol("some_var", "real",
                    interface=Symbol.FortranGlobal(module_use="my_mod"))
    symbol.interface.access = Symbol.Access.READ
    assert symbol.interface.access == Symbol.Access.READ
    # Force the error by supplying a string instead of a SymbolAccess type.
    with pytest.raises(TypeError) as err:
        symbol.interface.access = "read"
    assert "must be a 'Symbol.Access' but got " in str(err)


def test_symbol_argument_str():
    ''' Check the __str__ method of the Symbol.Argument class. '''
    # A Symbol.Argument represents a routine argument by default.
    interface = Symbol.Argument()
    assert str(interface) == "Argument(pass-by-value=False)"


def test_fortranglobal_str():
    ''' Test the __str__ method of Symbol.FortranGlobal. '''
    # If it's not an argument then we have nothing else to say about it (since
    # other options are language specific and are implemented in sub-classes).
    interface = Symbol.FortranGlobal("my_mod")
    assert str(interface) == "FortranModule(my_mod)"


def test_fortranglobal_modname():
    ''' Test the FortranGlobal.module_name setter error conditions. '''
    with pytest.raises(ValueError) as err:
        _ = Symbol.FortranGlobal("")
    assert "module_name must be one or more characters long" in str(err)
    with pytest.raises(TypeError) as err:
        _ = Symbol.FortranGlobal(1)
    assert "module_name must be a str but got" in str(err)


def test_symbol_copy():
    '''Test that the Symbol copy method produces a faithful separate copy
    of the original symbol.

    '''
    symbol = Symbol("myname", "real", shape=[1, 2], constant_value=None,
                    interface=Symbol.Argument(access=Symbol.Access.READWRITE))
    new_symbol = symbol.copy()

    # Check the new symbol has the same properties as the original
    assert symbol.name == new_symbol.name
    assert symbol.datatype == new_symbol.datatype
    assert symbol.shape == new_symbol.shape
    assert symbol.scope == new_symbol.scope
    assert symbol.constant_value == new_symbol.constant_value
    assert symbol.interface == new_symbol.interface

    # Change the properties of the new symbol and check the original
    # is not affected. Can't check constant_value yet as we have a
    # shape value
    new_symbol._name = "new"
    new_symbol._datatype = "integer"
    new_symbol.shape[0] = 3
    new_symbol.shape[1] = 4
    new_symbol._interface = None

    assert symbol.name == "myname"
    assert symbol.datatype == "real"
    assert symbol.shape == [1, 2]
    assert symbol.scope == "global"
    assert not symbol.constant_value

    # Now check constant_value
    new_symbol._shape = []
    new_symbol.constant_value = True

    assert symbol.shape == [1, 2]
    assert not symbol.constant_value


def test_symbol_copy_properties():
    '''Test that the Symbol copy_properties method works as expected.'''

    symbol = Symbol("myname", "real", shape=[1, 2], constant_value=None,
                    interface=Symbol.Argument(access=Symbol.Access.READWRITE))

    # Check an exception is raised if an incorrect argument is passed
    # in
    with pytest.raises(TypeError) as excinfo:
        symbol.copy_properties(None)
    assert ("Argument should be of type 'Symbol' but found 'NoneType'."
            "") in str(excinfo.value)

    new_symbol = Symbol("other_name", "integer", shape=[], constant_value=7)

    symbol.copy_properties(new_symbol)

    assert symbol.name == "myname"
    assert symbol.datatype == "integer"
    assert symbol.shape == []
    assert symbol.scope == "local"
    assert symbol.constant_value == 7


# Test SymbolTable Class

def test_symboltable_add():
    '''Test that the add method inserts new symbols in the symbol
    table, but raises appropiate errors when provided with wrong parameters
    or duplicate declarations.'''
    sym_table = SymbolTable()

    # Declare a symbol
    sym_table.add(Symbol("var1", "real", shape=[5, 1],
                         interface=Symbol.FortranGlobal(
                             access=Symbol.Access.READWRITE,
                             module_use="some_mod")))
    assert sym_table._symbols["var1"].name == "var1"
    assert sym_table._symbols["var1"].datatype == "real"
    assert sym_table._symbols["var1"].shape == [5, 1]
    assert sym_table._symbols["var1"].scope == "global"
    assert sym_table._symbols["var1"].access is Symbol.Access.READWRITE
    assert sym_table._symbols["var1"].interface.module_name == "some_mod"

    # Declare a duplicate name symbol
    with pytest.raises(KeyError) as error:
        sym_table.add(Symbol("var1", "real"))
    assert ("Symbol table already contains a symbol with name "
            "'var1'.") in str(error.value)


def test_symboltable_swap_symbol_properties():
    ''' Test the symboltable swap_properties method '''

    symbol1 = Symbol("var1", "integer", shape=[], constant_value=7)
    symbol2 = Symbol("dim1", "integer",
                     interface=Symbol.Argument(access=Symbol.Access.READ))
    symbol3 = Symbol("dim2", "integer",
                     interface=Symbol.Argument(access=Symbol.Access.READ))
    symbol4 = Symbol("var2", "real", shape=[symbol2, symbol3],
                     interface=Symbol.Argument(access=Symbol.Access.READWRITE))
    sym_table = SymbolTable()
    sym_table.add(symbol1)

    # Raise exception if the first argument is not a symbol
    with pytest.raises(TypeError) as excinfo:
        sym_table.swap_symbol_properties(None, symbol1)
    assert ("Arguments should be of type 'Symbol' but found 'NoneType'."
            "") in str(excinfo.value)

    # Raise exception if the second argument is not a symbol
    with pytest.raises(TypeError) as excinfo:
        sym_table.swap_symbol_properties(symbol1, "symbol")
    assert ("Arguments should be of type 'Symbol' but found 'str'."
            "") in str(excinfo.value)

    # Raise exception if the first symbol does not exist in the symbol table
    with pytest.raises(KeyError) as excinfo:
        sym_table.swap_symbol_properties(symbol4, symbol1)
    assert "Symbol 'var2' is not in the symbol table." in str(excinfo.value)

    # Raise exception if the second symbol does not exist in the symbol table
    with pytest.raises(KeyError) as excinfo:
        sym_table.swap_symbol_properties(symbol1, symbol4)
    assert "Symbol 'var2' is not in the symbol table." in str(excinfo.value)

    # Raise exception if both symbols have the same name
    with pytest.raises(ValueError) as excinfo:
        sym_table.swap_symbol_properties(symbol1, symbol1)
    assert("The symbols should have different names, but found 'var1' for "
           "both.") in str(excinfo.value)

    sym_table.add(symbol2)
    sym_table.add(symbol3)
    sym_table.add(symbol4)
    sym_table.specify_argument_list([symbol2, symbol3, symbol4])

    # Check that properties are swapped
    sym_table.swap_symbol_properties(symbol1, symbol4)

    assert symbol1.name == "var1"
    assert symbol1.datatype == "real"
    assert symbol1.shape == [symbol2, symbol3]
    assert symbol1.scope == "global"
    assert symbol1.constant_value is None
    assert symbol1.interface.access == Symbol.Access.READWRITE

    assert symbol4.name == "var2"
    assert symbol4.datatype == "integer"
    assert not symbol4.shape
    assert symbol4.scope == "local"
    assert symbol4.constant_value == 7
    assert not symbol4.interface

    # Check symbol references are unaffected
    sym_table.swap_symbol_properties(symbol2, symbol3)
    assert symbol1.shape[0].name == "dim1"
    assert symbol1.shape[1].name == "dim2"

    # Check argument positions are updated. The original positions
    # were [dim1, dim2, var2]. They should now be [dim2, dim1, var1]
    assert sym_table.argument_list[0].name == "dim2"
    assert sym_table.argument_list[1].name == "dim1"
    assert sym_table.argument_list[2].name == "var1"


def test_symboltable_lookup():
    '''Test that the lookup method retrieves symbols from the symbol table
    if the name exists, otherwise it raises an error.'''
    sym_table = SymbolTable()
    sym_table.add(Symbol("var1", "real", shape=[None, None]))
    sym_table.add(Symbol("var2", "integer", shape=[]))
    sym_table.add(Symbol("var3", "real", shape=[]))

    assert isinstance(sym_table.lookup("var1"), Symbol)
    assert sym_table.lookup("var1").name == "var1"
    assert isinstance(sym_table.lookup("var2"), Symbol)
    assert sym_table.lookup("var2").name == "var2"
    assert isinstance(sym_table.lookup("var3"), Symbol)
    assert sym_table.lookup("var3").name == "var3"

    with pytest.raises(KeyError) as error:
        sym_table.lookup("notdeclared")
    assert "Could not find 'notdeclared' in the Symbol Table." in \
        str(error.value)


def test_symboltable_view(capsys):
    '''Test the view method of the SymbolTable class, it should print to
    standard out a representation of the full SymbolTable.'''
    sym_table = SymbolTable()
    sym_table.add(Symbol("var1", "real"))
    sym_table.add(Symbol("var2", "integer"))
    sym_table.view()
    output, _ = capsys.readouterr()
    assert "Symbol Table:\n" in output
    assert "var1" in output
    assert "var2" in output


def test_symboltable_can_be_printed():
    '''Test that a SymbolTable instance can always be printed. (i.e. is
    initialised fully)'''
    sym_table = SymbolTable()
    sym_table.add(Symbol("var1", "real"))
    sym_table.add(Symbol("var2", "integer"))
    sym_table.add(Symbol("var3", "deferred",
                         interface=Symbol.FortranGlobal(module_use="my_mod")))
    sym_table_text = str(sym_table)
    assert "Symbol Table:\n" in sym_table_text
    assert "var1" in sym_table_text
    assert "var2" in sym_table_text
    assert "FortranModule(my_mod)" in sym_table_text


def test_symboltable_specify_argument_list():
    '''Test that the specify argument list method sets the argument_list
    with references to each Symbol and updates the Symbol attributes when
    needed.'''
    sym_table = SymbolTable()
    sym_v1 = Symbol("var1", "real", [])
    sym_table.add(sym_v1)
    sym_table.add(Symbol("var2", "real", []))
    sym_v1.interface = Symbol.Argument(access=Symbol.Access.UNKNOWN)
    sym_table.specify_argument_list([sym_v1])

    assert len(sym_table.argument_list) == 1
    assert sym_table.argument_list[0].scope == 'global'
    assert sym_table.argument_list[0].access == Symbol.Access.UNKNOWN

    # Test that repeated calls still produce a valid argument list
    sym_table.specify_argument_list([sym_v1])
    assert len(sym_table.argument_list) == 1

    # Check that specifying the Interface allows us to specify how
    # the argument is accessed
    sym_v2 = sym_table.lookup("var2")
    sym_v2.interface = Symbol.Argument(access=Symbol.Access.READWRITE)
    sym_table.specify_argument_list([sym_v1, sym_v2])
    assert sym_table.argument_list[1].scope == 'global'
    assert sym_table.argument_list[1].access == Symbol.Access.READWRITE


def test_symboltable_specify_argument_list_errors():
    ''' Check that supplying specify_argument_list() with Symbols that
    don't have the correct Interface information raises the expected
    errors. '''
    sym_table = SymbolTable()
    sym_table.add(Symbol("var1", "real", []))
    sym_table.add(Symbol("var2", "real", []))
    sym_v1 = sym_table.lookup("var1")
    # Attempt to say the argument list consists of "var1" which at this
    # point is just a local variable.
    with pytest.raises(ValueError) as err:
        sym_table.specify_argument_list([sym_v1])
    assert "Symbol 'var1:" in str(err)
    assert ("is listed as a kernel argument but has no associated "
            "Interface" in str(err))
    # Now add an Interface for "var1" but of the wrong type
    sym_v1.interface = Symbol.FortranGlobal("some_mod")
    with pytest.raises(ValueError) as err:
        sym_table.specify_argument_list([sym_v1])
    assert "Symbol 'var1:" in str(err)
    assert "has an interface of type '" in str(err)


def test_symboltable_argument_list_errors():
    ''' Tests the internal sanity checks of the SymbolTable.argument_list
    property. '''
    sym_table = SymbolTable()
    sym_table.add(Symbol("var1", "real", []))
    sym_table.add(Symbol("var2", "real", []))
    sym_table.add(Symbol("var3", "real",
                         interface=Symbol.FortranGlobal("some_mod")))
    # Manually put a local symbol into the internal list of arguments
    sym_table._argument_list = [sym_table.lookup("var1")]
    with pytest.raises(ValueError) as err:
        sym_table._validate_arg_list(sym_table._argument_list)
    pattern = ("Symbol \'var1.*\' is listed as a kernel argument but has "
               "no associated Interface")
    assert re.search(pattern, str(err)) is not None
    # Check that the argument_list property converts this error into an
    # InternalError
    with pytest.raises(InternalError) as err:
        _ = sym_table.argument_list
    assert re.search(pattern, str(err)) is not None
    # Check that we reject a symbol imported from a module
    with pytest.raises(ValueError) as err:
        sym_table._validate_arg_list([sym_table.lookup("var3")])
    # Manually put that symbol into the argument list
    sym_table._argument_list = [sym_table.lookup("var3")]
    pattern = (r"Symbol \'var3.*\' is listed as a kernel argument but has an "
               r"interface of type \'.*\.FortranGlobal\'>")
    assert re.search(pattern, str(err)) is not None
    # Check that the argument_list property converts this error into an
    # InternalError
    with pytest.raises(InternalError) as err:
        _ = sym_table.argument_list
    assert re.search(pattern, str(err)) is not None
    # Check that we get the expected TypeError if we provide a list containing
    # objects that are not Symbols
    with pytest.raises(TypeError) as err:
        sym_table._validate_arg_list(["Not a symbol"])
    assert "Expected a list of Symbols but found an object of type" in str(err)


def test_symboltable_validate_non_args():
    ''' Checks for the validation of non-argument entries in the
    SymbolTable. '''
    sym_table = SymbolTable()
    sym_table.add(Symbol("var1", "real", []))
    sym_table.add(Symbol("var2", "real", []))
    sym_table.add(Symbol("var3", "real",
                         interface=Symbol.FortranGlobal("some_mod")))
    # Everything should be fine so far
    sym_table._validate_non_args()
    # Add an entry with an Argument interface
    sym_table.add(Symbol("var4", "real",
                         interface=Symbol.Argument()))
    # Since this symbol isn't in the argument list, the SymbolTable
    # is no longer valid
    with pytest.raises(ValueError) as err:
        sym_table._validate_non_args()
    pattern = (r"Symbol 'var4.* is not listed as a kernel argument and yet "
               "has a Symbol.Argument interface")
    assert re.search(pattern, str(err)) is not None


def test_symboltable_contains():
    '''Test that the __contains__ method returns True if the given name
    is in the SymbolTable, otherwise returns False.'''
    sym_table = SymbolTable()

    sym_table.add(Symbol("var1", "real", []))
    sym_table.add(Symbol("var2", "real", [None]))

    assert "var1" in sym_table
    assert "var2" in sym_table
    assert "var3" not in sym_table


def test_symboltable_symbols():
    '''Test that the symbols property returns a list of the symbols in the
    SymbolTable.'''
    sym_table = SymbolTable()
    assert sym_table.symbols == []
    sym_table.add(Symbol("var1", "real", []))
    sym_table.add(Symbol("var2", "real", [None]))
    assert len(sym_table.symbols) == 2
    sym_table.add(Symbol("var3", "real", [],
                         interface=Symbol.FortranGlobal(module_use="my_mod")))
    assert len(sym_table.symbols) == 3


def test_symboltable_local_symbols():
    '''Test that the local_symbols property returns a list with the
    symbols with local scope.'''
    sym_table = SymbolTable()
    assert [] == sym_table.local_symbols

    sym_table.add(Symbol("var1", "real", []))
    sym_table.add(Symbol("var2", "real", [None]))
    sym_table.add(Symbol("var3", "real", []))

    assert len(sym_table.local_symbols) == 3
    assert sym_table.lookup("var1") in sym_table.local_symbols
    assert sym_table.lookup("var2") in sym_table.local_symbols
    assert sym_table.lookup("var3") in sym_table.local_symbols
    sym_v1 = sym_table.lookup("var1")
    sym_v1.interface = Symbol.Argument(access=Symbol.Access.READWRITE)
    sym_table.specify_argument_list([sym_v1])

    assert len(sym_table.local_symbols) == 2
    assert sym_table.lookup("var1") not in sym_table.local_symbols
    assert sym_table.lookup("var2") in sym_table.local_symbols
    assert sym_table.lookup("var3") in sym_table.local_symbols

    sym_table.add(Symbol("var4", "real", [],
                         interface=Symbol.FortranGlobal(module_use="my_mod")))
    assert len(sym_table.local_symbols) == 2
    assert sym_table.lookup("var4") not in sym_table.local_symbols


def test_symboltable_global_symbols():
    ''' Test that the global_symbols property returns those symbols with
    'global' scope (i.e. that represent data that exists outside the current
    scoping unit) but are not routine arguments. '''
    sym_table = SymbolTable()
    assert sym_table.global_symbols == []
    # Add some local symbols
    sym_table.add(Symbol("var1", "real", []))
    sym_table.add(Symbol("var2", "real", [None]))
    assert sym_table.global_symbols == []
    # Add some global symbols
    sym_table.add(Symbol("gvar1", "real", [],
                         interface=Symbol.FortranGlobal(module_use="my_mod")))
    assert sym_table.lookup("gvar1") in sym_table.global_symbols
    sym_table.add(
        Symbol("gvar2", "real", [],
               interface=Symbol.Argument(access=Symbol.Access.READWRITE)))
    gsymbols = sym_table.global_symbols
    assert len(gsymbols) == 1
    assert sym_table.lookup("gvar2") not in gsymbols


def test_symboltable_abstract_properties():
    '''Test that the SymbolTable abstract properties raise the appropriate
    error.'''
    sym_table = SymbolTable()

    with pytest.raises(NotImplementedError) as error:
        _ = sym_table.data_arguments
    assert "Abstract property. Which symbols are data arguments is " \
        "API-specific." in str(error.value)

    with pytest.raises(NotImplementedError) as error:
        _ = sym_table.iteration_indices
    assert "Abstract property. Which symbols are iteration indices is " \
        "API-specific." in str(error.value)


def test_modified_kern_line_length(kernel_outputdir, monkeypatch):
    '''Modified Fortran kernels are written to file linewrapped at 132
    characters. This test checks that this linewrapping works.

    '''
    from psyclone.transformations import Dynamo0p3KernelConstTrans
    psy, invoke = get_invoke("1_single_invoke.f90", api="dynamo0.3", idx=0)
    sched = invoke.schedule
    kernels = sched.walk(Kern)
    # This example does not conform to the <name>_code, <name>_mod
    # convention so monkeypatch it to avoid the PSyIR code generation
    # raising an exception. This limitation is the subject of issue
    # #393.
    monkeypatch.setattr(kernels[0], "_module_name", "testkern_mod")
    ktrans = Dynamo0p3KernelConstTrans()
    _, _ = ktrans.apply(kernels[0], number_of_layers=100)
    # Generate the code (this triggers the generation of new kernels)
    _ = str(psy.gen)
    filepath = os.path.join(str(kernel_outputdir), "testkern_0_mod.f90")
    assert os.path.isfile(filepath)
    # Check that the argument list is line wrapped as it is longer
    # than 132 characters.
    assert "undf_w3,&\n&map_w3)\n" in open(filepath).read()<|MERGE_RESOLUTION|>--- conflicted
+++ resolved
@@ -68,11 +68,7 @@
     ACCEnterDataTrans, ACCParallelTrans, ACCLoopTrans, ACCKernelsTrans
 from psyclone.generator import generate
 from psyclone.configuration import Config
-<<<<<<< HEAD
-from .psyclone_test_utils import get_invoke
-=======
 from psyclone.tests.utilities import get_invoke
->>>>>>> 609ece47
 
 BASE_PATH = os.path.join(os.path.dirname(os.path.abspath(__file__)),
                          "test_files", "dynamo0p3")
