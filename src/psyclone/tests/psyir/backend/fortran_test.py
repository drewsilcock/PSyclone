# -----------------------------------------------------------------------------
# BSD 3-Clause License
#
# Copyright (c) 2019, Science and Technology Facilities Council.
# All rights reserved.
#
# Redistribution and use in source and binary forms, with or without
# modification, are permitted provided that the following conditions are met:
#
# * Redistributions of source code must retain the above copyright notice, this
#   list of conditions and the following disclaimer.
#
# * Redistributions in binary form must reproduce the above copyright notice,
#   this list of conditions and the following disclaimer in the documentation
#   and/or other materials provided with the distribution.
#
# * Neither the name of the copyright holder nor the names of its
#   contributors may be used to endorse or promote products derived from
#   this software without specific prior written permission.
#
# THIS SOFTWARE IS PROVIDED BY THE COPYRIGHT HOLDERS AND CONTRIBUTORS
# "AS IS" AND ANY EXPRESS OR IMPLIED WARRANTIES, INCLUDING, BUT NOT
# LIMITED TO, THE IMPLIED WARRANTIES OF MERCHANTABILITY AND FITNESS
# FOR A PARTICULAR PURPOSE ARE DISCLAIMED. IN NO EVENT SHALL THE
# COPYRIGHT HOLDER OR CONTRIBUTORS BE LIABLE FOR ANY DIRECT, INDIRECT,
# INCIDENTAL, SPECIAL, EXEMPLARY, OR CONSEQUENTIAL DAMAGES (INCLUDING,
# BUT NOT LIMITED TO, PROCUREMENT OF SUBSTITUTE GOODS OR SERVICES;
# LOSS OF USE, DATA, OR PROFITS; OR BUSINESS INTERRUPTION) HOWEVER
# CAUSED AND ON ANY THEORY OF LIABILITY, WHETHER IN CONTRACT, STRICT
# LIABILITY, OR TORT (INCLUDING NEGLIGENCE OR OTHERWISE) ARISING IN
# ANY WAY OUT OF THE USE OF THIS SOFTWARE, EVEN IF ADVISED OF THE
# POSSIBILITY OF SUCH DAMAGE.
# -----------------------------------------------------------------------------
# Author R. W. Ford, STFC Daresbury Lab
# -----------------------------------------------------------------------------

'''Performs pytest tests on the psyclond.psyir.backend.fortran module'''

from __future__ import absolute_import

import pytest
from fparser.two.parser import ParserFactory
from fparser.common.readfortran import FortranStringReader
from fparser.two import Fortran2003
from fparser.api import get_reader
from psyclone.psyir.backend.base import VisitorError
from psyclone.psyir.backend.fortran import gen_intent, gen_dims, gen_kind, \
    FortranWriter
from psyclone.psyGen import Symbol, Fparser2ASTProcessor, Node, CodeBlock


def test_gen_intent():
    '''Check the gen_intent function produces the expected intent
    strings.

    '''
    symbol = Symbol("dummy", "integer",
                    interface=Symbol.Argument(access=Symbol.Access.UNKNOWN))
    assert gen_intent(symbol) is None
    symbol = Symbol("dummy", "integer",
                    interface=Symbol.Argument(Symbol.Access.READ))
    assert gen_intent(symbol) == "in"
    symbol = Symbol("dummy", "integer",
                    interface=Symbol.Argument(Symbol.Access.WRITE))
    assert gen_intent(symbol) == "out"
    symbol = Symbol("dummy", "integer",
                    interface=Symbol.Argument(Symbol.Access.READWRITE))
    assert gen_intent(symbol) == "inout"


def test_gen_intent_error(monkeypatch):
    '''Check the gen_intent function raises an exception if an unsupported
    access type is found.

    '''
    symbol = Symbol("dummy", "integer",
                    interface=Symbol.Argument(access=Symbol.Access.UNKNOWN))
    monkeypatch.setattr(symbol.interface, "_access", "UNSUPPORTED")
    with pytest.raises(VisitorError) as excinfo:
        _ = gen_intent(symbol)
    assert "Unsupported access ''UNSUPPORTED'' found." in str(excinfo)


def test_gen_dims():
    '''Check the gen_dims function produces the expected dimension
    strings.

    '''
    arg = Symbol("arg", "integer",
                 interface=Symbol.Argument(access=Symbol.Access.UNKNOWN))
    symbol = Symbol("dummy", "integer", shape=[arg, 2, None],
                    interface=Symbol.Argument(access=Symbol.Access.UNKNOWN))
    assert gen_dims(symbol) == ["arg", "2", ":"]


def test_gen_dims_error(monkeypatch):
    '''Check the gen_dims function raises an exception if a symbol shape
    entry is not supported.

    '''
    symbol = Symbol("dummy", "integer",
                    interface=Symbol.Argument(access=Symbol.Access.UNKNOWN))
    monkeypatch.setattr(symbol, "_shape", ["invalid"])
    with pytest.raises(NotImplementedError) as excinfo:
        _ = gen_dims(symbol)
    assert "unsupported gen_dims index 'invalid'" in str(excinfo)


def test_gen_kind():
    '''Check the gen_kind function produces the expected kind values. Note
    these are currently hardcoded to support the LFRic API. Issue #375
    captures this problem.

    '''
    int_symbol = Symbol(
        "dummy1", "integer",
        interface=Symbol.Argument(access=Symbol.Access.UNKNOWN))
    real_symbol = Symbol(
        "dummy2", "real",
        interface=Symbol.Argument(access=Symbol.Access.UNKNOWN))
    logical_symbol = Symbol(
        "dummy3", "boolean",
        interface=Symbol.Argument(access=Symbol.Access.UNKNOWN))

    assert gen_kind(int_symbol) == "i_def"
    assert gen_kind(real_symbol) == "r_def"
    assert gen_kind(logical_symbol) is None


def test_fw_gen_declaration():
    '''Check the FortranWriter class gen_declaration method produces
    the expected declarations.

    '''
    fvisitor = FortranWriter()

    # Basic entry
    symbol = Symbol("dummy1", "integer")
    result = fvisitor.gen_declaration(symbol)
    assert result == "integer(i_def) :: dummy1\n"

    # Array with intent
    symbol = Symbol("dummy2", "integer", shape=[2, None, 2],
                    interface=Symbol.Argument(access=Symbol.Access.READ))
    result = fvisitor.gen_declaration(symbol)
    assert result == "integer(i_def), dimension(2,:,2), intent(in) :: dummy2\n"

    # Array with unknown intent
    symbol = Symbol("dummy2", "integer", shape=[2, None, 2],
                    interface=Symbol.Argument(access=Symbol.Access.UNKNOWN))
    result = fvisitor.gen_declaration(symbol)
    assert result == "integer(i_def), dimension(2,:,2) :: dummy2\n"

    # Constant
    symbol = Symbol("dummy3", "integer", constant_value=10)
    result = fvisitor.gen_declaration(symbol)
    assert result == "integer(i_def), parameter :: dummy3 = 10\n"


def create_schedule(code):
    '''Utility function that returns a PSyIR tree from Fortran
    code using fparser2 and Fparser2ASTProcessor.

    :param str code: Fortran code.

    :returns: PSyIR tree representing the Fortran code.
    :rtype: Subclass of :py:class:`psyclone.psyGen.Node`

    '''
    reader = FortranStringReader(code)
    f2003_parser = ParserFactory().create(std="f2003")
    parse_tree = f2003_parser(reader)

    # Generate PSyIR schedule from fparser2 parse tree
    processor = Fparser2ASTProcessor()
    schedule = processor.generate_schedule("tmp", parse_tree)

    return schedule


def test_fw_exception():
    '''Check the FortranWriter class instance raises an exception if an
    unsupported PSyIR node is found.

    '''
    # Generate fparser2 parse tree from Fortran code.
    code = (
        "module test\n"
        "contains\n"
        "subroutine tmp()\n"
        "  integer :: a,b,c\n"
        "  a = b/c\n"
        "end subroutine tmp\n"
        "end module test")
    schedule = create_schedule(code)

    # pylint: disable=abstract-method
    # modify the reference to b to be something unsupported
    class Unsupported(Node):
        '''A PSyIR node that will not be supported by the Fortran visitor.'''
    # pylint: enable=abstract-method

    unsupported = Unsupported()
    assignment = schedule.children[0]
    binary_operation = assignment.children[1]
    assignment.children[1] = unsupported
    unsupported.children = binary_operation.children

    # Generate Fortran from the PSyIR schedule
    fvisitor = FortranWriter()
    with pytest.raises(VisitorError) as excinfo:
        _ = fvisitor(schedule)
    assert "Unsupported node 'Unsupported' found" in str(excinfo)


def test_fw_nemokern():
    '''Check the FortranWriter class nemokern method prints the
    class information and calls any children. This method is used to
    output nothing for a NemoKern object and simply call its children
    as NemoKern is a collection of PSyIR nodes so needs no
    output itself.

    '''
    # Generate fparser2 parse tree from Fortran code.
    code = (
        "module test\n"
        "contains\n"
        "subroutine tmp()\n"
        "  integer :: a,b,c\n"
        "  a = b/c\n"
        "end subroutine tmp\n"
        "end module test")
    schedule = create_schedule(code)

    # add a NemoKern object to the tree
    from psyclone.nemo import NemoKern
    nemo_kern = NemoKern(schedule.children, None, parent=schedule)
    schedule.children = [nemo_kern]

    # Generate Fortran from the PSyIR schedule
    fvisitor = FortranWriter()
    result = fvisitor(schedule)
    assert(
        "  subroutine tmp()\n"
        "    integer(i_def) :: a\n"
        "    integer(i_def) :: b\n"
        "    integer(i_def) :: c\n"
        "\n"
        "    a=b / c\n"
        "\n"
        "  end subroutine tmp\n") in result


def test_fw_kernelschedule(monkeypatch):
    '''Check the FortranWriter class outputs correct code when a
    KernelSchedule node is found. Also tests that an exception is
    raised if KernelSchedule.name does not have a value.

    '''
    # Generate fparser2 parse tree from Fortran code.
    code = (
        "module test\n"
        "contains\n"
        "subroutine tmp(a,b,c)\n"
        "  real, intent(out) :: a(:)\n"
        "  real, intent(in) :: b(:)\n"
        "  integer, intent(in) :: c\n"
        "  a = b/c\n"
        "end subroutine tmp\n"
        "end module test")
    schedule = create_schedule(code)

    # Generate Fortran from the PSyIR schedule
    fvisitor = FortranWriter()
    result = fvisitor(schedule)

    assert(
        "module tmp_mod\n"
        "  use constants_mod, only : r_def, i_def\n"
        "  implicit none\n"
        "  contains\n"
        "  subroutine tmp(a,b,c)\n"
        "    real(r_def), dimension(:), intent(out) :: a\n"
        "    real(r_def), dimension(:), intent(in) :: b\n"
        "    integer(i_def), intent(in) :: c\n"
        "\n"
        "    a=b / c\n"
        "\n"
        "  end subroutine tmp\n"
        "end module tmp_mod") in result

    monkeypatch.setattr(schedule, "_name", None)
    with pytest.raises(VisitorError) as excinfo:
        _ = fvisitor(schedule)
    assert "Expected node name to have a value." in str(excinfo)

# assignment and binaryoperation (not intrinsics) are already checked
# within previous tests


def test_fw_binaryoperator():
    '''Check the FortranWriter class binary_operation method correctly
    prints out the Fortran representation of an intrinsic. Uses sign
    as the example.

    '''
    # Generate fparser2 parse tree from Fortran code.
    code = (
        "module test\n"
        "contains\n"
        "subroutine tmp(a,n)\n"
        "  integer, intent(in) :: n\n"
        "  real, intent(out) :: a(n)\n"
        "    a = sign(1.0,1.0)\n"
        "end subroutine tmp\n"
        "end module test")
    schedule = create_schedule(code)

    # Generate Fortran from the PSyIR schedule
    fvisitor = FortranWriter()
    result = fvisitor(schedule)
    assert "a=SIGN(1.0, 1.0)" in result


def test_fw_binaryoperator_unknown(monkeypatch):
    '''Check the FortranWriter class binary_operation method raises an
    exception if an unknown binary operator is found.

    '''
    # Generate fparser2 parse tree from Fortran code.
    code = (
        "module test\n"
        "contains\n"
        "subroutine tmp(a,n)\n"
        "  integer, intent(in) :: n\n"
        "  real, intent(out) :: a(n)\n"
        "    a = sign(1.0,1.0)\n"
        "end subroutine tmp\n"
        "end module test")
    schedule = create_schedule(code)
    # Remove sign() from the list of supported binary operators
    monkeypatch.delitem(Fparser2ASTProcessor.binary_operators, "sign")
    # Generate Fortran from the PSyIR schedule
    fvisitor = FortranWriter()
    with pytest.raises(VisitorError) as excinfo:
        _ = fvisitor(schedule)
    assert "Unexpected binary op" in str(excinfo)


def test_fw_naryopeator():
    ''' Check that the FortranWriter class nary_operation method correctly
    prints out the Fortran representation of an intrinsic.

    '''
    # Generate fparser2 parse tree from Fortran code.
    code = (
        "module test\n"
        "contains\n"
        "subroutine tmp(a,n)\n"
        "  integer, intent(in) :: n\n"
        "  real, intent(out) :: a\n"
        "    a = max(1.0,1.0,2.0)\n"
        "end subroutine tmp\n"
        "end module test")
    schedule = create_schedule(code)

    # Generate Fortran from the PSyIR schedule
    fvisitor = FortranWriter()
    result = fvisitor(schedule)
    assert "a=MAX(1.0, 1.0, 2.0)" in result


def test_fw_naryopeator_unknown(monkeypatch):
    ''' Check that the FortranWriter class nary_operation method raises
    the expected error if it encounters an unknown operator.

    '''
    # Generate fparser2 parse tree from Fortran code.
    code = (
        "module test\n"
        "contains\n"
        "subroutine tmp(a,n)\n"
        "  integer, intent(in) :: n\n"
        "  real, intent(out) :: a\n"
        "    a = max(1.0,1.0,2.0)\n"
        "end subroutine tmp\n"
        "end module test")
    schedule = create_schedule(code)
    # Remove max() from the list of supported nary operators
    monkeypatch.delitem(Fparser2ASTProcessor.nary_operators, "max")
    # Generate Fortran from the PSyIR schedule
    fvisitor = FortranWriter()
    with pytest.raises(VisitorError) as err:
        _ = fvisitor(schedule)
    assert "Unexpected N-ary op" in str(err)


def test_fw_reference():
    '''Check the FortranWriter class reference method prints the
    appropriate information (the name of the reference it points to).
    Also check the method raises an exception if it has children as
    this is not expected.

    '''
    # Generate fparser2 parse tree from Fortran code. The line of
    # interest is a(n) = 0.0. The additional a=1 line is added to get
    # round a bug in the parser.
    code = (
        "module test\n"
        "contains\n"
        "subroutine tmp(a,n)\n"
        "  integer, intent(in) :: n\n"
        "  real, intent(out) :: a(n)\n"
        "    a = 1\n"
        "    a(n) = 0.0\n"
        "end subroutine tmp\n"
        "end module test")
    schedule = create_schedule(code)

    # Generate Fortran from the PSyIR schedule
    fvisitor = FortranWriter()
    result = fvisitor(schedule)

    # The asserts need to be split as the declaration order can change
    # between different versions of Psython.
    assert (
        "module tmp_mod\n"
        "  use constants_mod, only : r_def, i_def\n"
        "  implicit none\n"
        "  contains\n"
        "  subroutine tmp(a,n)\n"
        "    integer(i_def), intent(in) :: n\n"
        "    real(r_def), dimension(n), intent(out) :: a\n"
        "\n"
        "    a=1\n"
        "    a(n)=0.0\n"
        "\n"
        "  end subroutine tmp\n"
        "end module tmp_mod") in result

    # Now add a child to the reference node
    reference = schedule.children[1].children[0].children[0]
    reference.children = ["hello"]

    # Generate Fortran from the PSyIR schedule
    with pytest.raises(VisitorError) as excinfo:
        result = fvisitor(schedule)
    assert "PSyIR Reference node should not have any children." in str(excinfo)


def test_fw_array():
    '''Check the FortranWriter class array method correctly prints
    out the Fortran representation of an array

    '''
    # Generate fparser2 parse tree from Fortran code.
    code = (
        "module test\n"
        "contains\n"
        "subroutine tmp(a,n)\n"
        "  integer, intent(in) :: n\n"
        "  real, intent(out) :: a(n,n,n)\n"
        "    a = 1\n"
        "    a(2,n,:) = 0.0\n"
        "end subroutine tmp\n"
        "end module test")
    schedule = create_schedule(code)

    # Generate Fortran from the PSyIR schedule
    fvisitor = FortranWriter()
    result = fvisitor(schedule)
    assert "a(2,n,:)=0.0" in result

# literal is already checked within previous tests


def test_fw_ifblock():
    '''Check the FortranWriter class ifblock method
    correctly prints out the Fortran representation.

    '''
    # Generate fparser2 parse tree from Fortran code.
    code = (
        "module test\n"
        "contains\n"
        "subroutine tmp(a,n)\n"
        "  integer, intent(inout) :: n\n"
        "  real, intent(out) :: a(n)\n"
        "    if (n.gt.2) then\n"
        "      n=n+1\n"
        "    end if\n"
        "    if (n.gt.4) then\n"
        "      a = -1\n"
        "    else\n"
        "      a = 1\n"
        "    end if\n"
        "end subroutine tmp\n"
        "end module test")
    schedule = create_schedule(code)

    # Generate Fortran from the PSyIR schedule
    fvisitor = FortranWriter()
    result = fvisitor(schedule)
    assert (
        "    if (n > 2) then\n"
        "      n=n + 1\n"
        "    end if\n"
        "    if (n > 4) then\n"
        "      a=-1\n"
        "    else\n"
        "      a=1\n"
        "    end if\n") in result


def test_fw_unaryoperator():
    '''Check the FortranWriter class unary_operation method
    correctly prints out the Fortran representation. Uses -1 as the
    example.

    '''
    # Generate fparser2 parse tree from Fortran code.
    code = (
        "module test\n"
        "contains\n"
        "subroutine tmp(a,n)\n"
        "  integer, intent(in) :: n\n"
        "  real, intent(out) :: a(n)\n"
        "    a = -1\n"
        "end subroutine tmp\n"
        "end module test")
    schedule = create_schedule(code)

    # Generate Fortran from the PSyIR schedule
    fvisitor = FortranWriter()
    result = fvisitor(schedule)
    assert "a=-1" in result


def test_fw_unaryoperator2():
    '''Check the FortranWriter class unary_operation method correctly
    prints out the Fortran representation of an intrinsic. Uses sin as
    the example.

    '''
    # Generate fparser2 parse tree from Fortran code.
    code = (
        "module test\n"
        "contains\n"
        "subroutine tmp(a,n)\n"
        "  integer, intent(in) :: n\n"
        "  real, intent(out) :: a(n)\n"
        "    a = sin(1.0)\n"
        "end subroutine tmp\n"
        "end module test")
    schedule = create_schedule(code)

    # Generate Fortran from the PSyIR schedule
    fvisitor = FortranWriter()
    result = fvisitor(schedule)
    assert "a=SIN(1.0)" in result


def test_fw_unaryoperator_unknown(monkeypatch):
    '''Check the FortranWriter class unary_operation method raises an
    exception if an unknown unary operator is found.

    '''
    # Generate fparser2 parse tree from Fortran code.
    code = (
        "module test\n"
        "contains\n"
        "subroutine tmp(a,n)\n"
        "  integer, intent(in) :: n\n"
        "  real, intent(out) :: a(n)\n"
        "    a = sin(1.0)\n"
        "end subroutine tmp\n"
        "end module test")
    schedule = create_schedule(code)
    # Remove sin() from the dict of unary operators
    monkeypatch.delitem(Fparser2ASTProcessor.unary_operators, "sin")
    # Generate Fortran from the PSyIR schedule
    fvisitor = FortranWriter()
    with pytest.raises(VisitorError) as excinfo:
        _ = fvisitor(schedule)
    assert "Unexpected unary op" in str(excinfo)


def test_fw_return():
    '''Check the FortranWriter class return method
    correctly prints out the Fortran representation.

    '''
    # Generate fparser2 parse tree from Fortran code.
    code = (
        "module test\n"
        "contains\n"
        "subroutine tmp()\n"
        "  return\n"
        "end subroutine tmp\n"
        "end module test")
    schedule = create_schedule(code)

    # Generate Fortran from the PSyIR schedule
    fvisitor = FortranWriter()
    result = fvisitor(schedule)
    assert "    return\n" in result


def test_fw_codeblock():
    '''Check the FortranWriter class codeblock method correctly
    prints out the Fortran code contained within it.

    '''
    # Generate fparser2 parse tree from Fortran code.
    code = (
        "module test\n"
        "contains\n"
        "subroutine tmp()\n"
        "  integer :: a\n"
        "  a=1\n"
        "end subroutine tmp\n"
        "end module test")
    schedule = create_schedule(code)

    code1 = (
        "print *, 'I am a code block'\n"
        "print *, 'with more than one line'\n")
    _ = ParserFactory().create(std="f2003")
    reader = get_reader(code1)
    statements = Fortran2003.Execution_Part(reader)
    code_block = CodeBlock([statements], parent=schedule)
    schedule.addchild(code_block)

    # Generate Fortran from the PSyIR schedule
    fvisitor = FortranWriter()
    result = fvisitor(schedule)

    assert (
        "    a=1\n"
        "PRINT *, 'I am a code block'\n"
        "    PRINT *, 'with more than one line'\n" in result)


<<<<<<< HEAD
@pytest.mark.xfail(reason="issue #430 : module name should be specified")
def test_module_name():
    '''Check the FortranWriter class outputs the module name specified in
    the original kernel.
=======
def test_fw_loop():
    '''Check the FortranWriter class loop method
    correctly prints out the Fortran representation.
>>>>>>> cdb9c1ad

    '''
    # Generate fparser2 parse tree from Fortran code.
    code = (
        "module test\n"
        "contains\n"
<<<<<<< HEAD
        "subroutine tmp(a,b,c)\n"
        "  real, intent(out) :: a(:)\n"
        "  real, intent(in) :: b(:)\n"
        "  integer, intent(in) :: c\n"
        "  a = b/c\n"
=======
        "subroutine tmp()\n"
        "  integer :: i, sum\n"
        "  sum = 0\n"
        "  do i = 1, 20, 2\n"
        "    sum = sum + i\n"
        "  end do\n"
>>>>>>> cdb9c1ad
        "end subroutine tmp\n"
        "end module test")
    schedule = create_schedule(code)

    # Generate Fortran from the PSyIR schedule
    fvisitor = FortranWriter()
    result = fvisitor(schedule)
<<<<<<< HEAD

    assert(
        "module test\n"
        "  use constants_mod, only : r_def, i_def\n"
        "  implicit none\n"
        "  contains\n"
        "  subroutine tmp(a,b,c)\n"
        "    real(r_def), dimension(:), intent(out) :: a\n"
        "    real(r_def), dimension(:), intent(in) :: b\n"
        "    integer(i_def), intent(in) :: c\n"
        "\n"
        "    a=b / c\n"
        "\n"
        "  end subroutine tmp\n"
        "end module test") in result
=======
    assert "do i = 1, 20, 2\n" in result
>>>>>>> cdb9c1ad
<|MERGE_RESOLUTION|>--- conflicted
+++ resolved
@@ -641,44 +641,53 @@
         "    PRINT *, 'with more than one line'\n" in result)
 
 
-<<<<<<< HEAD
-@pytest.mark.xfail(reason="issue #430 : module name should be specified")
-def test_module_name():
-    '''Check the FortranWriter class outputs the module name specified in
-    the original kernel.
-=======
 def test_fw_loop():
     '''Check the FortranWriter class loop method
     correctly prints out the Fortran representation.
->>>>>>> cdb9c1ad
-
-    '''
-    # Generate fparser2 parse tree from Fortran code.
-    code = (
-        "module test\n"
-        "contains\n"
-<<<<<<< HEAD
-        "subroutine tmp(a,b,c)\n"
-        "  real, intent(out) :: a(:)\n"
-        "  real, intent(in) :: b(:)\n"
-        "  integer, intent(in) :: c\n"
-        "  a = b/c\n"
-=======
+
+    '''
+    # Generate fparser2 parse tree from Fortran code.
+    code = (
+        "module test\n"
+        "contains\n"
         "subroutine tmp()\n"
         "  integer :: i, sum\n"
         "  sum = 0\n"
         "  do i = 1, 20, 2\n"
         "    sum = sum + i\n"
         "  end do\n"
->>>>>>> cdb9c1ad
-        "end subroutine tmp\n"
-        "end module test")
-    schedule = create_schedule(code)
-
-    # Generate Fortran from the PSyIR schedule
-    fvisitor = FortranWriter()
-    result = fvisitor(schedule)
-<<<<<<< HEAD
+        "end subroutine tmp\n"
+        "end module test")
+    schedule = create_schedule(code)
+
+    # Generate Fortran from the PSyIR schedule
+    fvisitor = FortranWriter()
+    result = fvisitor(schedule)
+    assert "do i = 1, 20, 2\n" in result
+
+
+@pytest.mark.xfail(reason="issue #430 : module name should be specified")
+def test_module_name():
+    '''Check the FortranWriter class outputs the module name specified in
+    the original kernel.
+
+    '''
+    # Generate fparser2 parse tree from Fortran code.
+    code = (
+        "module test\n"
+        "contains\n"
+        "subroutine tmp(a,b,c)\n"
+        "  real, intent(out) :: a(:)\n"
+        "  real, intent(in) :: b(:)\n"
+        "  integer, intent(in) :: c\n"
+        "  a = b/c\n"
+        "end subroutine tmp\n"
+        "end module test")
+    schedule = create_schedule(code)
+
+    # Generate Fortran from the PSyIR schedule
+    fvisitor = FortranWriter()
+    result = fvisitor(schedule)
 
     assert(
         "module test\n"
@@ -693,7 +702,4 @@
         "    a=b / c\n"
         "\n"
         "  end subroutine tmp\n"
-        "end module test") in result
-=======
-    assert "do i = 1, 20, 2\n" in result
->>>>>>> cdb9c1ad
+        "end module test") in result