--- conflicted
+++ resolved
@@ -161,36 +161,6 @@
     assert result == "integer(i_def), parameter :: dummy3 = 10\n"
 
 
-<<<<<<< HEAD
-=======
-def create_schedule(code, routine_name, ast_processor=Fparser2Reader):
-    '''Utility function that returns a PSyIR tree from Fortran
-    code using fparser2 and (by default) Fparser2Reader.
-
-    :param str code: Fortran code.
-    :param str routine_name: the name of the Fortran routine for which to \
-                             create the PSyIR tree.
-    :param ast_processor: the particular front-end to use. Defaults \
-                          to Fparser2Reader.
-    :type ast_processor: :py:class:`psyclone.psyGen.Fparser2Reader`
-
-
-    :returns: PSyIR tree representing the Fortran code.
-    :rtype: Subclass of :py:class:`psyclone.psyGen.Node`
-
-    '''
-    reader = FortranStringReader(code)
-    f2003_parser = ParserFactory().create(std="f2003")
-    parse_tree = f2003_parser(reader)
-
-    # Generate PSyIR schedule from fparser2 parse tree
-    processor = ast_processor()
-    schedule = processor.generate_schedule(routine_name, parse_tree)
-
-    return schedule
-
-
->>>>>>> da080ae3
 def test_fw_exception(fort_writer):
     '''Check the FortranWriter class instance raises an exception if an
     unsupported PSyIR node is found.
