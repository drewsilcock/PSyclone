--- conflicted
+++ resolved
@@ -52,8 +52,7 @@
   integer, public, parameter :: GH_REAL                = 4
   integer, public, parameter :: GH_INTEGER             = 5
 
-<<<<<<< HEAD
-! access descriptors
+  ! Access descriptors
   integer, public, parameter :: GH_READ      = 11
   integer, public, parameter :: GH_WRITE     = 12
   integer, public, parameter :: GH_READWRITE = 13
@@ -61,16 +60,6 @@
   integer, public, parameter :: GH_SUM       = 15
   integer, public, parameter :: GH_MIN       = 16
   integer, public, parameter :: GH_MAX       = 17
-=======
-  ! Access descriptors
-  integer, public, parameter :: GH_READ  = 11
-  integer, public, parameter :: GH_WRITE = 12
-  integer, public, parameter :: GH_RW    = 13
-  integer, public, parameter :: GH_INC   = 14
-  integer, public, parameter :: GH_SUM   = 15
-  integer, public, parameter :: GH_MIN   = 16
-  integer, public, parameter :: GH_MAX   = 17
->>>>>>> f95a78d0
 
   ! Function-space labels
   integer, public, parameter :: W0      = 100
