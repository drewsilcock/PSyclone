--- conflicted
+++ resolved
@@ -44,34 +44,14 @@
 
   implicit none
 
-<<<<<<< HEAD
-! Argument types
+  ! Argument types
   integer, public, parameter :: GH_FIELD               = 1
   integer, public, parameter :: GH_OPERATOR            = 2
   integer, public, parameter :: GH_COLUMNWISE_OPERATOR = 3
   integer, public, parameter :: GH_REAL                = 4
   integer, public, parameter :: GH_INTEGER             = 5
-=======
-! Function-space labels
-  integer, public, parameter :: W0 = 1
-  integer, public, parameter :: W1 = 2
-  integer, public, parameter :: W2 = 3
-  integer, public, parameter :: W3 = 4
-  integer, public, parameter :: Wtheta = 5
-  integer, public, parameter :: W2V = 6
-  integer, public, parameter :: W2H = 7
-  integer, public, parameter :: Wchi = 8
-  integer, public, parameter :: ANY_W2 = 9
 
-! argument types
-  integer, public, parameter :: GH_FIELD    = 1 
-  integer, public, parameter :: GH_OPERATOR = 2
-  integer, public, parameter :: GH_COLUMNWISE_OPERATOR = 3
-  integer, public, parameter :: GH_REAL     = 4
-  integer, public, parameter :: GH_INTEGER  = 5
->>>>>>> f107ea24
-
-! Access descriptors
+   ! Access descriptors
   integer, public, parameter :: GH_READ  = 11
   integer, public, parameter :: GH_WRITE = 12
   integer, public, parameter :: GH_RW    = 13
@@ -80,7 +60,7 @@
   integer, public, parameter :: GH_MIN   = 16
   integer, public, parameter :: GH_MAX   = 17
 
-! Function-space labels
+  ! Function-space labels
   integer, public, parameter :: W0      = 100
   integer, public, parameter :: W1      = 101
   integer, public, parameter :: W2      = 102
@@ -89,9 +69,10 @@
   integer, public, parameter :: W2V     = 105
   integer, public, parameter :: W2H     = 106
   integer, public, parameter :: Wchi    = 107
+  integer, public, parameter :: ANY_W2  = 108
 
-! Distinct any_space id's. Separate id's required as we may have groups of fields
-! that must be on the same space within a kernel.
+  ! Distinct any_space id's. Separate id's required as we may have
+  ! groups of fields that must be on the same space within a kernel
   integer, public, parameter :: ANY_SPACE_1  = 201
   integer, public, parameter :: ANY_SPACE_2  = 202
   integer, public, parameter :: ANY_SPACE_3  = 203
@@ -102,20 +83,19 @@
   integer, public, parameter :: ANY_SPACE_8  = 208
   integer, public, parameter :: ANY_SPACE_9  = 209
   integer, public, parameter :: ANY_SPACE_10 = 210
-  integer, public, parameter :: ANY_W2       = 211
 
-! Function space attributes
-  integer, public, parameter :: GH_BASIS       = 301 
-  integer, public, parameter :: GH_DIFF_BASIS  = 302
-  integer, public, parameter :: GH_ORIENTATION = 303
-  integer, public, parameter :: GH_COLUMN_BANDED_DOFMAP = 304
+  ! Function space attributes
+  integer, public, parameter :: GH_BASIS                     = 301
+  integer, public, parameter :: GH_DIFF_BASIS                = 302
+  integer, public, parameter :: GH_ORIENTATION               = 303
+  integer, public, parameter :: GH_COLUMN_BANDED_DOFMAP      = 304
   integer, public, parameter :: GH_COLUMN_INDIRECTION_DOFMAP = 305
 
-! Kernel iterator
+  ! Kernel iterator
   integer, public, parameter :: CELLS     = 401
   integer, public, parameter :: ALL_DOFS  = 402
 
-! Quadrature metadata
+  ! Quadrature metadata
   integer, public, parameter :: QUADRATURE_XYZ      = 501
   integer, public, parameter :: QUADRATURE_XYoZ     = 502
   integer, public, parameter :: QUADRATURE_XoYoZ    = 503
@@ -123,7 +103,7 @@
   integer, public, parameter :: GH_QUADRATURE_XYoZ  = 505
   integer, public, parameter :: GH_QUADRATURE_XoYoZ = 506
 
-! Evaluator metadata
+  ! Evaluator metadata
   integer, public, parameter :: EVALUATOR           = 507
   integer, public, parameter :: GH_EVALUATOR        = 508
 
