# -----------------------------------------------------------------------------
# BSD 3-Clause License
#
# Copyright (c) 2017-2018, Science and Technology Facilities Council
# All rights reserved.
#
# Redistribution and use in source and binary forms, with or without
# modification, are permitted provided that the following conditions are met:
#
# * Redistributions of source code must retain the above copyright notice, this
#   list of conditions and the following disclaimer.
#
# * Redistributions in binary form must reproduce the above copyright notice,
#   this list of conditions and the following disclaimer in the documentation
#   and/or other materials provided with the distribution.
#
# * Neither the name of the copyright holder nor the names of its
#   contributors may be used to endorse or promote products derived from
#   this software without specific prior written permission.
#
# THIS SOFTWARE IS PROVIDED BY THE COPYRIGHT HOLDERS AND CONTRIBUTORS
# "AS IS" AND ANY EXPRESS OR IMPLIED WARRANTIES, INCLUDING, BUT NOT
# LIMITED TO, THE IMPLIED WARRANTIES OF MERCHANTABILITY AND FITNESS
# FOR A PARTICULAR PURPOSE ARE DISCLAIMED. IN NO EVENT SHALL THE
# COPYRIGHT HOLDER OR CONTRIBUTORS BE LIABLE FOR ANY DIRECT, INDIRECT,
# INCIDENTAL, SPECIAL, EXEMPLARY, OR CONSEQUENTIAL DAMAGES (INCLUDING,
# BUT NOT LIMITED TO, PROCUREMENT OF SUBSTITUTE GOODS OR SERVICES;
# LOSS OF USE, DATA, OR PROFITS; OR BUSINESS INTERRUPTION) HOWEVER
# CAUSED AND ON ANY THEORY OF LIABILITY, WHETHER IN CONTRACT, STRICT
# LIABILITY, OR TORT (INCLUDING NEGLIGENCE OR OTHERWISE) ARISING IN
# ANY WAY OUT OF THE USE OF THIS SOFTWARE, EVEN IF ADVISED OF THE
# POSSIBILITY OF SUCH DAMAGE.
# -----------------------------------------------------------------------------
# Authors R. W. Ford and A. R. Porter, STFC Daresbury Lab
#        J. Henrichs, Bureau of Meteorology
# Modified I. Kavcic, Met Office

''' This module provides the various transformations that can
    be applied to the schedule associated with an invoke(). There
    are both general and API-specific transformation classes in
    this module where the latter typically apply API-specific
    checks before calling the base class for the actual
    transformation. '''

from __future__ import absolute_import, print_function
import abc
import six
from psyclone.psyGen import Transformation
from psyclone.configuration import Config

VALID_OMP_SCHEDULES = ["runtime", "static", "dynamic", "guided", "auto"]


class TransformationError(Exception):
    ''' Provides a PSyclone-specific error class for errors found during
        code transformation operations. '''

    def __init__(self, value):
        Exception.__init__(self, value)
        self.value = "Transformation Error: "+value

    def __str__(self):
        return repr(self.value)


# =============================================================================
class RegionTrans(Transformation):
    '''This class is a base class for all transforms that act on list of
    nodes. It gives access to a _validate function that makes sure that
    the nodes in the list are in the same order as in the original AST,
    no node is duplicated, and that all nodes have the same parent.
    '''

    # Avoid pylint warning about abstract functions (apply, name) not
    # overwritten:
    # pylint: disable=abstract-method,arguments-differ

    def _validate(self, node_list):
        '''Test if the nodes in node_list are in the original order.

        :param list node_list: List of nodes.
        :raises TransformationError: If the nodes in the list are not\
                in the original order in which they are in the AST,\
                a node is duplicated or the nodes have different parents.
        '''

        node_parent = node_list[0].parent
        prev_position = -1
        for child in node_list:
            if child.parent is not node_parent:
                raise TransformationError(
                    "Error in {0} transformation: supplied nodes "
                    "are not children of the same Schedule/parent."
                    .format(self.name))
            if prev_position >= 0 and prev_position+1 != child.position:
                raise TransformationError(
                    "Children are not consecutive children of one parent: "
                    "child '{0}' has position {1}, but previous child had "
                    "position {2}."
                    .format(str(child), child.position, prev_position))
            prev_position = child.position


# =============================================================================
def check_intergrid(node):
    '''
    Utility function to check that the supplied node does not have
    an intergrid kernel as a child.

    This is used to ensure that we reject any attempt to apply
    transformations to loops containing inter-grid kernels. (This restriction
    will be lifted in Issue #134 and this routine can then be removed.)

    # TODO remove this routine once #134 is complete.

    :param node: the Node in the Schedule to check
    :type node: :py:class:`psyGen.Node`

    :raises TransformationError: if the supplied node has an inter-grid
                                 kernel as a child
    '''
    if not node.children:
        return
    from psyclone.dynamo0p3 import DynKern
    child_kernels = node.walk(node.children, DynKern)
    for kern in child_kernels:
        if kern.is_intergrid:
            raise TransformationError(
                "Transformations cannot currently be applied to nodes which "
                "have inter-grid kernels as children and {0} is such a "
                "kernel.".format(kern.name))


class LoopFuseTrans(Transformation):
    ''' Provides a loop-fuse transformation.
        For example:

        >>> from psyclone.parse import parse
        >>> from psyclone.psyGen import PSyFactory
        >>> ast,invokeInfo=parse("dynamo.F90")
        >>> psy=PSyFactory("dynamo0.1").create(invokeInfo)
        >>> schedule=psy.invokes.get('invoke_v3_kernel_type').schedule
        >>> schedule.view()
        >>>
        >>> from psyclone.transformations import LoopFuseTrans
        >>> trans=LoopFuseTrans()
        >>> new_schedule,memento=trans.apply(schedule.children[0],
                                             schedule.children[1])
        >>> new_schedule.view()
    '''

    def __str__(self):
        return "Fuse two adjacent loops together"

    @property
    def name(self):
        ''' Returns the name of this transformation as a string.'''
        return "LoopFuse"

    def _validate(self, node1, node2):
        '''Perform various checks to ensure that it is valid to apply the
        LoopFuseTrans transformation to the supplied nodes

        :param node1: the first node we are checking
        :type node1: :py:class:`psyclone.psyGen.Node`
        :param node2: the second node we are checking
        :type node2: :py:class:`psyclone.psyGen.Node`
        :raises TransformationError: if one or both of the nodes is/are not a
        :py:class:`psyclone.psyGen.Loop`
        :raises TransformationError: if the nodes do not have the same parent
        :raises TransformationError: if the nodes are not next to each
        other in the tree
        :raises TransformationError: if the
        :py:class:`psyclone.psyGen.Loop`s do not have the same
        iteration space
        '''

        # Check that the supplied Node is a Loop
        from psyclone.psyGen import Loop
        if not isinstance(node1, Loop) or not isinstance(node2, Loop):
            raise TransformationError("Error in LoopFuse transformation. "
                                      "At least one of the nodes is not "
                                      "a loop")
        # check loop1 and loop2 have the same parent
        if not node1.sameParent(node2):
            raise TransformationError("Error in LoopFuse transformation. "
                                      "loops do not have the same parent")
        # check node1 and node2 are next to each other
        if abs(node1.position-node2.position) != 1:
            raise TransformationError("Error in LoopFuse transformation. "
                                      "nodes are not siblings who are "
                                      "next to each other")
        # Check iteration space is the same
        if node1.iteration_space != node2.iteration_space:
            raise TransformationError("Error in LoopFuse transformation. "
                                      "Loops do not have the same "
                                      "iteration space")

    def apply(self, node1, node2):
        '''Fuse the loops represented by :py:obj:`node1` and
        :py:obj:`node2`.'''

        self._validate(node1, node2)

        schedule = node1.root

        # create a memento of the schedule and the proposed transformation
        from psyclone.undoredo import Memento
        keep = Memento(schedule, self, [node1, node2])

        # add loop contents of node2 to node1
        node1.children.extend(node2.children)

        # change the parent of the loop contents of node2 to node1
        for child in node2.children:
            child.parent = node1

        # remove node2
        node2.parent.children.remove(node2)

        return schedule, keep


class GOceanLoopFuseTrans(LoopFuseTrans):
    ''' Performs error checking (that the loops are over the same grid-point
        type) before calling the :py:meth:`LoopFuseTrans.apply` method of the
        :py:class:`base class <LoopFuseTrans>` in order to fuse two
        GOcean loops. '''

    def __str__(self):
        return ("Fuse two adjacent loops together with GOcean-specific "
                "validity checks")

    @property
    def name(self):
        ''' Returns the name of this transformation as a string.'''
        return "GOceanLoopFuse"

    def apply(self, node1, node2):
        '''Fuse the two GOcean loops represented by :py:obj:`node1` and
        :py:obj:`node2`.

        :param node1: A node representing a GOLoop.
        :type node1: :py:class:`psyclone.gocean1p0.GOLoop`
        :param node2: A node representing a GOLoop.
        :type node2: :py:class:`psyclone.gocean1p0.GOLoop`
        :raises TransformationError: if the supplied node2 can not be fused,
            e.g. not all nodes are loops, don't have the same parent, are not
            next to each other or have different iteration spaces.
        '''

        LoopFuseTrans._validate(self, node1, node2)

        try:
            if node1.field_space != node2.field_space:
                raise TransformationError(
                    "Error in GOceanLoopFuse transformation. Cannot "
                    "fuse loops that are over different grid-point types: "
                    "{0} {1}".format(node1.field_space,
                                     node2.field_space))
            return LoopFuseTrans.apply(self, node1, node2)
        except TransformationError as err:
            raise err
        except Exception as err:
            raise TransformationError("Unexpected exception: {0}".
                                      format(err))


class DynamoLoopFuseTrans(LoopFuseTrans):
    '''Performs error checking before calling the
        :py:meth:`~LoopFuseTrans.apply` method of the
        :py:class:`base class <LoopFuseTrans>` in order
        to fuse two Dynamo loops.

    '''

    def __str__(self):
        return ("Fuse two adjacent loops together with Dynamo-specific "
                "validity checks")

    @property
    def name(self):
        ''' Returns the name of this transformation as a string.'''
        return "DynamoLoopFuse"

    def apply(self, node1, node2, same_space=False):
        '''
        Fuse the two Dynamo loops represented by :py:obj:`node1` and
        :py:obj:`node2`. The optional same_space flag asserts that an
        unknown iteration space (i.e. any_space) matches the other
        iteration space. This is set at the users own risk.

        :param node1: First Loop to fuse.
        :type node1: :py:class:`psyclone.dynamo0p3.DynLoop`
        :param node2: Second Loop to fuse.
        :type node2: :py:class:`psyclone.dynamo0p3.DynLoop`
        :returns: two-tuple of modified schedule and Memento
        :rtype: :py:class:`psyclone.psyGen.Schedule`, \
                :py:class:`psyclone.undoredo.Memento`
        :raises TransformationError: if either of the supplied loops contains \
                                     an inter-grid kernel.
        '''
        LoopFuseTrans._validate(self, node1, node2)

        # Check that we don't have an inter-grid kernel
        check_intergrid(node1)
        check_intergrid(node2)

        from psyclone.dynamo0p3 import VALID_FUNCTION_SPACES
        try:
            if node1.field_space.orig_name in VALID_FUNCTION_SPACES and \
               node2.field_space.orig_name in VALID_FUNCTION_SPACES:
                if node1.field_space.orig_name != node2.field_space.orig_name:
                    if same_space:
                        info = (
                            " Note, the same_space flag was set, but "
                            "does not apply because neither field is "
                            "ANY_SPACE.")
                    else:
                        info = ""
                    raise TransformationError(
                        "Error in DynamoLoopFuse transformation. "
                        "Cannot fuse loops that are over different spaces: "
                        "{0} {1}.{2}".format(node1.field_space.orig_name,
                                             node2.field_space.orig_name,
                                             info))
            else:  # one or more of the function spaces is any_space
                if not same_space:
                    raise TransformationError(
                        "DynamoLoopFuseTrans. One or more of the iteration "
                        "spaces is unknown ('any_space') so loop fusion might "
                        "be invalid. If you know the spaces are the same then "
                        "please set the 'same_space' optional argument to "
                        "True.")
            if node1.upper_bound_name != node2.upper_bound_name:
                raise TransformationError(
                    "Error in DynamoLoopFuse transformation. The upper bound "
                    "names are not the same. Found '{0}' and '{1}'".
                    format(node1.upper_bound_name, node2.upper_bound_name))
            if node1.upper_bound_halo_depth != node2.upper_bound_halo_depth:
                raise TransformationError(
                    "Error in DynamoLoopFuse transformation. The halo-depth "
                    "indices are not the same. Found '{0}' and '{1}'".
                    format(node1.upper_bound_halo_depth,
                           node2.upper_bound_halo_depth))
            from psyclone.psyGen import MAPPING_SCALARS, MAPPING_REDUCTIONS
            arg_types = MAPPING_SCALARS.values()
            arg_accesses = MAPPING_REDUCTIONS.values()
            node1_red_args = node1.args_filter(arg_types=arg_types,
                                               arg_accesses=arg_accesses)
            node2_red_args = node2.args_filter(arg_types=arg_types,
                                               arg_accesses=arg_accesses)

            if node1_red_args and node2_red_args:
                raise TransformationError(
                    "Error in DynamoLoopFuse transformation. "
                    "Cannot fuse loops when each loop already "
                    "contains a reduction")

            if node1_red_args:
                for reduction_arg in node1_red_args:
                    other_args = node2.args_filter()
                    for arg in other_args:
                        if reduction_arg.name == arg.name:
                            raise TransformationError(
                                "Error in DynamoLoopFuse transformation. "
                                "Cannot fuse loops as the first loop "
                                "has a reduction and the second loop "
                                "reads the result of the reduction")

            return LoopFuseTrans.apply(self, node1, node2)
        except TransformationError as err:
            raise err
        except Exception as err:
            raise TransformationError("Unexpected exception: {0}".
                                      format(err))


@six.add_metaclass(abc.ABCMeta)
class ParallelLoopTrans(Transformation):

    '''
    Adds an orphaned directive to a loop indicating that it should be
    parallelised. i.e. the directive must be inside the scope of some
    other Parallel REGION. This condition is tested at
    code-generation time.

    '''
    @abc.abstractmethod
    def __str__(self):
        return  # pragma: no cover

    @abc.abstractproperty
    def name(self):
        '''
        :returns: the name of this transformation as a string.
        :rtype: str
        '''

    @abc.abstractmethod
    def _directive(self, parent, children, collapse=None):
        '''
        Returns the directive object to insert into the Schedule.
        Must be implemented by sub-class.

        :param parent: the parent of this Directive in the Schedule.
        :type parent: :py:class:`psyclone.psyGen.Node`.
        :param children: list of nodes that will be children of this Directive.
        :type children: list of :py:class:`psyclone.psyGen.Node`.
        :param int collapse: the number of tightly-nested loops to which \
                             this directive applies or None.
        :returns: the new Directive node.
        :rtype: sub-class of :py:class:`psyclone.psyGen.Directive`.
        '''

    def _validate(self, node, collapse=None):
        '''
        Perform validation checks before applying the transformation

        :param node: the node we are checking.
        :type node: :py:class:`psyclone.psyGen.Node`.
        :param int collapse: number of nested loops to collapse or None.
        :raises TransformationError: if the node is not a \
        :py:class:`psyclone.psyGen.Loop`
        :raises TransformationError: if the \
        :py:class:`psyclone.psyGen.Loop` loop iterates over colours

        '''
        # Check that the supplied node is a Loop
        from psyclone.psyGen import Loop
        if not isinstance(node, Loop):
            raise TransformationError(
                "Cannot apply a parallel-loop directive to something that is "
                "not a loop")
        # Check we are not a sequential loop
        # TODO add a list of loop types that are sequential
        if node.loop_type == 'colours':
            raise TransformationError("Error in "+self.name+" transformation. "
                                      "The target loop is over colours and "
                                      "must be computed serially.")
        # If 'collapse' is specified, check that it is an int and that the
        # loop nest has at least that number of loops in it
        if collapse:
            if not isinstance(collapse, int):
                raise TransformationError(
                    "The 'collapse' argument must be an integer but got an "
                    "object of type {0}".format(type(collapse)))
            if collapse < 2:
                raise TransformationError(
                    "It only makes sense to collapse 2 or more loops "
                    "but got a value of {0}".format(collapse))
            # Count the number of loops in the loop nest
            loop_count = 0
            cnode = node
            while isinstance(cnode, Loop):
                loop_count += 1
                # Loops must be tightly nested (no intervening statements)
                cnode = cnode.children[0]
            if collapse > loop_count:
                raise TransformationError(
                    "Cannot apply COLLAPSE({0}) clause to a loop nest "
                    "containing only {1} loops".format(collapse, loop_count))

    def apply(self, node, collapse=None):
        '''
        Apply the Loop transformation to the specified node in a
        Schedule. This node must be a Loop since this transformation
        corresponds to wrapping the generated code with directives,
        e.g. for OpenMP:

        .. code-block:: fortran

          !$OMP DO
          do ...
             ...
          end do
          !$OMP END DO

        At code-generation time (when gen_code()` is called), this node must be
        within (i.e. a child of) a PARALLEL region.

        :param node: the supplied node to which we will apply the \
                     Loop transformation.
        :type node: :py:class:`psyclone.psyGen.Node`.
        :param int collapse: number of loops to collapse into single \
                             iteration space or None.
        :return: (:py:class:`psyclone.psyGen.Schedule`, \
                  :py:class:`psyclone.undoredo.Memento`)

        '''
        self._validate(node, collapse)

        schedule = node.root

        # create a memento of the schedule and the proposed
        # transformation
        from psyclone.undoredo import Memento
        keep = Memento(schedule, self, [node, collapse])

        # keep a reference to the node's original parent and its index as these
        # are required and will change when we change the node's location
        node_parent = node.parent
        node_position = node.position

        # Add our orphan loop directive setting its parent to the node's
        # parent and its children to the node. This calls down to the sub-class
        # to get the type of directive we require.
        directive = self._directive(node_parent, [node], collapse)

        # Add the loop directive as a child of the node's parent
        node_parent.addchild(directive, index=node_position)

        # Change the node's parent to be the loop directive.
        node.parent = directive

        # Remove the reference to the loop from the original parent.
        node_parent.children.remove(node)

        return schedule, keep


class OMPLoopTrans(ParallelLoopTrans):

    '''
    Adds an orphaned OpenMP directive to a loop. i.e. the directive
    must be inside the scope of some other OMP Parallel
    REGION. This condition is tested at code-generation time. The
    optional 'reprod' argument in the apply method decides whether
    standard OpenMP reduction support is to be used (which is not
    reproducible) or whether a manual reproducible reproduction is
    to be used.

    :param str omp_schedule: The OpenMP schedule to use.

    For example:

    >>> from psyclone.parse import parse, ParseError
    >>> from psyclone.psyGen import PSyFactory, GenerationError
    >>> api = "gocean1.0"
    >>> filename = "nemolite2d_alg.f90"
    >>> ast, invokeInfo = parse(filename, api=api, invoke_name="invoke")
    >>> psy = PSyFactory(api).create(invokeInfo)
    >>> print psy.invokes.names
    >>>
    >>> from psyclone.psyGen import TransInfo
    >>> t = TransInfo()
    >>> ltrans = t.get_trans_name('OMPLoopTrans')
    >>> rtrans = t.get_trans_name('OMPParallelTrans')
    >>>
    >>> schedule = psy.invokes.get('invoke_0').schedule
    >>> schedule.view()
    >>> new_schedule = schedule
    >>>
    # Apply the OpenMP Loop transformation to *every* loop
    # in the schedule
    >>> for child in schedule.children:
    >>>     newschedule, memento = ltrans.apply(child, reprod=True)
    >>>     schedule = newschedule
    >>>
    # Enclose all of these loops within a single OpenMP
    # PARALLEL region
    >>> rtrans.omp_schedule("dynamic,1")
    >>> newschedule, memento = rtrans.apply(schedule.children)
    >>>
    >>>

    '''
    def __init__(self, omp_schedule="static"):
        # Whether or not to generate code for (run-to-run on n threads)
        # reproducible OpenMP reductions. This setting can be overridden
        # via the `reprod` argument to the apply() method.
        self._reprod = Config.get().reproducible_reductions

        self._omp_schedule = ""
        # Although we create the _omp_schedule attribute above (so that
        # pylint doesn't complain), we actually set its value using
        # the setter method in order to make use of the latter's error
        # checking.
        self.omp_schedule = omp_schedule

        super(OMPLoopTrans, self).__init__()

    def __str__(self):
        return "Adds an 'OpenMP DO' directive to a loop"

    @property
    def name(self):
        ''' Returns the name of this transformation as a string.'''
        return "OMPLoopTrans"

    @property
    def omp_schedule(self):
        ''' Returns the OpenMP schedule that will be specified by
            this transformation. The default schedule is 'static'.'''
        return self._omp_schedule

    @omp_schedule.setter
    def omp_schedule(self, value):
        ''' Sets the OpenMP schedule that will be specified by
            this transformation. Checks that the string supplied in
            :py:obj:`value` is a recognised OpenMP schedule. '''

        # Some schedules have an optional chunk size following a ','
        value_parts = value.split(',')
        if value_parts[0].lower() not in VALID_OMP_SCHEDULES:
            raise TransformationError("Valid OpenMP schedules are {0} "
                                      "but got {1}".
                                      format(VALID_OMP_SCHEDULES,
                                             value_parts[0]))
        if len(value_parts) > 1:
            if value_parts[0] == "auto":
                raise TransformationError("Cannot specify a chunk size "
                                          "when using an OpenMP schedule"
                                          " of 'auto'")
            elif value_parts[1].strip() == "":
                raise TransformationError("Supplied OpenMP schedule '{0}'"
                                          " has missing chunk-size.".
                                          format(value))

        self._omp_schedule = value

    def _directive(self, parent, children, collapse=None):
        '''
        Creates the type of directive needed for this sub-class of
        transformation.

        :param parent: The Node that will be the parent of the created \
                       directive Node.
        :param children: List of Nodes that will be the children of \
                         the created directive.
        :type children: list of :py:class:`psyclone.psyGen.Node`
        :param int collapse: currently un-used but required to keep \
                             interface the same as in base class.
        :returns: the new node representing the directive in the AST
        :rtype: :py:class:`psyclone.psyGen.OMPDoDirective`
        :raises NotImplementedError: if a collapse argument is supplied
        '''
        if collapse:
            raise NotImplementedError(
                "The COLLAPSE clause is not yet supported for '!$omp do' "
                "directives.")

        from psyclone.psyGen import OMPDoDirective
        _directive = OMPDoDirective(parent=parent,
                                    children=children,
                                    omp_schedule=self.omp_schedule,
                                    reprod=self._reprod)
        return _directive

    def apply(self, node, reprod=None):
        '''Apply the OMPLoopTrans transformation to the specified node in a
        Schedule. This node must be a Loop since this transformation
        corresponds to wrapping the generated code with directives like so:

        .. code-block:: fortran

          !$OMP DO
          do ...
             ...
          end do
          !$OMP END DO

        At code-generation time (when
        :py:meth:`OMPLoopDirective.gen_code` is called), this node must be
        within (i.e. a child of) an OpenMP PARALLEL region.

        The optional reprod argument will cause a reproducible
        reduction to be generated if it is set to True, otherwise the default
        value (as read from the psyclone.cfg file) will be used. Note,
        reproducible in this case means obtaining the same results
        with the same number of OpenMP threads, not for different
        numbers of OpenMP threads.

        :param node: the supplied node to which we will apply the \
        OMPLoopTrans transformation
        :type node: :py:class:`psyclone.psyGen.Node`
        :param reprod: optional argument to determine whether to \
        generate reproducible OpenMP reductions (True) or not \
        (False). The default value is None which will cause PSyclone \
        to look up a default value
        :type reprod: Boolean or None
        :return: (:py:class:`psyclone.psyGen.Schedule`, \
        :py:class:`psyclone.undoredo.Memento`)

        '''
        if reprod:
            self._reprod = reprod

        return super(OMPLoopTrans, self).apply(node)


class ACCLoopTrans(ParallelLoopTrans):
    '''
    Adds an OpenACC loop directive to a loop. This directive must be within
    the scope of some OpenACC Parallel region (at code-generation time).

    For example:

    >>> from psyclone.parse import parse, ParseError
    >>> from psyclone.psyGen import PSyFactory, GenerationError
    >>> api = "gocean1.0"
    >>> filename = "nemolite2d_alg.f90"
    >>> ast, invokeInfo = parse(filename, api=api, invoke_name="invoke")
    >>> psy = PSyFactory(api).create(invokeInfo)
    >>>
    >>> from psyclone.psyGen import TransInfo
    >>> t = TransInfo()
    >>> ltrans = t.get_trans_name('ACCLoopTrans')
    >>> rtrans = t.get_trans_name('ACCParallelTrans')
    >>>
    >>> schedule = psy.invokes.get('invoke_0').schedule
    >>> schedule.view()
    >>> new_schedule = schedule
    >>>
    # Apply the OpenACC Loop transformation to *every* loop
    # in the schedule
    >>> for child in schedule.children:
    >>>     newschedule, memento = ltrans.apply(child, reprod=True)
    >>>     schedule = newschedule
    >>>
    # Enclose all of these loops within a single OpenACC
    # PARALLEL region
    >>> rtrans.omp_schedule("dynamic,1")
    >>> newschedule, memento = rtrans.apply(schedule.children)
    >>>

    '''
    def __init__(self):
        # Whether to add the "independent" clause
        # to the loop directive.
        self._independent = True
        self._sequential = False
        super(ACCLoopTrans, self).__init__()

    def __str__(self):
        return "Adds an 'OpenACC loop' directive to a loop"

    @property
    def name(self):
        ''' Returns the name of this transformation as a string.'''
        return "ACCLoopTrans"

    def _directive(self, parent, children, collapse=None):
        '''
        Creates the ACCLoopDirective needed by this sub-class of
        transformation.

        :param parent: the parent Node of the new directive Node.
        :type parent: :py:class:`psyclone.psyGen.Node`.
        :param children: list of child nodes of the new directive Node.
        :type children: list of :py:class:`psyclone.psyGen.Node`.
        :param int collapse: number of nested loops to collapse or None if \
                             no collapse attribute is required.
        '''
        from psyclone.psyGen import ACCLoopDirective
        directive = ACCLoopDirective(parent=parent,
                                     children=children,
                                     collapse=collapse,
                                     independent=self._independent,
                                     sequential=self._sequential)
        return directive

    def _validate(self, node, collapse=None):
        '''
        Does OpenACC-specific validation checks before calling the
        _validate method of the base class.

        :param node: the proposed target of the !$acc loop directive.
        :type node: :py:class:`psyclone.psyGen.Node`.
        :param int collapse: number of loops to collapse or None.
        :raises NotImplementedError: if an API other than GOcean 1.0 is \
                                     being used.
        '''
        from psyclone.gocean1p0 import GOSchedule
        from psyclone.nemo import NemoSchedule
        sched = node.root
        if not isinstance(sched, (GOSchedule, NemoSchedule)):
            raise NotImplementedError(
                "OpenACC loop transformations are currently only supported "
                "for the gocean 1.0 and nemo APIs")
        super(ACCLoopTrans, self)._validate(node, collapse)

    def apply(self, node, collapse=None, independent=True, sequential=False):
        '''
        Apply the ACCLoop transformation to the specified node in a
        Schedule. This node must be a Loop since this transformation
        corresponds to inserting a directive immediately before a loop, e.g.:

        .. code-block:: fortran

          !$ACC LOOP
          do ...
             ...
          end do

        At code-generation time (when
        :py:meth:`psyclone.psyGen.ACCLoopDirective.gen_code` is called), this
        node must be within (i.e. a child of) a PARALLEL region.

        :param node: the supplied node to which we will apply the \
                     Loop transformation.
        :type node: :py:class:`psyclone.psyGen.Loop`.
        :param int collapse: number of loops to collapse into single \
                             iteration space or None.
        :param bool independent: whether to add the "independent" clause to \
                                 the directive (not strictly necessary within \
                                 PARALLEL regions).
        :return: (:py:class:`psyclone.psyGen.Schedule`, \
                  :py:class:`psyclone.undoredo.Memento`)

        '''
        # Store sub-class specific options. These are used when
        # creating the directive (in the _directive() method).
        self._independent = independent
        self._sequential = sequential
        # Call the apply() method of the base class
        return super(ACCLoopTrans, self).apply(node, collapse)


class OMPParallelLoopTrans(OMPLoopTrans):

    ''' Adds an OpenMP PARALLEL DO directive to a loop.

        For example:

        >>> from psyclone.parse import parse
        >>> from psyclone.psyGen import PSyFactory
        >>> ast, invokeInfo = parse("dynamo.F90")
        >>> psy = PSyFactory("dynamo0.1").create(invokeInfo)
        >>> schedule = psy.invokes.get('invoke_v3_kernel_type').schedule
        >>> schedule.view()
        >>>
        >>> from psyclone.transformations import OMPParallelLoopTrans
        >>> trans = OMPParallelLoopTrans()
        >>> new_schedule, memento = trans.apply(schedule.children[0])
        >>> new_schedule.view()

    '''

    @property
    def name(self):
        ''' Returns the name of this transformation as a string.'''
        return "OMPParallelLoopTrans"

    def __str__(self):
        return "Add an 'OpenMP PARALLEL DO' directive with no validity checks"

    def _validate(self, node):
        ''' validity checks for input arguments '''
        # Check that the supplied Node is a Loop
        from psyclone.psyGen import Loop
        if not isinstance(node, Loop):
            raise TransformationError("Error in {0} transformation. The "
                                      "node is not a loop.".format(self.name))

        # Check we are not a sequential loop
        if node.loop_type == 'colours':
            raise TransformationError("Error in "+self.name+" transformation. "
                                      "The requested loop is over colours and "
                                      "must be computed serially.")

    def apply(self, node):
        ''' Apply an OMPParallelLoop Transformation to the supplied node
        (which must be a Loop). In the generated code this corresponds to
        wrapping the Loop with directives:

        .. code-block:: fortran

          !$OMP PARALLEL DO ...
          do ...
            ...
          end do
          !$OMP END PARALLEL DO

        :param node: the node (loop) to which to apply the transformation.
        :type node: :py:class:`psyclone.f2pygen.DoGen`
        :returns: Two-tuple of transformed schedule and a record of the \
                  transformation.
        :rtype: (:py:class:`psyclone.psyGen.Schedule, \
                 :py:class:`psyclone.undoredo.Memento`)
        '''
        self._validate(node)

        schedule = node.root
        # create a memento of the schedule and the proposed transformation
        from psyclone.undoredo import Memento
        keep = Memento(schedule, self, [node])

        # keep a reference to the node's original parent and its index as these
        # are required and will change when we change the node's location
        node_parent = node.parent
        node_position = node.position

        # add our OpenMP loop directive setting its parent to the node's
        # parent and its children to the node
        from psyclone.psyGen import OMPParallelDoDirective
        directive = OMPParallelDoDirective(parent=node_parent,
                                           children=[node],
                                           omp_schedule=self.omp_schedule)

        # add the OpenMP loop directive as a child of the node's parent
        node_parent.addchild(directive, index=node_position)

        # change the node's parent to be the loop directive
        node.parent = directive

        # remove the original loop
        node_parent.children.remove(node)

        return schedule, keep


class DynamoOMPParallelLoopTrans(OMPParallelLoopTrans):

    ''' Dynamo-specific OpenMP loop transformation. Adds Dynamo specific
        validity checks. Actual transformation is done by the
        :py:class:`base class <OMPParallelLoopTrans>`.

    '''

    @property
    def name(self):
        ''' Returns the name of this transformation as a string.'''
        return "DynamoOMPParallelLoopTrans"

    def __str__(self):
        return "Add an OpenMP Parallel Do directive to a Dynamo loop"

    def apply(self, node):

        '''Perform Dynamo specific loop validity checks then call the
        :py:meth:`~OMPParallelLoopTrans.apply` method of the
        :py:class:`base class <OMPParallelLoopTrans>`.

        :param node: the Node in the Schedule to check
        :type node: :py:class:`psyclone.psyGen.Node`

        :raise TransformationError: if the associated loop requires \
        colouring.

        '''
        OMPParallelLoopTrans._validate(self, node)

        # If the loop is not already coloured then check whether or not
        # it should be. If the field space is discontinuous then we don't
        # need to worry about colouring.
        from psyclone.dynamo0p3 import DISCONTINUOUS_FUNCTION_SPACES
        if node.field_space.orig_name not in DISCONTINUOUS_FUNCTION_SPACES:
            if node.loop_type is not 'colour' and node.has_inc_arg():
                raise TransformationError(
                    "Error in {0} transformation. The kernel has an "
                    "argument with INC access. Colouring is required.".
                    format(self.name))

        return OMPParallelLoopTrans.apply(self, node)


class GOceanOMPParallelLoopTrans(OMPParallelLoopTrans):

    '''GOcean specific OpenMP Do loop transformation. Adds GOcean
       specific validity checks (that supplied Loop is an inner or outer
       loop). Actual transformation is done by
       :py:class:`base class <OMPParallelLoopTrans>`.

       :param omp_schedule: The omp schedule to be created. Must be one of
           'runtime', 'static', 'dynamic', 'guided' or 'auto'.
       '''

    @property
    def name(self):
        ''' Returns the name of this transformation as a string.'''
        return "GOceanOMPParallelLoopTrans"

    def __str__(self):
        return "Add an OpenMP Parallel Do directive to a GOcean loop"

    def apply(self, node):
        ''' Perform GOcean-specific loop validity checks then call
        :py:meth:`OMPParallelLoopTrans.apply`.

        :param node: A Loop node from an AST.
        :type node: :py:class:`psyclone.psyGen.Loop`
        :raises TransformationError: if the supplied node is not an inner or
            outer loop.

        '''

        OMPParallelLoopTrans._validate(self, node)

        # Check we are either an inner or outer loop
        if node.loop_type not in ["inner", "outer"]:
            raise TransformationError(
                "Error in "+self.name+" transformation.  The requested loop"
                " is not of type inner or outer.")

        return OMPParallelLoopTrans.apply(self, node)


class Dynamo0p3OMPLoopTrans(OMPLoopTrans):

    ''' Dynamo 0.3 specific orphan OpenMP loop transformation. Adds
    Dynamo-specific validity checks. Actual transformation is done by
    :py:class:`base class <OMPLoopTrans>`.

    '''

    @property
    def name(self):
        ''' Returns the name of this transformation as a string.'''
        return "Dynamo0p3OMPLoopTrans"

    def __str__(self):
        return "Add an OpenMP DO directive to a Dynamo 0.3 loop"

    def apply(self, node, reprod=None):
        '''Perform Dynamo 0.3 specific loop validity checks then call
        :py:meth:`OMPLoopTrans.apply`.

        :param node: the Node in the Schedule to check
        :type node: :py:class:`psyclone.psyGen.Node`
        :param reprod: if reproducible reductions should be used.
        :type reprod: bool or None (default, which indicates to use the \
              default from the config file).

        :raise TransformationError: if an OMP loop transform would create \
                incorrect code.
        '''

        if reprod is None:
            reprod = Config.get().reproducible_reductions

        OMPLoopTrans._validate(self, node)

        # If the loop is not already coloured then check whether or not
        # it should be
        if node.loop_type is not 'colour' and node.has_inc_arg():
            raise TransformationError(
                "Error in {0} transformation. The kernel has an argument"
                " with INC access. Colouring is required.".
                format(self.name))

        return OMPLoopTrans.apply(self, node, reprod=reprod)


class GOceanOMPLoopTrans(OMPLoopTrans):

    ''' GOcean-specific orphan OpenMP loop transformation. Adds GOcean
        specific validity checks (that the node is either an inner or outer
        Loop). Actual transformation is done by
        :py:class:`base class <OMPLoopTrans>`.

        :param omp_schedule: The omp schedule to be created. Must be one of
            'runtime', 'static', 'dynamic', 'guided' or 'auto'.

        '''

    @property
    def name(self):
        ''' Returns the name of this transformation as a string.'''
        return "GOceanOMPLoopTrans"

    def __str__(self):
        return "Add an OpenMP DO directive to a GOcean loop"

    def apply(self, node):
        '''Perform GOcean specific loop validity checks then call
        :py:meth:`OMPLoopTrans.apply`.

        :param node: The loop to parallelise using OMP Do.
        :type node: :py:class:`psyclone.psyGen.Loop`.

        '''
        # check node is a loop. Although this is not GOcean specific
        # it is required for the subsequent checks to function
        # correctly.
        from psyclone.psyGen import Loop
        if not isinstance(node, Loop):
            raise TransformationError("Error in "+self.name+" transformation."
                                      " The node is not a loop.")
        # Check we are either an inner or outer loop
        if node.loop_type not in ["inner", "outer"]:
            raise TransformationError("Error in "+self.name+" transformation."
                                      " The requested loop is not of type "
                                      "inner or outer.")

        return OMPLoopTrans.apply(self, node)


class ColourTrans(Transformation):
    '''
    Apply a colouring transformation to a loop (in order to permit a
    subsequent parallelisation over colours). For example:

    >>> invoke = ...
    >>> schedule = invoke.schedule
    >>>
    >>> ctrans = ColourTrans()
    >>>
    >>> # Colour all of the loops
    >>> for child in schedule.children:
    >>>     cschedule, _ = ctrans.apply(child)
    >>>
    >>> csched.view()

    '''

    def __str__(self):
        return "Split a loop into colours"

    @property
    def name(self):
        ''' Returns the name of this transformation as a string.'''
        return "LoopColourTrans"

    def apply(self, node):
        '''
        Converts the Loop represented by :py:obj:`node` into a
        nested loop where the outer loop is over colours and the inner
        loop is over cells of that colour.
        :param node: The loop to transform.
        :type node: :py:class:`psyclone.psyGen.Loop`
        :returns: Tuple of modified schedule and record of transformation
        :rtype: (:py:class:`psyclone.psyGen.Schedule, \
                 :py:class:`psyclone.undoredo.Memento`)
        '''
        schedule = node.root

        # create a memento of the schedule and the proposed transformation
        from psyclone.undoredo import Memento
        keep = Memento(schedule, self, [node])

        node_parent = node.parent
        node_position = node.position

        # create a colours loop. This loops over colours and must be run
        # sequentially
        colours_loop = node.__class__(parent=node_parent, loop_type="colours")
        colours_loop.field_space = node.field_space
        colours_loop.iteration_space = node.iteration_space
        colours_loop.set_lower_bound("start")
        colours_loop.set_upper_bound("ncolours")
        # Add this loop as a child of the original node's parent
        node_parent.addchild(colours_loop, index=node_position)

        # create a colour loop. This loops over a particular colour and
        # can be run in parallel
        colour_loop = node.__class__(parent=colours_loop, loop_type="colour")
        colour_loop.field_space = node.field_space
        colour_loop.field_name = node.field_name
        colour_loop.iteration_space = node.iteration_space
        colour_loop.set_lower_bound("start")
        colour_loop.kernel = node.kernel

        if Config.get().distributed_memory:
            index = node.upper_bound_halo_depth
            colour_loop.set_upper_bound("colour_halo", index)
        else:  # no distributed memory
            colour_loop.set_upper_bound("ncolour")
        # Add this loop as a child of our loop over colours
        colours_loop.addchild(colour_loop)

        # add contents of node to colour loop
        colour_loop.children.extend(node.children)

        # change the parent of the node's contents to the colour loop
        for child in node.children:
            child.parent = colour_loop

        # remove original loop
        node_parent.children.remove(node)

        return schedule, keep


class KernelModuleInlineTrans(Transformation):
    '''Switches on, or switches off, the inlining of a Kernel subroutine
    into the PSy layer module. For example:

    >>> invoke = ...
    >>> schedule = invoke.schedule
    >>>
    >>> inline_trans = KernelModuleInlineTrans()
    >>>
    >>> ischedule, _ = inline_trans.apply(schedule.children[0].children[0])
    >>> ischedule.view()

    .. warning ::
        For this transformation to work correctly, the Kernel subroutine
        must only use data that is passed in by argument, declared locally
        or included via use association within the subroutine. Two
        examples where in-lining will not work correctly are:

        #. A variable is declared within the module that ``contains`` the
           Kernel subroutine and is then accessed within that Kernel;
        #. A variable is included via use association at the module level
           and accessed within the Kernel subroutine.

        *There are currently no checks that these rules are being followed
        when in-lining so the onus is on the user to ensure correctness.*
    '''

    def __str__(self):
        return ("Inline (or cancel inline of) a kernel subroutine into the "
                "PSy module")

    @property
    def name(self):
        ''' Returns the name of this transformation as a string.'''
        return "KernelModuleInline"

    def apply(self, node, inline=True):
        '''Checks that the node is of the correct type (a Kernel) then marks
        the Kernel to be inlined, or not, depending on the value of
        the inline argument. If the inline argument is not passed the
        Kernel is marked to be inlined.'''

        self.validate(node, inline)

        schedule = node.root

        # create a memento of the schedule and the proposed transformation
        from psyclone.undoredo import Memento
        keep = Memento(schedule, self, [node])

        # set kernel's inline status
        if node.module_inline == inline:
            # issue a warning here when we implement logging
            # print "Warning, Kernel inline is already set to "+str(inline)
            pass
        else:
            node.module_inline = inline

        return schedule, keep

    def validate(self, node, inline):
        '''
        Check that the supplied kernel is eligible to be module inlined.

        :param node: the node in the PSyIR that is to be module inlined.
        :type node: sub-class of :py:class:`psyclone.psyGen.Node`
        :param bool inline: whether or not the kernel is to be inlined.

        :raises TransformationError: if the supplied node is not a kernel.
        :raises TransformationError: if the supplied kernel has itself been \
                                     transformed (Issue #229).
        '''
        # check node is a kernel
        from psyclone.psyGen import Kern
        if not isinstance(node, Kern):
            raise TransformationError(
                "Error in KernelModuleInline transformation. The node is not "
                "a Kernel")

        if inline and node._fp2_ast:
            raise TransformationError("Cannot inline kernel {0} because it "
                                      "has previously been transformed.")


class Dynamo0p3ColourTrans(ColourTrans):

    '''Split a Dynamo 0.3 loop over cells into colours so that it can be
    parallelised. For example:

    >>> from psyclone.parse import parse
    >>> from psyclone.psyGen import PSyFactory
    >>> import transformations
    >>> import os
    >>> import pytest
    >>>
    >>> TEST_API = "dynamo0.3"
    >>> _,info=parse(os.path.join(os.path.dirname(os.path.abspath(__file__)),
    >>>              "tests", "test_files", "dynamo0p3",
    >>>              "4.6_multikernel_invokes.f90"),
    >>>              api=TEST_API)
    >>> psy = PSyFactory(TEST_API).create(info)
    >>> invoke = psy.invokes.get('invoke_0')
    >>> schedule = invoke.schedule
    >>>
    >>> ctrans = Dynamo0p3ColourTrans()
    >>> otrans = DynamoOMPParallelLoopTrans()
    >>>
    >>> # Colour all of the loops
    >>> for child in schedule.children:
    >>>     cschedule, _ = ctrans.apply(child)
    >>>
    >>> # Then apply OpenMP to each of the colour loops
    >>> schedule = cschedule
    >>> for child in schedule.children:
    >>>     newsched, _ = otrans.apply(child.children[0])
    >>>
    >>> newsched.view()

    Colouring in the Dynamo 0.3 API is subject to the following rules:

    * Only kernels with an iteration space of CELLS and which modify a
      continuous field require colouring. Any other type of loop will
      cause this transformation to raise an exception.
    * A kernel may have at most one field with 'INC' access
    * A separate colour map will be required for each field that is coloured
      (if an invoke contains >1 kernel call)

    '''

    def __str__(self):
        return "Split a Dynamo 0.3 loop over cells into colours"

    @property
    def name(self):
        ''' Returns the name of this transformation as a string.'''
        return "Dynamo0p3LoopColourTrans"

    def apply(self, node):
        '''Performs Dynamo0.3-specific error checking and then uses the parent
        class to convert the Loop represented by :py:obj:`node` into a
        nested loop where the outer loop is over colours and the inner
        loop is over cells of that colour.

        :param node: the loop to transform.
        :type node: :py:class:`psyclone.dynamo0p3.DynLoop`

        :returns: 2-tuple of new schedule and memento of transform
        :rtype: (:py:class:`psyclone.dynamo0p3.DynSchedule`, \
                 :py:class:`psyclone.undoredo.Memento`)

        '''
        # check node is a loop
        from psyclone.psyGen import Loop
        if not isinstance(node, Loop):
            raise TransformationError("Error in DynamoColour transformation. "
                                      "The supplied node is not a loop")
        # Check we need colouring
        from psyclone.dynamo0p3 import DISCONTINUOUS_FUNCTION_SPACES
        if node.field_space.orig_name in DISCONTINUOUS_FUNCTION_SPACES:
            raise TransformationError(
                "Error in DynamoColour transformation. Loops iterating over "
                "a discontinuous function space are not currently supported.")

        # Colouring is only necessary (and permitted) if the loop is
        # over cells. Since this is the default it is represented by
        # an empty string.
        if node.loop_type != "":
            raise TransformationError(
                "Error in DynamoColour transformation. Only loops over cells "
                "may be coloured but this loop is over {0}".
                format(node.loop_type))

        # Check whether we have a field that has INC access
        if not node.has_inc_arg():
            # TODO generate a warning here as we don't need to colour
            # a loop that does not update a field with INC access
            pass

        # Check that we're not attempting to colour a loop that is
        # already within an OpenMP region (because the loop over
        # colours *must* be sequential)
        from psyclone.psyGen import OMPDirective
        if node.ancestor(OMPDirective):
            raise TransformationError("Cannot have a loop over colours "
                                      "within an OpenMP parallel region.")

        schedule, keep = ColourTrans.apply(self, node)

        return schedule, keep


@six.add_metaclass(abc.ABCMeta)
class ParallelRegionTrans(RegionTrans):
    '''
    Base class for transformations that create a parallel region.

    '''
    def __init__(self):
        # Holds the class instance for the type of parallel region
        # to generate
        self._pdirective = None
        super(ParallelRegionTrans, self).__init__()

    @abc.abstractmethod
    def __str__(self):
        pass  # pragma: no cover

    @abc.abstractproperty
    def name(self):
        ''' Returns the name of this transformation as a string.'''

    def _validate(self, node_list):
        '''
        Check that the supplied list of Nodes are eligible to be
        put inside a parallel region.

        :param list node_list: List of nodes to put into a parallel region
        :raises TransformationError: if the nodes cannot be put into a \
                                     parallel region.
        '''

        # temporary dynamo0.3-specific test for haloexchange calls
        # existing within a parallel region. As we are going to
        # support this in the future, see #526, it does not warrant
        # making a separate dynamo-specific class.
        from psyclone.psyGen import HaloExchange, Schedule
        for node in node_list:
            if isinstance(node, HaloExchange):
                raise TransformationError(
                    "A halo exchange within a parallel region is not "
                    "supported")

        if isinstance(node_list[0], Schedule):
            raise TransformationError(
                "A {0} transformation cannot be applied to a Schedule but "
                "only to one or more nodes from within a Schedule.".
                format(self.name))

        node_parent = node_list[0].parent

        for child in node_list:
            if child.parent is not node_parent:
                raise TransformationError(
                    "Error in {0} transformation: supplied nodes are not "
                    "children of the same Schedule/parent.".format(self.name))
        super(ParallelRegionTrans, self)._validate(node_list)

    def apply(self, nodes):
        '''
        Apply this transformation to a subset of the nodes within a
        schedule - i.e. enclose the specified Loops in the
        schedule within a single parallel region.

        :param nodes: a single Node or a list of Nodes.
        :type nodes: (list of) :py:class:`psyclone.psyGen.Node`.
        :raises TransformationError: if the nodes argument is not of the \
                                     correct type.
        '''

        # Check whether we've been passed a list of nodes or just a
        # single node. If the latter then we create ourselves a
        # list containing just that node.
        from psyclone.psyGen import Node
        if isinstance(nodes, list) and isinstance(nodes[0], Node):
            node_list = nodes
        elif isinstance(nodes, Node):
            node_list = [nodes]
        else:
            arg_type = str(type(nodes))
            raise TransformationError("Error in {0} transformation. "
                                      "Argument must be a single Node in a "
                                      "schedule or a list of Nodes in a "
                                      "schedule but have been passed an "
                                      "object of type: {1}".
                                      format(self.name, arg_type))
        self._validate(node_list)

        # Keep a reference to the parent of the nodes that are to be
        # enclosed within a parallel region. Also keep the index of
        # the first child to be enclosed as that will become the
        # position of the new !$omp parallel directive.
        node_parent = node_list[0].parent
        node_position = node_list[0].position

        # create a memento of the schedule and the proposed
        # transformation
        schedule = node_list[0].root

        from psyclone.undoredo import Memento
        keep = Memento(schedule, self)

        # Create the parallel directive as a child of the
        # parent of the nodes being enclosed and with those nodes
        # as its children.
        # We slice the nodes list in order to get a new list object
        # (although the actual items in the list are still those in the
        # original). If we don't do this then we get an infinite
        # recursion in the new schedule.
        directive = self._pdirective(parent=node_parent,
                                     children=node_list[:])

        # Change all of the affected children so that they have
        # the region directive as their parent. Use a slice
        # of the list of nodes so that we're looping over a local
        # copy of the list. Otherwise things get confused when
        # we remove children from the list.
        for child in node_list[:]:
            # Remove child from the parent's list of children
            node_parent.children.remove(child)
            child.parent = directive

        # Add the region directive as a child of the parent
        # of the nodes being enclosed and at the original location
        # of the first of these nodes
        node_parent.addchild(directive,
                             index=node_position)

        return schedule, keep


class OMPParallelTrans(ParallelRegionTrans):
    '''
    Create an OpenMP PARALLEL region by inserting directives. For
    example:

    >>> from psyclone.parse import parse, ParseError
    >>> from psyclone.psyGen import PSyFactory, GenerationError
    >>> api = "gocean1.0"
    >>> filename = "nemolite2d_alg.f90"
    >>> ast, invokeInfo = parse(filename, api=api, invoke_name="invoke")
    >>> psy = PSyFactory(api).create(invokeInfo)
    >>>
    >>> from psyclone.psyGen import TransInfo
    >>> t = TransInfo()
    >>> ltrans = t.get_trans_name('GOceanOMPLoopTrans')
    >>> rtrans = t.get_trans_name('OMPParallelTrans')
    >>>
    >>> schedule = psy.invokes.get('invoke_0').schedule
    >>> schedule.view()
    >>> new_schedule = schedule
    >>>
    >>> # Apply the OpenMP Loop transformation to *every* loop
    >>> # in the schedule
    >>> for child in schedule.children:
    >>>     newschedule, memento = ltrans.apply(child)
    >>>     schedule = newschedule
    >>>
    >>> # Enclose all of these loops within a single OpenMP
    >>> # PARALLEL region
    >>> newschedule, _ = rtrans.apply(schedule.children)
    >>> newschedule.view()

    '''
    def __init__(self):
        super(OMPParallelTrans, self).__init__()
        from psyclone.psyGen import OMPParallelDirective
        # Set the type of directive that the base class will use
        self._pdirective = OMPParallelDirective

    def __str__(self):
        return "Insert an OpenMP Parallel region"

    @property
    def name(self):
        '''
        :returns: The name of this transformation as a string.
        :rtype: str
        '''
        return "OMPParallelTrans"

    def _validate(self, node_list):
        '''
        Perform OpenMP-specific validation checks.

        :param node_list: List of Nodes to put within parallel region.
        :type node_list: list of :py:class:`psyclone.psyGen.Node`.
        :raises TransformationError: if the target Nodes are already within \
                                     some OMP parallel region.
        '''
        from psyclone.psyGen import OMPDirective

        if node_list[0].ancestor(OMPDirective):
            raise TransformationError("Error in OMPParallel transformation:" +
                                      " cannot create an OpenMP PARALLEL " +
                                      "region within another OpenMP region.")

        # Now call the general validation checks
        super(OMPParallelTrans, self)._validate(node_list)


class ACCParallelTrans(ParallelRegionTrans):
    '''
    Create an OpenACC parallel region by inserting directives. This parallel
    region *must* come after an enter-data directive (see `ACCDataTrans`). For
    example:

    >>> from psyclone.parse import parse
    >>> from psyclone.psyGen import PSyFactory
    >>> api = "gocean1.0"
    >>> filename = "nemolite2d_alg.f90"
    >>> ast, invokeInfo = parse(filename, api=api, invoke_name="invoke")
    >>> psy = PSyFactory(api).create(invokeInfo)
    >>>
    >>> from psyclone.psyGen import TransInfo
    >>> t = TransInfo()
    >>> ptrans = t.get_trans_name('ACCParallelTrans')
    >>> dtrans = t.get_trans_name('ACCDataTrans')
    >>>
    >>> schedule = psy.invokes.get('invoke_0').schedule
    >>> schedule.view()
    >>>
    >>> # Enclose everything within a single OpenACC PARALLEL region
    >>> newschedule, _ = ptrans.apply(schedule.children)
    >>> # Add an enter-data directive
    >>> newschedule, _ = dtrans.apply(newschedule)
    >>> newschedule.view()
    '''
    def __init__(self):
        super(ACCParallelTrans, self).__init__()
        from psyclone.psyGen import ACCParallelDirective
        # Set the type of directive that the base class will use
        self._pdirective = ACCParallelDirective

    def __str__(self):
        return "Insert an OpenACC Parallel region"

    @property
    def name(self):
        '''
        :returns: The name of this transformation as a string.
        :rtype: str
        '''
        return "ACCParallelTrans"

    def _validate(self, node_list):
        '''
        OpenACC-specific validation checks that the supplied list
        of nodes can be enclosed in a parallel region.

        :param node_list: proposed list of nodes to put inside region.
        :type node_list: list of :py:class:`psyclone.psyGen.Node`.
        :raises NotImplementedError: if an API other than GOcean 1.0 is \
                                     being used.
        '''
        from psyclone.gocean1p0 import GOSchedule
        from psyclone.nemo import NemoSchedule
        sched = node_list[0].root
        if not isinstance(sched, (GOSchedule, NemoSchedule)):
            raise NotImplementedError(
                "OpenACC parallel regions are currently only "
                "supported for the gocean 1.0 and nemo APIs")
        super(ACCParallelTrans, self)._validate(node_list)


class GOConstLoopBoundsTrans(Transformation):
    ''' Switch on (or off) the use of constant loop bounds within
    a GOSchedule. In the absence of constant loop bounds, PSyclone will
    generate loops where the bounds are obtained by de-referencing a field
    object, e.g.:
    ::

      DO j = my_field%grid%internal%ystart, my_field%grid%internal%ystop

    Some compilers are able to produce more efficient code if they are
    provided with information on the relative trip-counts of the loops
    within an Invoke. With constant loop bounds switched on, PSyclone
    generates code like:
    ::

      ny = my_field%grid%subdomain%internal%ystop
      ...
      DO j = 1, ny-1

    In practice, the application of the constant loop bounds looks
    something like, e.g.:

    >>> from psyclone.parse import parse
    >>> from psyclone.psyGen import PSyFactory
    >>> import os
    >>> TEST_API = "gocean1.0"
    >>> _, info = parse(os.path.join("tests", "test_files", "gocean1p0",
    >>>                              "single_invoke.f90"),
    >>>                 api=TEST_API)
    >>> psy = PSyFactory(TEST_API).create(info)
    >>> invoke = psy.invokes.get('invoke_0_compute_cu')
    >>> schedule = invoke.schedule
    >>>
    >>> from psyclone.transformations import GOConstLoopBoundsTrans
    >>> clbtrans = GOConstLoopBoundsTrans()
    >>>
    >>> newsched, _ = clbtrans.apply(schedule)
    >>> # or, to turn off const. looop bounds:
    >>> # newsched, _ = clbtrans.apply(schedule, const_bounds=False)
    >>>
    >>> newsched.view()

    '''

    def __str__(self):
        return "Use constant loop bounds for all loops in a GOSchedule"

    @property
    def name(self):
        ''' Return the name of the Transformation as a string.'''
        return "GOConstLoopBoundsTrans"

    def apply(self, node, const_bounds=True):
        '''Switches constant loop bounds on or off for all loops in the
        schedule :py:obj:`node`. Default is 'on'.

        :param node: The schedule of which all loops will get the constant
            loop bounds switched on or off.
        :type node: :py:class:`psyclone.gocean1p0.GOSchedule`
        :param const_bounds: If the constant loop should be used (True)
            or not (False). Default is True.
        :type const_bounds: bool
        '''

        # Check node is a Schedule
        from psyclone.gocean1p0 import GOSchedule
        if not isinstance(node, GOSchedule):
            raise TransformationError("Error in GOConstLoopBoundsTrans: "
                                      "node is not a GOSchedule")

        from psyclone.undoredo import Memento
        keep = Memento(node, self)

        node.const_loop_bounds = const_bounds

        return node, keep


class MoveTrans(Transformation):
    '''Provides a transformation to move a node in the tree. For
    example:

    >>> from psyclone.parse import parse
    >>> from psyclone.psyGen import PSyFactory
    >>> ast,invokeInfo=parse("dynamo.F90")
    >>> psy=PSyFactory("dynamo0.3").create(invokeInfo)
    >>> schedule=psy.invokes.get('invoke_v3_kernel_type').schedule
    >>> schedule.view()
    >>>
    >>> from psyclone.transformations import MoveTrans
    >>> trans=MoveTrans()
    >>> new_schedule, memento = trans.apply(schedule.children[0],
                                            schedule.children[2],
                                            position="after")
    >>> new_schedule.view()

    Nodes may only be moved to a new location with the same parent
    and must not break any dependencies otherwise an exception is
    raised.'''

    def __str__(self):
        return "Move a node to a different location"

    @property
    def name(self):
        ''' Returns the name of this transformation as a string.'''
        return "Move"

    # pylint: disable=no-self-use
    def _validate(self, node, location, position):
        ''' validity checks for input arguments '''

        # Check that the first argument is a Node
        from psyclone.psyGen import Node
        if not isinstance(node, Node):
            raise TransformationError(
                "In the Move transformation apply method the first argument "
                "is not a Node")

        # Check new location conforms to any data dependencies
        # This also checks the location and position arguments
        if not node.is_valid_location(location, position=position):
            raise TransformationError(
                "In the Move transformation apply method, data dependencies "
                "forbid the move to the new location")
        # pylint: enable=no-self-use

    def apply(self, node, location, position="before"):
        '''Move the node represented by :py:obj:`node` before location
        :py:obj:`location` (which is also a node) by default and after
        if the optional `position` argument is set to 'after'. An
        exception is raised if the move is invalid.'''
        # pylint:disable=arguments-differ

        self._validate(node, location, position)

        schedule = node.root

        # create a memento of the schedule and the proposed transformation
        from .undoredo import Memento
        keep = Memento(schedule, self, [node, location])

        parent = node.parent

        my_node = parent.children.pop(node.position)

        location_index = location.position
        if position == "before":
            schedule.children.insert(location_index, my_node)
        else:
            schedule.children.insert(location_index+1, my_node)

        return schedule, keep


class Dynamo0p3RedundantComputationTrans(Transformation):
    '''This transformation allows the user to modify a loop's bounds so
    that redundant computation will be performed. Redundant
    computation can result in halo exchanges being modified, new halo
    exchanges being added or existing halo exchanges being removed.

    * This transformation should be performed before any
      parallelisation transformations (e.g. for OpenMP) to the loop in
      question and will raise an exception if this is not the case.

    * This transformation can not be applied to a loop containing a
      reduction and will again raise an exception if this is the case.

    * This transformation can only be used to add redundant
      computation to a loop, not to remove it.

    * This transformation allows a loop that is already performing
      redundant computation to be modified, but only if the depth is
      increased.

    '''

    def __str__(self):
        return "Change iteration space to perform redundant computation"

    @property
    def name(self):
        ''' Returns the name of this transformation as a string.'''
        return "RedundantComputation"

    def _validate(self, node, depth):
        '''Perform various checks to ensure that it is valid to apply the
        RedundantComputation transformation to the supplied node

        :param node: the supplied node on which we are performing
        validity checks
        :type node: :py:class:`psyclone.psyGen.Node`
        :param depth: the depth of the stencil if the value is
        provided and None if not
        :type depth: int or None
        :raises GenerationError: if the node is not a
        :py:class:`psyclone.psyGen.Loop`
        :raises GenerationError: if the parent of the loop is a
        :py:class:`psyclone.psyGen.Directive`
        :raises GenerationError: if the parent of the loop is not a
        :py:class:`psyclone.psyGen.Loop` or a
        :py:class:`psyclone.psyGen.Schedule`
        :raises GenerationError: if the parent of the loop is a
        :py:class:`psyclone.psyGen.Loop` but the original loop does
        not iterate over 'colour'
        :raises GenerationError: if the parent of the loop is a
        :py:class:`psyclone.psyGen.Loop` but the parent does not
        iterate over 'colours'
        :raises GenerationError: if the parent of the loop is a
        :py:class:`psyclone.psyGen.Loop` but the parent's parent is
        not a :py:class:`psyclone.psyGen.Schedule`
        :raises GenerationError: if this transformation is applied
        when distributed memory is not switched on
        :raises GenerationError: if the loop does not iterate over
        cells, dofs or colour
        :raises GenerationError: if the transformation is setting the
        loop to the maximum halo depth but the loop already computes
        to the maximum halo depth
        :raises GenerationError: if the transformation is setting the
        loop to the maximum halo depth but the loop contains a stencil
        access (as this would result in the field being accessed
        beyond the halo depth)
        :raises GenerationError: if the supplied depth value is not an
        integer
        :raises GenerationError: if the supplied depth value is less
        than 1
        :raises GenerationError: if the supplied depth value is not
        greater than 1 when a continuous loop is modified as this is
        the minimum valid value
        :raises GenerationError: if the supplied depth value is not
        greater than the existing depth value, as we should not need
        to undo existing transformations
        :raises GenerationError: if a depth value has been supplied
        but the loop has already been set to the maximum halo depth

        '''
        # check node is a loop
        from psyclone.psyGen import Loop
        if not isinstance(node, Loop):
            raise TransformationError(
                "In the Dynamo0p3RedundantComputation transformation apply "
                "method the first argument is not a Loop")
        # check loop's parent is the schedule, or its parent is a
        # colours loop and perform other colour(s) loop checks,
        # otherwise halo exchange placement might fail. The only
        # current example where the placement would fail is when
        # directives have already been added. This could be fixed but
        # it actually makes sense to require redundant computation
        # transformations to be applied before adding directives so it
        # is not particularly important.
        from psyclone.psyGen import Schedule
        if not (isinstance(node.parent, Schedule) or
                (isinstance(node.parent, Loop))):
            from psyclone.psyGen import Directive
            if isinstance(node.parent, Directive):
                raise TransformationError(
                    "In the Dynamo0p3RedundantComputation transformation "
                    "apply method the parent of the supplied loop is a "
                    "directive of type {0}. Redundant computation must be "
                    "applied before directives are "
                    "added.".format(type(node.parent)))
            else:
                raise TransformationError(
                    "In the Dynamo0p3RedundantComputation transformation "
                    "apply method the parent of the supplied loop must be "
                    "the Schedule, or a Loop, but found {0}".
                    format(type(node.parent)))
        if isinstance(node.parent, Loop):
            if node.loop_type != "colour":
                raise TransformationError(
                    "In the Dynamo0p3RedundantComputation transformation "
                    "apply method, if the parent of the supplied Loop is "
                    "also a Loop then the supplied Loop must iterate over "
                    "'colour', but found '{0}'".format(node.loop_type))
            if node.parent.loop_type != "colours":
                raise TransformationError(
                    "In the Dynamo0p3RedundantComputation transformation "
                    "apply method, if the parent of the supplied Loop is "
                    "also a Loop then the parent must iterate over "
                    "'colours', but found '{0}'".format(node.parent.loop_type))
            if not isinstance(node.parent.parent, Schedule):
                raise TransformationError(
                    "In the Dynamo0p3RedundantComputation transformation "
                    "apply method, if the parent of the supplied Loop is "
                    "also a Loop then the parent's parent must be the "
                    "Schedule, but found {0}".format(type(node.parent)))
        if not Config.get().distributed_memory:
            raise TransformationError(
                "In the Dynamo0p3RedundantComputation transformation apply "
                "method distributed memory must be switched on")

        # loop must iterate over cells, dofs or colour. Note, an
        # empty loop_type iterates over cells
        if node.loop_type not in ["", "dofs", "colour"]:
            raise TransformationError(
                "In the Dynamo0p3RedundantComputation transformation apply "
                "method the loop must iterate over cells, dofs or cells of "
                "a given colour, but found '{0}'".format(node.loop_type))

        from psyclone.dynamo0p3 import HALO_ACCESS_LOOP_BOUNDS

        # We don't currently support the application of transformations to
        # loops containing inter-grid kernels
        check_intergrid(node)

        if depth is None:
            if node.upper_bound_name in HALO_ACCESS_LOOP_BOUNDS:
                if not node.upper_bound_halo_depth:
                    raise TransformationError(
                        "In the Dynamo0p3RedundantComputation transformation "
                        "apply method the loop is already set to the maximum "
                        "halo depth so this transformation does nothing")
                for call in node.calls():
                    for arg in call.arguments.args:
                        if arg.stencil:
                            raise TransformationError(
                                "In the Dynamo0p3RedundantComputation "
                                "transformation apply method the loop "
                                "contains field '{0}' with a stencil "
                                "access in kernel '{1}', so it is invalid "
                                "to set redundant computation to maximum "
                                "depth".format(arg.name, call.name))
        else:
            if not isinstance(depth, int):
                raise TransformationError(
                    "In the Dynamo0p3RedundantComputation transformation "
                    "apply method the supplied depth should be an integer but "
                    "found type '{0}'".format(type(depth)))
            if depth < 1:
                raise TransformationError(
                    "In the Dynamo0p3RedundantComputation transformation "
                    "apply method the supplied depth is less than 1")

            if node.upper_bound_name in HALO_ACCESS_LOOP_BOUNDS:
                if node.upper_bound_halo_depth:
                    if node.upper_bound_halo_depth >= depth:
                        raise TransformationError(
                            "In the Dynamo0p3RedundantComputation "
                            "transformation apply method the supplied depth "
                            "({0}) must be greater than the existing halo "
                            "depth ({1})".format(depth,
                                                 node.upper_bound_halo_depth))
                else:
                    raise TransformationError(
                        "In the Dynamo0p3RedundantComputation transformation "
                        "apply method the loop is already set to the maximum "
                        "halo depth so can't be set to a fixed value")

    def apply(self, loop, depth=None):  # pylint:disable=arguments-differ
        '''Apply the redundant computation tranformation to the loop
        :py:obj:`loop`. This transformation can be applied to loops iterating
        over 'cells or 'dofs'. if :py:obj:`depth` is set to a value then the
        value will be the depth of the field's halo over which redundant
        computation will be performed. If :py:obj:`depth` is not set to a
        value then redundant computation will be performed to the full depth
        of the field's halo.

        :param loop: the loop that we are transforming
        :type loop: :py:class:`psyclone.psyGen.DynLoop`
        :param depth: the depth of the stencil. Defaults to None if a
                      depth is not provided.
        :type depth: int or None

        '''
        self._validate(loop, depth)

        schedule = loop.root

        # create a memento of the schedule and the proposed
        # transformation
        from psyclone.undoredo import Memento
        keep = Memento(schedule, self, [loop, depth])

        if loop.loop_type == "":
            # Loop is over cells
            loop.set_upper_bound("cell_halo", depth)
        elif loop.loop_type == "colour":
            # Loop is over cells of a single colour
            loop.set_upper_bound("colour_halo", depth)
        elif loop.loop_type == "dofs":
            loop.set_upper_bound("dof_halo", depth)
        else:
            raise TransformationError(
                "Unsupported loop_type '{0}' found in Dynamo0p3Redundant"
                "ComputationTrans.apply()".format(loop.loop_type))
        # Add/remove halo exchanges as required due to the redundant
        # computation
        loop.update_halo_exchanges()

        return schedule, keep


class GOLoopSwapTrans(Transformation):
    ''' Provides a loop-swap transformation, e.g.:
    ::

      DO j=1, m
         DO i=1, n

    becomes:
    ::

      DO i=1, n
         DO j=1, m

    This transform is used as follows:

     >>> from parse import parse
     >>> from psyGen import PSyFactory
     >>> ast,invokeInfo=parse("shallow_alg.f90")
     >>> psy=PSyFactory("gocean1.0").create(invokeInfo)
     >>> schedule=psy.invokes.get('invoke_0').schedule
     >>> schedule.view()
     >>>
     >>> from transformations import GOLoopSwapTrans
     >>> swap=GOLoopSwapTrans()
     >>> new_schedule,memento=swap.apply(schedule.children[0])
     >>> new_schedule.view()
    '''

    def __str__(self):
        return "Exchange the order of two nested loops: inner becomes " + \
               "outer and vice versa"

    @property
    def name(self):
        '''Returns the name of this transformation as a string.'''
        return "GOLoopSwap"

    def _validate(self, node_outer):  # pylint: disable=no-self-use
        '''Checks if the given nodes contains a valid Fortran structure
           to allow swapping loops. This means the node must represent
           a loop, and it must have exactly one child that is also a loop.

           :param node_outer: A node from an AST.
           :type node_outer: py:class:`psyclone.psyGen.Node`
           :raises TransformationError: if the supplied node does not
                                        allow a loop swap to be done.
         '''

        from psyclone.psyGen import Loop
        if not isinstance(node_outer, Loop):
            raise TransformationError("Error in GOLoopSwap transformation. "
                                      "Given node '{0}' is not a loop."
                                      .format(node_outer))

        from psyclone.gocean1p0 import GOLoop
        if not isinstance(node_outer, GOLoop):
            raise TransformationError("Error in GOLoopSwap transformation. "
                                      "Given node '{0}' is not a GOLoop, but "
                                      "an instance of '{1}."
                                      .format(node_outer, type(node_outer)))

        if not node_outer.children:
            raise TransformationError("Error in GOLoopSwap transformation. "
                                      "Supplied node '{0}' must be the outer "
                                      "loop of a loop nest and must have one "
                                      "inner loop, but this node does not "
                                      "have any statements inside."
                                      .format(node_outer))

        node_inner = node_outer.children[0]
        # Check that the supplied Node is a Loop
        if not isinstance(node_inner, Loop):
            raise TransformationError("Error in GOLoopSwap transformation. "
                                      "Supplied node '{0}' must be the outer "
                                      "loop of a loop nest but the first "
                                      "inner statement is not a loop, got "
                                      "'{1}'."
                                      .format(node_outer, node_inner))

        if len(node_outer.children) > 1:
            raise TransformationError("Error in GOLoopSwap transformation. "
                                      "Supplied node '{0}' must be the outer "
                                      "loop of a loop nest and must have "
                                      "exactly one inner loop, but this node "
                                      "has {1} inner statements, the first "
                                      "two being '{2}' and '{3}'"
                                      .format(node_outer,
                                              len(node_outer.children),
                                              node_outer.children[0],
                                              node_outer.children[1]))

    def apply(self, outer):  # pylint: disable=arguments-differ
        '''The argument :py:obj:`outer` must be a loop which has exactly
        one inner loop. This transform then swaps the outer and inner loop.

        :param outer: The node representing the outer loop.
        :type outer: :py:class:`psyclone.psyGen.Loop`
        :return: A tuple consistent of the new schedule, and a Memento.
        :raises TransformationError: if the supplied node does not
                                        allow a loop swap to be done.'''
        self._validate(outer)

        schedule = outer.root
        inner = outer.children[0]
        parent = outer.parent

        # create a memento of the schedule and the proposed transformation
        from psyclone.undoredo import Memento
        keep = Memento(schedule, self, [inner, outer])

        # Remove outer from parent:
        index = parent.children.index(outer)
        del parent.children[index]
        outer.parent = None

        # Move inner to parent:
        inner.parent = parent
        parent.children.insert(index, inner)
        outer.children.remove(inner)

        # Move inner's children to outer:
        for child in inner.children:
            inner.children.remove(child)
            outer.children.append(child)
            child.parent = outer

        # Move outer under inner:
        inner.children.append(outer)
        outer.parent = inner

        return schedule, keep


class OCLTrans(Transformation):
    '''
    Switches on/off the generation of an OpenCL PSy layer for a given
    Schedule. For example:

    >>> invoke = ...
    >>> schedule = invoke.schedule
    >>>
    >>> ocl_trans = OCLTrans()
    >>> new_sched, _ = ocl_trans.apply(schedule)

    '''
    @property
    def name(self):
        '''
        :returns: the name of this transformation.
        :rtype: str
        '''
        return "OCLTrans"

    def apply(self, sched, opencl=True):
        '''
        Apply the OpenCL transformation to the supplied Schedule. This
        causes PSyclone to generate an OpenCL version of the corresponding
        PSy-layer routine. The generated code makes use of the FortCL
        library (https://github.com/stfc/FortCL) in order to manage the
        OpenCL device directly from Fortran.

        :param sched: Schedule to transform.
        :type sched: :py:class:`psyclone.psyGen.Schedule`
        :param bool opencl: whether or not to enable OpenCL generation.

        '''
        if opencl:
            self._validate(sched)
        # create a memento of the schedule and the proposed transformation
        from psyclone.undoredo import Memento
        keep = Memento(sched, self, [sched, opencl])
        # All we have to do here is set the flag in the Schedule. When this
        # flag is True PSyclone produces OpenCL at code-generation time.
        sched.opencl = opencl
        return sched, keep

    def _validate(self, sched):
        '''
        Checks that the supplied Schedule is valid and that an OpenCL
        version of it can be generated.

        :param sched: Schedule to check.
        :type sched: :py:class:`psyclone.psyGen.Schedule`
        :raises TransformationError: if the Schedule is not for the GOcean1.0 \
                                     API.
        :raises NotImplementedError: if any of the kernels have arguments \
                                     passed by value.
        '''
        from psyclone.psyGen import Schedule, args_filter
        from psyclone.gocean1p0 import GOSchedule
        if isinstance(sched, Schedule):
            if not isinstance(sched, GOSchedule):
                raise TransformationError(
                    "OpenCL generation is currently only supported for the "
                    "GOcean API but got a Schedule of type: '{0}'".
                    format(type(sched)))
        else:
            raise TransformationError(
                "Error in OCLTrans: the supplied node must be a (sub-class "
                "of) Schedule but got {0}".format(type(sched)))
        # Now we need to check the arguments of all the kernels
        args = args_filter(sched.args, arg_types=["scalar"], is_literal=True)
        for arg in args:
            if arg.is_literal:
                raise NotImplementedError(
                    "Cannot generate OpenCL for Invokes that contain "
                    "kernels with arguments passed by value")


class ProfileRegionTrans(RegionTrans):
    ''' Create a profile region around a list of statements. For
    example:

    >>> from psyclone.parse import parse, ParseError
    >>> from psyclone.psyGen import PSyFactory, GenerationError
    >>> api = "gocean1.0"
    >>> filename = "nemolite2d_alg.f90"
    >>> ast, invokeInfo = parse(filename, api=api, invoke_name="invoke")
    >>> psy = PSyFactory(api).create(invokeInfo)
    >>>
    >>> from psyclone.psyGen import TransInfo
    >>> t = TransInfo()
    >>> p_trans = t.get_trans_name('ProfileRegionTrans')
    >>>
    >>> schedule = psy.invokes.get('invoke_0').schedule
    >>> schedule.view()
    >>>
    >>> # Enclose all children within a single profile region
    >>> newschedule, _ = p_trans.apply(schedule.children)
    >>> newschedule.view()

    '''

    def __str__(self):
        return "Insert a profile start and end call."

    @property
    def name(self):
        ''' Returns the name of this transformation as a string '''
        return "ProfileRegionTrans"

    def apply(self, nodes):
        # pylint: disable=arguments-differ
        '''Apply this transformation to a subset of the nodes within a
        schedule - i.e. enclose the specified Nodes in the
        schedule within a single profiler region.

        :param nodes: Can be a single node or a list of nodes.
        :type nodes: :py:obj:`psyclone.psygen.Node` or list of\
        :py:obj:`psyclone.psygen.Node`.
        '''

        # Check whether we've been passed a list of nodes or just a
        # single node. If the latter then we create ourselves a
        # list containing just that node.
        from psyclone.psyGen import Node, OMPDoDirective, ACCLoopDirective
        if isinstance(nodes, list) and isinstance(nodes[0], Node):
            node_list = nodes
        elif isinstance(nodes, Node):
            node_list = [nodes]
        else:
            arg_type = str(type(nodes))
            raise TransformationError("Error in {1}. "
                                      "Argument must be a single Node in a "
                                      "schedule or a list of Nodes in a "
                                      "schedule but have been passed an "
                                      "object of type: {0}".
                                      format(arg_type, str(self)))

        # Keep a reference to the parent of the nodes that are to be
        # enclosed within a profile region. Also keep the index of
        # the first child to be enclosed as that will become the
        # position of the new Profile node
        node_parent = node_list[0].parent
        if isinstance(node_parent, (OMPDoDirective, ACCLoopDirective)):
            raise TransformationError("A ProfileNode cannot be inserted "
                                      "between an OpenMP/ACC directive and "
                                      "the loop(s) to which it applies!")
        node_position = node_list[0].position

        super(ProfileRegionTrans, self)._validate(node_list)

        # create a memento of the schedule and the proposed
        # transformation
        schedule = node_list[0].root

        from psyclone.undoredo import Memento
        keep = Memento(schedule, self)

        from psyclone.profiler import ProfileNode
        profile_node = ProfileNode(parent=node_parent, children=node_list[:])

        # Change all of the affected children so that they have
        # the ProfileNode astheir parent. Use a slice
        # of the list of nodes so that we're looping over a local
        # copy of the list. Otherwise things get confused when
        # we remove children from the list.
        for child in node_list[:]:
            # Remove child from the parent's list of children
            node_parent.children.remove(child)
            child.parent = profile_node

        # Add the Profile node as a child of the parent
        # of the nodes being enclosed and at the original location
        # of the first of these nodes
        node_parent.addchild(profile_node,
                             index=node_position)

        return schedule, keep


class Dynamo0p3AsyncHaloExchangeTrans(Transformation):
    '''Splits a synchronous halo exchange into a halo exchange start and
    halo exchange end. For example:

    >>> from psyclone.parse import parse
    >>> from psyclone.psyGen import PSyFactory
    >>> api = "dynamo0.3"
    >>> ast, invokeInfo = parse("file.f90", api=api)
    >>> psy=PSyFactory(api).create(invokeInfo)
    >>> schedule = psy.invokes.get('invoke_0').schedule
    >>> schedule.view()
    >>>
    >>> from psyclone.transformations import Dynamo0p3AsyncHaloExchangeTrans
    >>> trans = Dynamo0p3AsyncHaloExchangeTrans()
    >>> new_schedule, memento = trans.apply(schedule.children[0])
    >>> new_schedule.view()

    '''

    def __str__(self):
        return "Changes a synchronous halo exchange into an asynchronous one."

    @property
    def name(self):
        '''
        :returns: the name of this transformation as a string.
        :rtype: str
        '''
        return "Dynamo0p3AsyncHaloExchangeTrans"

    def apply(self, node):
        '''Transforms a synchronous halo exchange, represented by a
        HaloExchange node, into an asynchronous halo exchange,
        represented by HaloExchangeStart and HaloExchangeEnd nodes.

        :param node: A synchronous haloexchange node
        :type node: :py:obj:`psyclone.psygen.HaloExchange`
        :returns: Tuple of the modified schedule and a record of the \
                  transformation.
        :rtype: (:py:class:`psyclone.psyGen.Schedule`, \
                :py:class:`psyclone.undoredo.Memento`)

        '''
        self._validate(node)

        schedule = node.root

        # create a memento of the schedule and the proposed transformation
        from psyclone.undoredo import Memento
        keep = Memento(schedule, self, [node])

        from psyclone.dynamo0p3 import DynHaloExchangeStart, DynHaloExchangeEnd
        # add asynchronous start and end halo exchanges and initialise
        # them using information from the existing synchronous halo
        # exchange
        node.parent.addchild(
            DynHaloExchangeStart(
                node.field, check_dirty=node._check_dirty,
                vector_index=node.vector_index, parent=node.parent),
            index=node.position)
        node.parent.addchild(
            DynHaloExchangeEnd(
                node.field, check_dirty=node._check_dirty,
                vector_index=node.vector_index, parent=node.parent),
            index=node.position)

        # remove the existing synchronous halo exchange
        node.parent.children.remove(node)

        return schedule, keep

    def _validate(self, node):
        '''Internal method to check whether the node is valid for this
        transformation.

        :param node: A synchronous Halo Exchange node
        :type node: :py:obj:`psyclone.psygen.HaloExchange`
        :raises TransformationError: if the node argument is not a
                         HaloExchange (or subclass thereof)

        '''
        from psyclone.psyGen import HaloExchange
        from psyclone.dynamo0p3 import DynHaloExchangeStart, DynHaloExchangeEnd

        if not isinstance(node, HaloExchange) or \
           isinstance(node, (DynHaloExchangeStart, DynHaloExchangeEnd)):
            raise TransformationError(
                "Error in Dynamo0p3AsyncHaloExchange transformation. Supplied "
                "node must be a synchronous halo exchange but found '{0}'."
                .format(type(node)))


class ACCEnterDataTrans(Transformation):
    '''
    Adds an OpenACC "enter data" directive to a Schedule.
    For example:

    >>> from psyclone.parse import parse
    >>> from psyclone.psyGen import PSyFactory
    >>> api = "gocean1.0"
    >>> filename = "nemolite2d_alg.f90"
    >>> ast, invokeInfo = parse(filename, api=api, invoke_name="invoke")
    >>> psy = PSyFactory(api).create(invokeInfo)
    >>>
    >>> from psyclone.psyGen import TransInfo
    >>> t = TransInfo()
    >>> dtrans = t.get_trans_name('ACCDataTrans')
    >>>
    >>> schedule = psy.invokes.get('invoke_0').schedule
    >>> schedule.view()
    >>>
    >>> # Add an enter-data directive
    >>> newschedule, _ = dtrans.apply(schedule)
    >>> newschedule.view()
    '''
    def __str__(self):
        return "Adds an OpenACC 'enter data' directive"

    @property
    def name(self):
        '''
        :returns: the name of this transformation.
        :rtype: str
        '''
        return "ACCEnterDataTrans"

    def apply(self, sched):
        '''Adds an OpenACC "enter data" directive to the invoke associated
        with the supplied Schedule. Any fields accessed by OpenACC kernels
        within this schedule will be added to this data region in
        order to ensure they remain on the target device.

        :param sched: Schedule to which to add an "enter data" directive.
        :type sched: sub-class of :py:class:`psyclone.psyGen.Schedule`.
        :returns: Tuple of the modified schedule and a record of the \
                  transformation.
        :rtype: (:py:class:`psyclone.psyGen.Schedule`, \
                :py:class:`psyclone.undoredo.Memento`)
        :raises NotImplementedError: for any API other than GOcean 1.0.
        :raises TransformationError: if passed something that is not a \
                         (subclass of) :py:class:`psyclone.psyGen.Schedule`.
        '''
        # Check that the supplied node is a Schedule
        from psyclone.psyGen import Schedule
        from psyclone.gocean1p0 import GOSchedule
        from psyclone.nemo import NemoSchedule

        if isinstance(sched, GOSchedule):
            from psyclone.gocean1p0 import GOACCEnterDataDirective as AccEnterDataDir
        elif isinstance(sched, NemoSchedule):
            from psyclone.nemo import NemoACCEnterDataDirective as AccEnterDataDir
        elif isinstance(sched, Schedule):
            raise NotImplementedError(
                "ACCEnterDataTrans: ACCEnterDataDirective not implemented for a "
                "schedule of type {0}".format(type(sched)))
        else:
            raise TransformationError("Cannot apply an OpenACC data "
                                      "directive to something that is "
                                      "not a Schedule")
        schedule = sched
<<<<<<< HEAD
        # Check that we don't already have an enter data region
        data_dir = schedule.walk(schedule.children, AccEnterDataDir)
        if len(data_dir) != 0:
=======
        # Check that we don't already have a data region
        data_directives = schedule.walk(schedule.children, AccDataDir)
        if data_directives:
>>>>>>> 8f995274
            raise TransformationError("Schedule already has an OpenACC "
                                      "enter data region - cannot add another.")
        # create a memento of the schedule and the proposed
        # transformation
        from psyclone.undoredo import Memento
        keep = Memento(schedule, self, [schedule])

        # Add the directive
        data_dir = AccEnterDataDir(parent=schedule, children=[])
        schedule.addchild(data_dir, index=0)

        return schedule, keep


class ACCRoutineTrans(Transformation):
    '''
    Transform a kernel subroutine by adding a "!$acc routine" directive
    (causing it to be compiled for the OpenACC accelerator device).
    For example:

    >>> from psyclone.parse import parse
    >>> from psyclone.psyGen import PSyFactory
    >>> api = "gocean1.0"
    >>> filename = "nemolite2d_alg.f90"
    >>> ast, invokeInfo = parse(filename, api=api)
    >>> psy = PSyFactory(api).create(invokeInfo)
    >>>
    >>> from psyclone.transformations import ACCRoutineTrans
    >>> rtrans = ACCRoutineTrans()
    >>>
    >>> schedule = psy.invokes.get('invoke_0').schedule
    >>> schedule.view()
    >>> kern = schedule.children[0].children[0].children[0]
    >>> # Transform the kernel
    >>> newkern, _ = rtrans.apply(kern)
    '''
    @property
    def name(self):
        '''
        :returns: the name of this transformation class.
        :rtype: str
        '''
        return "ACCRoutineTrans"

    def apply(self, kern):
        '''
        Modifies the AST of the supplied kernel so that it contains an
        '!$acc routine' OpenACC directive.

        :param kern: The kernel object to transform.
        :type kern: :py:class:`psyclone.psyGen.Call`
        :returns: (transformed kernel, memento of transformation)
        :rtype: 2-tuple of (:py:class:`psyclone.psyGen.Kern`, \
                :py:class:`psyclone.undoredo.Memento`).
        :raises TransformationError: if we fail to find the subroutine \
                                     corresponding to the kernel object.
        '''
        # pylint: disable=too-many-locals

        from fparser.two.Fortran2003 import Subroutine_Subprogram, \
            Subroutine_Stmt, Specification_Part, Type_Declaration_Stmt, \
            Implicit_Part, Comment
        from fparser.two.utils import walk_ast
        from fparser.common.readfortran import FortranStringReader

        # Check that we can safely apply this transformation
        self.validate(kern)

        # Get the fparser2 AST of the kernel
        ast = kern.ast
        # Keep a record of this transformation
        from psyclone.undoredo import Memento
        keep = Memento(kern, self)
        # Find the kernel subroutine
        kern_sub = None
        subroutines = walk_ast(ast.content, [Subroutine_Subprogram])
        for sub in subroutines:
            for child in sub.content:
                if isinstance(child, Subroutine_Stmt) and \
                   str(child.items[1]) == kern.name:
                    kern_sub = sub
                    break
            if kern_sub:
                break
        if not kern_sub:
            raise TransformationError(
                "Failed to find subroutine source for kernel {0}".
                format(kern.name))
        # Find the last declaration statement in the subroutine
        spec = walk_ast(kern_sub.content, [Specification_Part])[0]
        posn = -1
        for idx, node in enumerate(spec.content):
            if not isinstance(node, (Implicit_Part, Type_Declaration_Stmt)):
                posn = idx
                break
        # Create the directive and insert it
        cmt = Comment(FortranStringReader("!$acc routine",
                                          ignore_comments=False))
        if posn == -1:
            spec.content.append(cmt)
        else:
            spec.content.insert(posn, cmt)
        # Flag that the kernel has been modified
        kern.modified = True
        # Return the now modified kernel
        return kern, keep

    def validate(self, kern):
        '''
        Perform checks that the supplied kernel can be transformed.

        :param kern: the kernel which is the target of the transformation.
        :type kern: :py:class:`psyclone.psyGen.Call`

        :raises TransformationError: if the target kernel is a built-in.

        '''
        from psyclone.psyGen import BuiltIn
        if isinstance(kern, BuiltIn):
            raise TransformationError(
                "Applying ACCRoutineTrans to a built-in kernel is not yet "
                "supported and kernel '{0}' is of type '{1}'".
                format(kern.name, type(kern)))

        if kern.module_inline:
            raise TransformationError("Cannot transform kernel {0} because "
                                      "it will be module-inlined.".
                                      format(kern.name))


class ACCKernelsTrans(Transformation):
    '''
    Add a "!$acc kernels" directive to the start of a NEMO schedule
    (causing it to be compiled for the OpenACC accelerator device).
    For example:

    >>> from psyclone.parse import parse
    >>> from psyclone.psyGen import PSyFactory
    >>> api = "NEMO"
****************** TBD ************************
    >>> filename = "nemolite2d_alg.f90"
    >>> ast, invokeInfo = parse(filename, api=api)
    >>> psy = PSyFactory(api).create(invokeInfo)
    >>>
    >>> from psyclone.transformations import ACCRoutineTrans
    >>> rtrans = ACCRoutineTrans()
    >>>
    >>> schedule = psy.invokes.get('invoke_0').schedule
    >>> schedule.view()
    >>> kern = schedule.children[0].children[0].children[0]
    >>> # Transform the kernel
    >>> newkern, _ = rtrans.apply(kern)
    '''
    @property
    def name(self):
        '''
        :returns: the name of this transformation class.
        :rtype: str
        '''
        return "ACCKernelsTrans"

    def apply(self, node_list, default_present=False):
        '''
        Add an 
        '!$acc kernels' OpenACC directive to the start of a NEMO api schedule

        :param kern: The kernel object to transform.
        :type kern: :py:class:`psyclone.psyGen.Call`
        :returns: (transformed kernel, memento of transformation)
        :rtype: 2-tuple of (:py:class:`psyclone.psyGen.Kern`, \
                :py:class:`psyclone.undoredo.Memento`).
        :raises TransformationError: if we fail to find the subroutine \
                                     corresponding to the kernel object.
        '''
        from fparser.two.Fortran2003 import Subroutine_Subprogram, \
            Subroutine_Stmt, Specification_Part, Type_Declaration_Stmt, \
            Implicit_Part, Comment
        from fparser.two.utils import walk_ast
        from fparser.common.readfortran import FortranStringReader

        # Keep a record of this transformation
        from psyclone.undoredo import Memento
        keep = Memento(node_list[:], self)

        parent = node_list[0].parent
        schedule = node_list[0].root

        # Create the directive and insert it. Take a copy of the list
        # as it may just be a reference to the parent.children list
        # that we are about to modify.
        from psyclone.psyGen import ACCKernelsDirective
        directive = ACCKernelsDirective(parent=parent,
                                        children=node_list[:],
                                        default_present=default_present)
        start_index = parent.children.index(node_list[0])

        for child in directive.children:
            parent.children.remove(child)
            child.parent = directive

        parent.children.insert(start_index,directive)

        # Return the now modified kernel
        return schedule, keep


class ACCDataTrans(Transformation):
    '''
    Add a "!$acc data" directive to the start of a NEMO schedule
    (causing it to be compiled for the OpenACC accelerator device).
    For example:

    >>> from psyclone.parse import parse
    >>> from psyclone.psyGen import PSyFactory
    >>> api = "NEMO"
****************** TBD ************************
    >>> filename = "nemolite2d_alg.f90"
    >>> ast, invokeInfo = parse(filename, api=api)
    >>> psy = PSyFactory(api).create(invokeInfo)
    >>>
    >>> from psyclone.transformations import ACCRoutineTrans
    >>> rtrans = ACCRoutineTrans()
    >>>
    >>> schedule = psy.invokes.get('invoke_0').schedule
    >>> schedule.view()
    >>> kern = schedule.children[0].children[0].children[0]
    >>> # Transform the kernel
    >>> newkern, _ = rtrans.apply(kern)
    '''
    @property
    def name(self):
        '''
        :returns: the name of this transformation class.
        :rtype: str
        '''
        return "ACCDataTrans"

    def apply(self, node_list):
        '''
        Add an 
        '!$acc data' OpenACC directive to the start of a NEMO api schedule

        :param kern: The kernel object to transform.
        :type kern: :py:class:`psyclone.psyGen.Call`
        :returns: (transformed kernel, memento of transformation)
        :rtype: 2-tuple of (:py:class:`psyclone.psyGen.Kern`, \
                :py:class:`psyclone.undoredo.Memento`).
        :raises TransformationError: if we fail to find the subroutine \
                                     corresponding to the kernel object.
        '''
        from fparser.two.Fortran2003 import Subroutine_Subprogram, \
            Subroutine_Stmt, Specification_Part, Type_Declaration_Stmt, \
            Implicit_Part, Comment
        from fparser.two.utils import walk_ast
        from fparser.common.readfortran import FortranStringReader

        # Keep a record of this transformation
        from psyclone.undoredo import Memento
        keep = Memento(node_list[:], self)

        parent = node_list[0].parent
        schedule = node_list[0].root

        # Create the directive and insert it. Take a copy of the list
        # as it may just be a reference to the parent.children list
        # that we are about to modify.
        from psyclone.psyGen import ACCDataDirective
        directive = ACCDataDirective(parent=parent,
                                           children=node_list[:])
        start_index = parent.children.index(node_list[0])

        for child in directive.children:
            parent.children.remove(child)
            child.parent = directive

        parent.children.insert(start_index,directive)

        # Return the now modified kernel
        return schedule, keep<|MERGE_RESOLUTION|>--- conflicted
+++ resolved
@@ -2489,17 +2489,11 @@
                                       "directive to something that is "
                                       "not a Schedule")
         schedule = sched
-<<<<<<< HEAD
-        # Check that we don't already have an enter data region
-        data_dir = schedule.walk(schedule.children, AccEnterDataDir)
-        if len(data_dir) != 0:
-=======
         # Check that we don't already have a data region
         data_directives = schedule.walk(schedule.children, AccDataDir)
         if data_directives:
->>>>>>> 8f995274
-            raise TransformationError("Schedule already has an OpenACC "
-                                      "enter data region - cannot add another.")
+            raise TransformationError("Schedule already has an OpenACC data "
+                                      "region - cannot add an enter data.")
         # create a memento of the schedule and the proposed
         # transformation
         from psyclone.undoredo import Memento
