# ------------------------------------------------------------------------------
# (c) The copyright relating to this work is owned jointly by the Crown,
# Met Office and NERC 2015.
# However, it has been created with the help of the GungHo Consortium,
# whose members are identified at https://puma.nerc.ac.uk/trac/GungHo/wiki
# ------------------------------------------------------------------------------
# Author R. Ford STFC Daresbury Lab

''' This module tests the Dynamo 0.3 API using pytest. '''

# imports
import pytest
from parse import parse, ParseError
from psyGen import PSyFactory, GenerationError
import os
import fparser
from fparser import api as fpapi
from dynamo0p3 import DynKernMetadata, DynKern
from transformations import LoopFuseTrans
from genkernelstub import generate

# constants
BASE_PATH = os.path.join(os.path.dirname(os.path.abspath(__file__)),
                         "test_files", "dynamo0p3")


def test_get_op_wrong_name():
    ''' Tests that the get_operator_name() utility raises an error
    if passed the name of something that is not a valid operator '''
    from dynamo0p3 import get_operator_name
    with pytest.raises(GenerationError) as err:
        get_operator_name("not_an_op", "w3")
    assert "Unsupported name 'not_an_op' found" in str(err)


def test_get_op_orientation_name():
    ''' Test that get_operator_name() works for the orientation operator '''
    from dynamo0p3 import get_operator_name
    name = get_operator_name("gh_orientation", "w3")
    assert name == "orientation_w3"


CODE = '''
module testkern_qr
  type, extends(kernel_type) :: testkern_qr_type
     type(arg_type), meta_args(6) =                 &
          (/ arg_type(gh_rscalar, gh_read),         &
             arg_type(gh_field,gh_write,w1),        &
             arg_type(gh_field,gh_read, w2),        &
             arg_type(gh_operator,gh_read, w2, w2), &
             arg_type(gh_field,gh_read, w3),        &
             arg_type(gh_iscalar, gh_read)          &
           /)
     type(func_type), dimension(3) :: meta_funcs =  &
          (/ func_type(w1, gh_basis),               &
             func_type(w2, gh_diff_basis),          &
             func_type(w3, gh_basis, gh_diff_basis) &
           /)
     integer, parameter :: iterates_over = cells
   contains
     procedure() :: code => testkern_qr_code
  end type testkern_qr_type
contains
  subroutine testkern_qr_code(a,b,c,d)
  end subroutine testkern_qr_code
end module testkern_qr
'''

# functions


def test_arg_descriptor_wrong_type():
    ''' Tests that an error is raised when the argument descriptor
    metadata is not of type arg_type. '''
    fparser.logging.disable('CRITICAL')
    code = CODE.replace("arg_type(gh_field,gh_read, w2)",
                        "arg_typ(gh_field,gh_read, w2)", 1)
    ast = fpapi.parse(code, ignore_comments=False)
    name = "testkern_qr_type"
    with pytest.raises(ParseError) as excinfo:
        _ = DynKernMetadata(ast, name=name)
    assert "each meta_arg entry must be of type 'arg_type'" \
        in str(excinfo.value)


def test_arg_descriptor_vector_str():
    ''' Test the str method of an argument descriptor containing a vector '''
    fparser.logging.disable('CRITICAL')
    # Change the meta-data so that the second argument is a vector
    code = CODE.replace("gh_field,gh_write,w1", "gh_field*3,gh_write,w1", 1)
    ast = fpapi.parse(code, ignore_comments=False)
    name = "testkern_qr_type"
    dkm = DynKernMetadata(ast, name=name)
    dkm_str = str(dkm.arg_descriptors[1])
    expected = (
        "DynArgDescriptor03 object\n"
        "  argument_type[0]='gh_field'*3\n"
        "  access_descriptor[1]='gh_write'\n"
        "  function_space[2]='w1'")
    assert expected in dkm_str


def test_arg_descriptor_op_str():
    '''Test the str method of an argument descriptor containing an
    operator

    '''
    fparser.logging.disable('CRITICAL')
    ast = fpapi.parse(CODE, ignore_comments=False)
    name = "testkern_qr_type"
    dkm = DynKernMetadata(ast, name=name)
    dkm_str = str(dkm.arg_descriptors[3])
    expected = (
        "DynArgDescriptor03 object\n"
        "  argument_type[0]='gh_operator'\n"
        "  access_descriptor[1]='gh_read'\n"
        "  function_space_to[2]='w2'\n"
        "  function_space_from[3]='w2'")
    print dkm_str
    assert expected in dkm_str


def test_ad_scalar_type_too_few_args():
    ''' Tests that an error is raised when the argument descriptor
    metadata for a scalar has fewer than 2 args. '''
    fparser.logging.disable('CRITICAL')
    code = CODE.replace("arg_type(gh_rscalar, gh_read)",
                        "arg_type(gh_rscalar)", 1)
    ast = fpapi.parse(code, ignore_comments=False)
    name = "testkern_qr_type"
    with pytest.raises(ParseError) as excinfo:
        _ = DynKernMetadata(ast, name=name)
    assert 'each meta_arg entry must have at least 2 args' \
        in str(excinfo.value)


def test_ad_scalar_type_too_many_args():
    ''' Tests that an error is raised when the argument descriptor
    metadata for a scalar has more than 2 args. '''
    fparser.logging.disable('CRITICAL')
    code = CODE.replace("arg_type(gh_rscalar, gh_read)",
                        "arg_type(gh_rscalar, gh_read, w1)", 1)
    ast = fpapi.parse(code, ignore_comments=False)
    name = "testkern_qr_type"
    with pytest.raises(ParseError) as excinfo:
        _ = DynKernMetadata(ast, name=name)
    assert 'each meta_arg entry must have 2 arguments if' \
        in str(excinfo.value)


def test_ad_scalar_type_no_write():
    ''' Tests that an error is raised when the argument descriptor
    metadata for a scalar specifies GH_WRITE '''
    fparser.logging.disable('CRITICAL')
    code = CODE.replace("arg_type(gh_rscalar, gh_read)",
                        "arg_type(gh_rscalar, gh_write)", 1)
    ast = fpapi.parse(code, ignore_comments=False)
    name = "testkern_qr_type"
    with pytest.raises(ParseError) as excinfo:
        _ = DynKernMetadata(ast, name=name)
    assert ("scalar arguments must be read-only (gh_read) but found "
            "'gh_write'" in str(excinfo.value))


def test_ad_scalar_type_no_inc():
    ''' Tests that an error is raised when the argument descriptor
    metadata for a scalar specifies GH_INC '''
    fparser.logging.disable('CRITICAL')
    code = CODE.replace("arg_type(gh_rscalar, gh_read)",
                        "arg_type(gh_rscalar, gh_inc)", 1)
    ast = fpapi.parse(code, ignore_comments=False)
    name = "testkern_qr_type"
    with pytest.raises(ParseError) as excinfo:
        _ = DynKernMetadata(ast, name=name)
    assert "scalar arguments must be read-only (gh_read) but found 'gh_inc'" \
        in str(excinfo.value)


def test_ad_field_type_too_few_args():
    ''' Tests that an error is raised when the argument descriptor
    metadata for a field has fewer than 3 args. '''
    fparser.logging.disable('CRITICAL')
    code = CODE.replace("arg_type(gh_field,gh_write,w1)",
                        "arg_type(gh_field,gh_write)", 1)
    ast = fpapi.parse(code, ignore_comments=False)
    name = "testkern_qr_type"
    with pytest.raises(ParseError) as excinfo:
        _ = DynKernMetadata(ast, name=name)
    assert 'each meta_arg entry must have at least 3 arguments' \
        in str(excinfo.value)


def test_ad_fld_type_too_many_args():
    ''' Tests that an error is raised when the argument descriptor
    metadata has more than 4 args. '''
    fparser.logging.disable('CRITICAL')
    code = CODE.replace("arg_type(gh_field,gh_write,w1)",
                        "arg_type(gh_field,gh_write,w1,w1,w2)", 1)
    ast = fpapi.parse(code, ignore_comments=False)
    name = "testkern_qr_type"
    with pytest.raises(ParseError) as excinfo:
        _ = DynKernMetadata(ast, name=name)
    assert "each meta_arg entry must have at most 4 arguments if its first" \
        in str(excinfo.value)


def test_ad_fld_type_1st_arg():
    ''' Tests that an error is raised when the 1st argument is
    invalid'''
    fparser.logging.disable('CRITICAL')
    code = CODE.replace("arg_type(gh_field,gh_write,w1)",
                        "arg_type(gh_hedge,gh_write,w1)", 1)
    ast = fpapi.parse(code, ignore_comments=False)
    name = "testkern_qr_type"
    with pytest.raises(ParseError) as excinfo:
        _ = DynKernMetadata(ast, name=name)
    assert 'the 1st argument of a meta_arg entry should be a valid ' \
        'argument type' in str(excinfo.value)


def test_ad_op_type_too_few_args():
    ''' Tests that an error is raised when the operator descriptor
    metadata has fewer than 4 args. '''
    fparser.logging.disable('CRITICAL')
    code = CODE.replace("arg_type(gh_operator,gh_read, w2, w2)",
                        "arg_type(gh_operator,gh_read, w2)", 1)
    ast = fpapi.parse(code, ignore_comments=False)
    name = "testkern_qr_type"
    with pytest.raises(ParseError) as excinfo:
        _ = DynKernMetadata(ast, name=name)
    assert 'meta_arg entry must have 4 arguments' in str(excinfo.value)


def test_ad_op_type_too_many_args():
    ''' Tests that an error is raised when the operator descriptor
    metadata has more than 4 args. '''
    fparser.logging.disable('CRITICAL')
    code = CODE.replace("arg_type(gh_operator,gh_read, w2, w2)",
                        "arg_type(gh_operator,gh_read, w2, w2, w2)", 1)
    ast = fpapi.parse(code, ignore_comments=False)
    name = "testkern_qr_type"
    with pytest.raises(ParseError) as excinfo:
        _ = DynKernMetadata(ast, name=name)
    assert 'meta_arg entry must have 4 arguments' in str(excinfo.value)


<<<<<<< HEAD
def test_ad_op_type_wrong_3rd_arg():
    ''' Tests that an error is raised when the operator descriptor
    metadata has more than 4 args. '''
    fparser.logging.disable('CRITICAL')
    code = CODE.replace("arg_type(gh_operator,gh_read, w2, w2)",
                        "arg_type(gh_operator,gh_read, woops, w2)", 1)
=======
def test_ad_op_type_1st_arg_not_space():
    ''' Tests that an error is raised when the operator descriptor
    metadata contains something that is not a valid space. '''
    fparser.logging.disable('CRITICAL')
    code = CODE.replace("arg_type(gh_operator,gh_read, w2, w2)",
                        "arg_type(gh_operator,gh_read, wbroke, w2)", 1)
>>>>>>> 427f1ede
    ast = fpapi.parse(code, ignore_comments=False)
    name = "testkern_qr_type"
    with pytest.raises(ParseError) as excinfo:
        _ = DynKernMetadata(ast, name=name)
<<<<<<< HEAD
    assert ("dynamo0.3 API the 3rd argument of a meta_arg entry must be "
            "a valid function space name" in str(excinfo.value))
=======
    assert 'meta_arg entry must be a valid function space' in \
        str(excinfo.value)
>>>>>>> 427f1ede


def test_ad_invalid_type():
    ''' Tests that an error is raised when an invalid descriptor type
    name is provided as the first argument. '''
    fparser.logging.disable('CRITICAL')
    code = CODE.replace("gh_operator", "gh_operato", 1)
    ast = fpapi.parse(code, ignore_comments=False)
    name = "testkern_qr_type"
    with pytest.raises(ParseError) as excinfo:
        _ = DynKernMetadata(ast, name=name)
    assert '1st argument of a meta_arg entry should be a valid argument type' \
        in str(excinfo.value)


def test_ad_invalid_access_type():
    ''' Tests that an error is raised when an invalid access
    name is provided as the second argument. '''
    fparser.logging.disable('CRITICAL')
    code = CODE.replace("gh_read", "gh_ead", 1)
    ast = fpapi.parse(code, ignore_comments=False)
    name = "testkern_qr_type"
    with pytest.raises(ParseError) as excinfo:
        _ = DynKernMetadata(ast, name=name)
    assert '2nd argument of a meta_arg entry' in str(excinfo.value)


def test_arg_descriptor_invalid_fs1():
    ''' Tests that an error is raised when an invalid function space
    name is provided as the third argument. '''
    fparser.logging.disable('CRITICAL')
    code = CODE.replace("gh_field,gh_read, w3", "gh_field,gh_read, w4", 1)
    ast = fpapi.parse(code, ignore_comments=False)
    name = "testkern_qr_type"
    with pytest.raises(ParseError) as excinfo:
        _ = DynKernMetadata(ast, name=name)
    assert '3rd argument of a meta_arg entry' in str(excinfo.value)


def test_arg_descriptor_invalid_fs2():
    ''' Tests that an error is raised when an invalid function space
    name is provided as the third argument. '''
    fparser.logging.disable('CRITICAL')
    code = CODE.replace("w2, w2", "w2, w4", 1)
    ast = fpapi.parse(code, ignore_comments=False)
    name = "testkern_qr_type"
    with pytest.raises(ParseError) as excinfo:
        _ = DynKernMetadata(ast, name=name)
    assert '4th argument of a meta_arg entry' in str(excinfo.value)


def test_invalid_vector_operator():
    ''' Tests that an error is raised when a vector does not use "*"
    as it's operator. '''
    fparser.logging.disable('CRITICAL')
    code = CODE.replace("gh_field,gh_write,w1", "gh_field+3,gh_write,w1", 1)
    ast = fpapi.parse(code, ignore_comments=False)
    name = "testkern_qr_type"
    with pytest.raises(ParseError) as excinfo:
        _ = DynKernMetadata(ast, name=name)
    assert "must use '*' as the separator" in str(excinfo.value)


def test_invalid_vector_value_type():
    ''' Tests that an error is raised when a vector value is not a valid
    integer '''
    fparser.logging.disable('CRITICAL')
    code = CODE.replace("gh_field,gh_write,w1", "gh_field*n,gh_write,w1", 1)
    ast = fpapi.parse(code, ignore_comments=False)
    name = "testkern_qr_type"
    with pytest.raises(ParseError) as excinfo:
        _ = DynKernMetadata(ast, name=name)
    assert 'vector notation expects the format (field*n)' in str(excinfo.value)


def test_invalid_vector_value_range():
    ''' Tests that an error is raised when a vector value is not a valid
    value (<2) '''
    fparser.logging.disable('CRITICAL')
    code = CODE.replace("gh_field,gh_write,w1", "gh_field*1,gh_write,w1", 1)
    ast = fpapi.parse(code, ignore_comments=False)
    name = "testkern_qr_type"
    with pytest.raises(ParseError) as excinfo:
        _ = DynKernMetadata(ast, name=name)
    assert 'must contain a valid integer vector size' in str(excinfo.value)

# Testing that an error is raised when a vector value is not provided is
# not required here as it causes a parse error in the generic code.


def test_fs_descriptor_wrong_type():
    ''' Tests that an error is raised when the function space descriptor
    metadata is not of type func_type. '''
    fparser.logging.disable('CRITICAL')
    code = CODE.replace("func_type(w2", "funced_up_type(w2", 1)
    ast = fpapi.parse(code, ignore_comments=False)
    name = "testkern_qr_type"
    with pytest.raises(ParseError) as excinfo:
        _ = DynKernMetadata(ast, name=name)
    assert "each meta_func entry must be of type 'func_type'" in \
        str(excinfo.value)


def test_fs_descriptor_too_few_args():
    ''' Tests that an error is raised when there are two few arguments in
    the function space descriptor metadata (must be at least 2). '''
    fparser.logging.disable('CRITICAL')
    code = CODE.replace("w1, gh_basis", "w1", 1)
    ast = fpapi.parse(code, ignore_comments=False)
    name = "testkern_qr_type"
    with pytest.raises(ParseError) as excinfo:
        _ = DynKernMetadata(ast, name=name)
    assert 'meta_func entry must have at least 2 args' in str(excinfo.value)


def test_fs_desc_invalid_fs_type():
    ''' Tests that an error is raised when an invalid function space name
    is provided as the first argument. '''
    fparser.logging.disable('CRITICAL')
    code = CODE.replace("w3, gh_basis", "w4, gh_basis", 1)
    ast = fpapi.parse(code, ignore_comments=False)
    name = "testkern_qr_type"
    with pytest.raises(ParseError) as excinfo:
        _ = DynKernMetadata(ast, name=name)
    assert '1st argument of a meta_func entry should be a valid function ' + \
        'space name' in str(excinfo.value)


def test_fs_desc_replicated_fs_type():
    ''' Tests that an error is raised when a function space name
    is replicated. '''
    fparser.logging.disable('CRITICAL')
    code = CODE.replace("w3, gh_basis", "w1, gh_basis", 1)
    ast = fpapi.parse(code, ignore_comments=False)
    name = "testkern_qr_type"
    with pytest.raises(ParseError) as excinfo:
        _ = DynKernMetadata(ast, name=name)
    assert 'function spaces specified in meta_funcs must be unique' \
        in str(excinfo.value)


def test_fs_desc_invalid_op_type():
    ''' Tests that an error is raised when an invalid function space
    operator name is provided as an argument. '''
    fparser.logging.disable('CRITICAL')
    code = CODE.replace("w2, gh_diff_basis", "w2, gh_dif_basis", 1)
    ast = fpapi.parse(code, ignore_comments=False)
    name = "testkern_qr_type"
    with pytest.raises(ParseError) as excinfo:
        _ = DynKernMetadata(ast, name=name)
    assert '2nd argument and all subsequent arguments of a meta_func ' + \
        'entry should be a valid operator name' in str(excinfo.value)


def test_fs_desc_replicated_op_type():
    ''' Tests that an error is raised when a function space
    operator name is replicated as an argument. '''
    fparser.logging.disable('CRITICAL')
    code = CODE.replace("w3, gh_basis, gh_diff_basis",
                        "w3, gh_basis, gh_basis", 1)
    ast = fpapi.parse(code, ignore_comments=False)
    name = "testkern_qr_type"
    with pytest.raises(ParseError) as excinfo:
        _ = DynKernMetadata(ast, name=name)
    assert 'error to specify an operator name more than once' \
        in str(excinfo.value)


def test_fsdesc_fs_not_in_argdesc():
    ''' Tests that an error is raised when a function space
    name is provided that has not been used in the arg descriptor. '''
    fparser.logging.disable('CRITICAL')
    code = CODE.replace("w3, gh_basis", "w0, gh_basis", 1)
    ast = fpapi.parse(code, ignore_comments=False)
    name = "testkern_qr_type"
    with pytest.raises(ParseError) as excinfo:
        _ = DynKernMetadata(ast, name=name)
    assert 'function spaces specified in meta_funcs must exist in ' + \
        'meta_args' in str(excinfo)


def test_field():
    ''' Tests that a call with a set of fields and no basis
    functions produces correct code. '''
    _, invoke_info = parse(os.path.join(BASE_PATH, "1_single_invoke.f90"),
                           api="dynamo0.3")
    psy = PSyFactory("dynamo0.3").create(invoke_info)
    generated_code = psy.gen
    output = (
        "  MODULE psy_single_invoke\n"
        "    USE constants_mod, ONLY: r_def\n"
        "    USE quadrature_mod, ONLY: quadrature_type\n"
        "    USE operator_mod, ONLY: operator_type, operator_proxy_type\n"
        "    USE field_mod, ONLY: field_type, field_proxy_type\n"
        "    IMPLICIT NONE\n"
        "    CONTAINS\n"
        "    SUBROUTINE invoke_0_testkern_type(a, f1, f2, m1, m2)\n"
        "      USE testkern, ONLY: testkern_code\n"
        "      REAL(KIND=r_def), intent(inout) :: a\n"
        "      TYPE(field_type), intent(inout) :: f1, f2, m1, m2\n"
        "      INTEGER, pointer :: map_w1(:) => null(), map_w2(:) => null(), "
        "map_w3(:) => null()\n"
        "      INTEGER cell\n"
        "      INTEGER ndf_w1, undf_w1, ndf_w2, undf_w2, ndf_w3, undf_w3\n"
        "      INTEGER nlayers\n"
        "      TYPE(field_proxy_type) f1_proxy, f2_proxy, m1_proxy, m2_proxy\n"
        "      !\n"
        "      ! Initialise field proxies\n"
        "      !\n"
        "      f1_proxy = f1%get_proxy()\n"
        "      f2_proxy = f2%get_proxy()\n"
        "      m1_proxy = m1%get_proxy()\n"
        "      m2_proxy = m2%get_proxy()\n"
        "      !\n"
        "      ! Initialise number of layers\n"
        "      !\n"
        "      nlayers = f1_proxy%vspace%get_nlayers()\n"
        "      !\n"
        "      ! Initialise sizes and allocate any basis arrays for w1\n"
        "      !\n"
        "      ndf_w1 = f1_proxy%vspace%get_ndf()\n"
        "      undf_w1 = f1_proxy%vspace%get_undf()\n"
        "      !\n"
        "      ! Initialise sizes and allocate any basis arrays for w2\n"
        "      !\n"
        "      ndf_w2 = f2_proxy%vspace%get_ndf()\n"
        "      undf_w2 = f2_proxy%vspace%get_undf()\n"
        "      !\n"
        "      ! Initialise sizes and allocate any basis arrays for w3\n"
        "      !\n"
        "      ndf_w3 = m2_proxy%vspace%get_ndf()\n"
        "      undf_w3 = m2_proxy%vspace%get_undf()\n"
        "      !\n"
        "      ! Call our kernels\n"
        "      !\n"
        "      DO cell=1,f1_proxy%vspace%get_ncell()\n"
        "        !\n"
        "        map_w1 => f1_proxy%vspace%get_cell_dofmap(cell)\n"
        "        map_w2 => f2_proxy%vspace%get_cell_dofmap(cell)\n"
        "        map_w3 => m2_proxy%vspace%get_cell_dofmap(cell)\n"
        "        !\n"
        "        CALL testkern_code(nlayers, a, f1_proxy%data, f2_proxy%data, "
        "m1_proxy%data, m2_proxy%data, ndf_w1, undf_w1, map_w1, ndf_w2, "
        "undf_w2, map_w2, ndf_w3, undf_w3, map_w3)\n"
        "      END DO \n"
        "      !\n"
        "    END SUBROUTINE invoke_0_testkern_type\n"
        "  END MODULE psy_single_invoke")
    assert str(generated_code).find(output) != -1


def test_field_fs():
    ''' Tests that a call with a set of fields making use of all
    function spaces and no basis functions produces correct code.'''
    _, invoke_info = parse(os.path.join(BASE_PATH, "1.5_single_invoke_fs.f90"),
                           api="dynamo0.3")
    psy = PSyFactory("dynamo0.3").create(invoke_info)
    generated_code = psy.gen
    output = (
        "  MODULE psy_single_invoke_fs\n"
        "    USE constants_mod, ONLY: r_def\n"
        "    USE quadrature_mod, ONLY: quadrature_type\n"
        "    USE operator_mod, ONLY: operator_type, operator_proxy_type\n"
        "    USE field_mod, ONLY: field_type, field_proxy_type\n"
        "    IMPLICIT NONE\n"
        "    CONTAINS\n"
        "    SUBROUTINE invoke_0_testkern_fs_type(f1, f2, m1, m2, f3, f4, "
        "m3)\n"
        "      USE testkern_fs, ONLY: testkern_code\n"
        "      TYPE(field_type), intent(inout) :: f1, f2, m1, m2, f3, f4, m3\n"
        "      INTEGER, pointer :: map_w1(:) => null(), map_w2(:) => null(), "
        "map_w3(:) => null(), map_wtheta(:) => null(), map_w2h(:) => null(), "
        "map_w2v(:) => null()\n"
        "      INTEGER cell\n"
        "      INTEGER ndf_w1, undf_w1, ndf_w2, undf_w2, ndf_w3, undf_w3, "
        "ndf_wtheta, undf_wtheta, ndf_w2h, undf_w2h, ndf_w2v, undf_w2v\n"
        "      INTEGER nlayers\n"
        "      TYPE(field_proxy_type) f1_proxy, f2_proxy, m1_proxy, m2_proxy, "
        "f3_proxy, f4_proxy, m3_proxy\n"
        "      !\n"
        "      ! Initialise field proxies\n"
        "      !\n"
        "      f1_proxy = f1%get_proxy()\n"
        "      f2_proxy = f2%get_proxy()\n"
        "      m1_proxy = m1%get_proxy()\n"
        "      m2_proxy = m2%get_proxy()\n"
        "      f3_proxy = f3%get_proxy()\n"
        "      f4_proxy = f4%get_proxy()\n"
        "      m3_proxy = m3%get_proxy()\n"
        "      !\n"
        "      ! Initialise number of layers\n"
        "      !\n"
        "      nlayers = f1_proxy%vspace%get_nlayers()\n"
        "      !\n"
        "      ! Initialise sizes and allocate any basis arrays for w1\n"
        "      !\n"
        "      ndf_w1 = f1_proxy%vspace%get_ndf()\n"
        "      undf_w1 = f1_proxy%vspace%get_undf()\n"
        "      !\n"
        "      ! Initialise sizes and allocate any basis arrays for w2\n"
        "      !\n"
        "      ndf_w2 = f2_proxy%vspace%get_ndf()\n"
        "      undf_w2 = f2_proxy%vspace%get_undf()\n"
        "      !\n"
        "      ! Initialise sizes and allocate any basis arrays for w3\n"
        "      !\n"
        "      ndf_w3 = m2_proxy%vspace%get_ndf()\n"
        "      undf_w3 = m2_proxy%vspace%get_undf()\n"
        "      !\n"
        "      ! Initialise sizes and allocate any basis arrays for wtheta\n"
        "      !\n"
        "      ndf_wtheta = f3_proxy%vspace%get_ndf()\n"
        "      undf_wtheta = f3_proxy%vspace%get_undf()\n"
        "      !\n"
        "      ! Initialise sizes and allocate any basis arrays for w2h\n"
        "      !\n"
        "      ndf_w2h = f4_proxy%vspace%get_ndf()\n"
        "      undf_w2h = f4_proxy%vspace%get_undf()\n"
        "      !\n"
        "      ! Initialise sizes and allocate any basis arrays for w2v\n"
        "      !\n"
        "      ndf_w2v = m3_proxy%vspace%get_ndf()\n"
        "      undf_w2v = m3_proxy%vspace%get_undf()\n"
        "      !\n"
        "      ! Call our kernels\n"
        "      !\n"
        "      DO cell=1,f1_proxy%vspace%get_ncell()\n"
        "        !\n"
        "        map_w1 => f1_proxy%vspace%get_cell_dofmap(cell)\n"
        "        map_w2 => f2_proxy%vspace%get_cell_dofmap(cell)\n"
        "        map_w3 => m2_proxy%vspace%get_cell_dofmap(cell)\n"
        "        map_wtheta => f3_proxy%vspace%get_cell_dofmap(cell)\n"
        "        map_w2h => f4_proxy%vspace%get_cell_dofmap(cell)\n"
        "        map_w2v => m3_proxy%vspace%get_cell_dofmap(cell)\n"
        "        !\n"
        "        CALL testkern_code(nlayers, f1_proxy%data, f2_proxy%data, "
        "m1_proxy%data, m2_proxy%data, f3_proxy%data, f4_proxy%data, "
        "m3_proxy%data, ndf_w1, undf_w1, map_w1, ndf_w2, undf_w2, map_w2, "
        "ndf_w3, undf_w3, map_w3, ndf_wtheta, undf_wtheta, map_wtheta, "
        "ndf_w2h, undf_w2h, map_w2h, ndf_w2v, undf_w2v, map_w2v)\n"
        "      END DO \n"
        "      !\n"
        "    END SUBROUTINE invoke_0_testkern_fs_type\n"
        "  END MODULE psy_single_invoke_fs")
    print str(generated_code)
    print output
    assert str(generated_code).find(output) != -1


def test_field_qr():
    ''' Tests that a call, with a set of fields requiring
    quadrature, produces correct code. '''
    _, invoke_info = parse(os.path.join(BASE_PATH,
                                        "1.1_single_invoke_qr.f90"),
                           api="dynamo0.3")
    psy = PSyFactory("dynamo0.3").create(invoke_info)
    generated_code = str(psy.gen)
    print generated_code
    output = (
        "    SUBROUTINE invoke_0_testkern_qr_type(f1, f2, m1, a, m2, istp,"
        " qr)\n"
        "      USE testkern_qr, ONLY: testkern_qr_code\n"
        "      REAL(KIND=r_def), intent(inout) :: a\n"
        "      INTEGER, intent(inout) :: istp\n"
        "      TYPE(field_type), intent(inout) :: f1, f2, m1, m2\n"
        "      TYPE(quadrature_type), intent(in) :: qr\n"
        "      INTEGER, pointer :: map_w1(:) => null(), map_w2(:) => null(), "
        "map_w3(:) => null()\n"
        "      INTEGER cell\n"
        "      REAL(KIND=r_def), allocatable :: basis_w1(:,:,:,:), "
        "diff_basis_w2(:,:,:,:), basis_w3(:,:,:,:), diff_basis_w3(:,:,:,:)\n"
        "      INTEGER dim_w1, diff_dim_w2, dim_w3, diff_dim_w3\n"
        "      INTEGER ndf_w1, undf_w1, ndf_w2, undf_w2, ndf_w3, undf_w3\n"
        "      REAL(KIND=r_def), pointer :: zp(:) => null(), wh(:) => null(), "
        "wv(:) => null()\n"
        "      REAL(KIND=r_def), pointer :: xp(:,:) => null()\n"
        "      INTEGER nqp_h, nqp_v\n"
        "      INTEGER nlayers\n"
        "      TYPE(field_proxy_type) f1_proxy, f2_proxy, m1_proxy, m2_proxy\n"
        "      !\n"
        "      ! Initialise field proxies\n"
        "      !\n"
        "      f1_proxy = f1%get_proxy()\n"
        "      f2_proxy = f2%get_proxy()\n"
        "      m1_proxy = m1%get_proxy()\n"
        "      m2_proxy = m2%get_proxy()\n"
        "      !\n"
        "      ! Initialise number of layers\n"
        "      !\n"
        "      nlayers = f1_proxy%vspace%get_nlayers()\n"
        "      !\n"
        "      ! Initialise qr values\n"
        "      !\n"
        "      wv => qr%get_wqp_v()\n"
        "      xp => qr%get_xqp_h()\n"
        "      zp => qr%get_xqp_v()\n"
        "      wh => qr%get_wqp_h()\n"
        "      nqp_h = qr%get_nqp_h()\n"
        "      nqp_v = qr%get_nqp_v()\n"
        "      !\n"
        "      ! Initialise sizes and allocate any basis arrays for w1\n"
        "      !\n"
        "      ndf_w1 = f1_proxy%vspace%get_ndf()\n"
        "      undf_w1 = f1_proxy%vspace%get_undf()\n"
        "      dim_w1 = f1_proxy%vspace%get_dim_space()\n"
        "      ALLOCATE (basis_w1(dim_w1, ndf_w1, nqp_h, nqp_v))\n"
        "      !\n"
        "      ! Initialise sizes and allocate any basis arrays for w2\n"
        "      !\n"
        "      ndf_w2 = f2_proxy%vspace%get_ndf()\n"
        "      undf_w2 = f2_proxy%vspace%get_undf()\n"
        "      diff_dim_w2 = f2_proxy%vspace%get_dim_space_diff()\n"
        "      ALLOCATE (diff_basis_w2(diff_dim_w2, ndf_w2, nqp_h, nqp_v))\n"
        "      !\n"
        "      ! Initialise sizes and allocate any basis arrays for w3\n"
        "      !\n"
        "      ndf_w3 = m2_proxy%vspace%get_ndf()\n"
        "      undf_w3 = m2_proxy%vspace%get_undf()\n"
        "      dim_w3 = m2_proxy%vspace%get_dim_space()\n"
        "      ALLOCATE (basis_w3(dim_w3, ndf_w3, nqp_h, nqp_v))\n"
        "      diff_dim_w3 = m2_proxy%vspace%get_dim_space_diff()\n"
        "      ALLOCATE (diff_basis_w3(diff_dim_w3, ndf_w3, nqp_h, nqp_v))\n"
        "      !\n"
        "      ! Compute basis arrays\n"
        "      !\n"
        "      CALL f1_proxy%vspace%compute_basis_function(basis_w1, ndf_w1, "
        "nqp_h, nqp_v, xp, zp)\n"
        "      CALL f2_proxy%vspace%compute_diff_basis_function("
        "diff_basis_w2, ndf_w2, nqp_h, nqp_v, xp, zp)\n"
        "      CALL m2_proxy%vspace%compute_basis_function(basis_w3, ndf_w3, "
        "nqp_h, nqp_v, xp, zp)\n"
        "      CALL m2_proxy%vspace%compute_diff_basis_function("
        "diff_basis_w3, ndf_w3, nqp_h, nqp_v, xp, zp)\n"
        "      !\n"
        "      ! Call our kernels\n"
        "      !\n"
        "      DO cell=1,f1_proxy%vspace%get_ncell()\n"
        "        !\n"
        "        map_w1 => f1_proxy%vspace%get_cell_dofmap(cell)\n"
        "        map_w2 => f2_proxy%vspace%get_cell_dofmap(cell)\n"
        "        map_w3 => m2_proxy%vspace%get_cell_dofmap(cell)\n"
        "        !\n"
        "        CALL testkern_qr_code(nlayers, f1_proxy%data, f2_proxy%data, "
        "m1_proxy%data, a, m2_proxy%data, istp, ndf_w1, undf_w1, map_w1, "
        "basis_w1, ndf_w2, undf_w2, map_w2, diff_basis_w2, ndf_w3, undf_w3, "
        "map_w3, basis_w3, diff_basis_w3, nqp_h, nqp_v, wh, wv)\n"
        "      END DO \n"
        "      !\n"
        "      ! Deallocate basis arrays\n"
        "      !\n"
        "      DEALLOCATE (basis_w1, diff_basis_w2, basis_w3, diff_basis_w3)\n"
        "      !\n"
        "    END SUBROUTINE invoke_0_testkern_qr_type"
    )
    assert output in generated_code


def test_real_scalar():
    ''' tests that we generate correct code when a kernel takes a single,
    real scalar argument (plus fields)'''
    _, invoke_info = parse(os.path.join(BASE_PATH,
                                        "1_single_invoke.f90"),
                           api="dynamo0.3")
    psy = PSyFactory("dynamo0.3").create(invoke_info)
    generated_code = str(psy.gen)
    print generated_code
    expected = (
        "    SUBROUTINE invoke_0_testkern_type(a, f1, f2, m1, m2)\n"
        "      USE testkern, ONLY: testkern_code\n"
        "      REAL(KIND=r_def), intent(inout) :: a\n"
        "      TYPE(field_type), intent(inout) :: f1, f2, m1, m2\n"
        "      INTEGER, pointer :: map_w1(:) => null(), map_w2(:) => null(), "
        "map_w3(:) => null()\n"
        "      INTEGER cell\n"
        "      INTEGER ndf_w1, undf_w1, ndf_w2, undf_w2, ndf_w3, undf_w3\n"
        "      INTEGER nlayers\n"
        "      TYPE(field_proxy_type) f1_proxy, f2_proxy, m1_proxy, m2_proxy\n"
        "      !\n"
        "      ! Initialise field proxies\n"
        "      !\n"
        "      f1_proxy = f1%get_proxy()\n"
        "      f2_proxy = f2%get_proxy()\n"
        "      m1_proxy = m1%get_proxy()\n"
        "      m2_proxy = m2%get_proxy()\n"
        "      !\n"
        "      ! Initialise number of layers\n"
        "      !\n"
        "      nlayers = f1_proxy%vspace%get_nlayers()\n"
        "      !\n"
        "      ! Initialise sizes and allocate any basis arrays for w1\n"
        "      !\n"
        "      ndf_w1 = f1_proxy%vspace%get_ndf()\n"
        "      undf_w1 = f1_proxy%vspace%get_undf()\n"
        "      !\n"
        "      ! Initialise sizes and allocate any basis arrays for w2\n"
        "      !\n"
        "      ndf_w2 = f2_proxy%vspace%get_ndf()\n"
        "      undf_w2 = f2_proxy%vspace%get_undf()\n"
        "      !\n"
        "      ! Initialise sizes and allocate any basis arrays for w3\n"
        "      !\n"
        "      ndf_w3 = m2_proxy%vspace%get_ndf()\n"
        "      undf_w3 = m2_proxy%vspace%get_undf()\n"
        "      !\n"
        "      ! Call our kernels\n"
        "      !\n"
        "      DO cell=1,f1_proxy%vspace%get_ncell()\n"
        "        !\n"
        "        map_w1 => f1_proxy%vspace%get_cell_dofmap(cell)\n"
        "        map_w2 => f2_proxy%vspace%get_cell_dofmap(cell)\n"
        "        map_w3 => m2_proxy%vspace%get_cell_dofmap(cell)\n"
        "        !\n"
        "        CALL testkern_code(nlayers, a, f1_proxy%data, f2_proxy%data,"
        " m1_proxy%data, m2_proxy%data, ndf_w1, undf_w1, map_w1, ndf_w2, "
        "undf_w2, map_w2, ndf_w3, undf_w3, map_w3)\n")
    assert expected in generated_code


def test_int_scalar():
    ''' tests that we generate correct code when a kernel takes a single,
    integer scalar argument (plus fields) '''
    _, invoke_info = parse(
        os.path.join(BASE_PATH,
                     "1.6.1_single_invoke_1_int_scalar.f90"),
        api="dynamo0.3")
    psy = PSyFactory("dynamo0.3").create(invoke_info)
    generated_code = str(psy.gen)
    print generated_code
    expected = (
        "    SUBROUTINE invoke_0_testkern_type(f1, iflag, f2, m1, m2)\n"
        "      USE testkern_one_int_scalar, ONLY: testkern_code\n"
        "      INTEGER, intent(inout) :: iflag\n"
        "      TYPE(field_type), intent(inout) :: f1, f2, m1, m2\n"
        "      INTEGER, pointer :: map_w1(:) => null(), map_w2(:) => null(), "
        "map_w3(:) => null()\n"
        "      INTEGER cell\n"
        "      INTEGER ndf_w1, undf_w1, ndf_w2, undf_w2, ndf_w3, undf_w3\n"
        "      INTEGER nlayers\n"
        "      TYPE(field_proxy_type) f1_proxy, f2_proxy, m1_proxy, m2_proxy\n"
        "      !\n"
        "      ! Initialise field proxies\n"
        "      !\n"
        "      f1_proxy = f1%get_proxy()\n"
        "      f2_proxy = f2%get_proxy()\n"
        "      m1_proxy = m1%get_proxy()\n"
        "      m2_proxy = m2%get_proxy()\n"
        "      !\n"
        "      ! Initialise number of layers\n"
        "      !\n"
        "      nlayers = f1_proxy%vspace%get_nlayers()\n"
        "      !\n"
        "      ! Initialise sizes and allocate any basis arrays for w1\n"
        "      !\n"
        "      ndf_w1 = f1_proxy%vspace%get_ndf()\n"
        "      undf_w1 = f1_proxy%vspace%get_undf()\n"
        "      !\n"
        "      ! Initialise sizes and allocate any basis arrays for w2\n"
        "      !\n"
        "      ndf_w2 = f2_proxy%vspace%get_ndf()\n"
        "      undf_w2 = f2_proxy%vspace%get_undf()\n"
        "      !\n"
        "      ! Initialise sizes and allocate any basis arrays for w3\n"
        "      !\n"
        "      ndf_w3 = m2_proxy%vspace%get_ndf()\n"
        "      undf_w3 = m2_proxy%vspace%get_undf()\n"
        "      !\n"
        "      ! Call our kernels\n"
        "      !\n"
        "      DO cell=1,f1_proxy%vspace%get_ncell()\n"
        "        !\n"
        "        map_w1 => f1_proxy%vspace%get_cell_dofmap(cell)\n"
        "        map_w2 => f2_proxy%vspace%get_cell_dofmap(cell)\n"
        "        map_w3 => m2_proxy%vspace%get_cell_dofmap(cell)\n"
        "        !\n"
        "        CALL testkern_code(nlayers, f1_proxy%data, iflag, "
        "f2_proxy%data, m1_proxy%data, m2_proxy%data, ndf_w1, undf_w1, "
        "map_w1, ndf_w2, undf_w2, map_w2, ndf_w3, undf_w3, map_w3)\n")
    assert expected in generated_code


def test_two_real_scalars():
    ''' tests that we generate correct code when a kernel has two real,
    scalar arguments '''
    _, invoke_info = parse(
        os.path.join(BASE_PATH,
                     "1.9_single_invoke_2_real_scalars.f90"),
        api="dynamo0.3")
    psy = PSyFactory("dynamo0.3").create(invoke_info)
    generated_code = str(psy.gen)
    print generated_code
    expected = (
        "    SUBROUTINE invoke_0_testkern_type(a, f1, f2, m1, m2, b)\n"
        "      USE testkern_two_real_scalars, ONLY: testkern_code\n"
        "      REAL(KIND=r_def), intent(inout) :: a, b\n"
        "      TYPE(field_type), intent(inout) :: f1, f2, m1, m2\n"
        "      INTEGER, pointer :: map_w1(:) => null(), map_w2(:) => null(), "
        "map_w3(:) => null()\n"
        "      INTEGER cell\n"
        "      INTEGER ndf_w1, undf_w1, ndf_w2, undf_w2, ndf_w3, undf_w3\n"
        "      INTEGER nlayers\n"
        "      TYPE(field_proxy_type) f1_proxy, f2_proxy, m1_proxy, m2_proxy\n"
        "      !\n"
        "      ! Initialise field proxies\n"
        "      !\n"
        "      f1_proxy = f1%get_proxy()\n"
        "      f2_proxy = f2%get_proxy()\n"
        "      m1_proxy = m1%get_proxy()\n"
        "      m2_proxy = m2%get_proxy()\n"
        "      !\n"
        "      ! Initialise number of layers\n"
        "      !\n"
        "      nlayers = f1_proxy%vspace%get_nlayers()\n"
        "      !\n"
        "      ! Initialise sizes and allocate any basis arrays for w1\n"
        "      !\n"
        "      ndf_w1 = f1_proxy%vspace%get_ndf()\n"
        "      undf_w1 = f1_proxy%vspace%get_undf()\n"
        "      !\n"
        "      ! Initialise sizes and allocate any basis arrays for w2\n"
        "      !\n"
        "      ndf_w2 = f2_proxy%vspace%get_ndf()\n"
        "      undf_w2 = f2_proxy%vspace%get_undf()\n"
        "      !\n"
        "      ! Initialise sizes and allocate any basis arrays for w3\n"
        "      !\n"
        "      ndf_w3 = m2_proxy%vspace%get_ndf()\n"
        "      undf_w3 = m2_proxy%vspace%get_undf()\n"
        "      !\n"
        "      ! Call our kernels\n"
        "      !\n"
        "      DO cell=1,f1_proxy%vspace%get_ncell()\n"
        "        !\n"
        "        map_w1 => f1_proxy%vspace%get_cell_dofmap(cell)\n"
        "        map_w2 => f2_proxy%vspace%get_cell_dofmap(cell)\n"
        "        map_w3 => m2_proxy%vspace%get_cell_dofmap(cell)\n"
        "        !\n"
        "        CALL testkern_code(nlayers, a, f1_proxy%data, "
        "f2_proxy%data, m1_proxy%data, m2_proxy%data, b, ndf_w1, "
        "undf_w1, map_w1, ndf_w2, undf_w2, map_w2, ndf_w3, undf_w3, map_w3)\n")
    assert expected in generated_code


def test_two_int_scalars():
    ''' tests that we generate correct code when a kernel has two integer,
    scalar arguments '''
    _, invoke_info = parse(os.path.join(BASE_PATH,
                                        "1.6_single_invoke_2_int_scalars.f90"),
                           api="dynamo0.3")
    psy = PSyFactory("dynamo0.3").create(invoke_info)
    generated_code = str(psy.gen)
    print generated_code
    expected = (
        "    SUBROUTINE invoke_0_testkern_type(iflag, f1, f2, m1, m2, istep)\n"
        "      USE testkern_two_int_scalars, ONLY: testkern_code\n"
        "      INTEGER, intent(inout) :: iflag, istep\n"
        "      TYPE(field_type), intent(inout) :: f1, f2, m1, m2\n"
        "      INTEGER, pointer :: map_w1(:) => null(), map_w2(:) => null(), "
        "map_w3(:) => null()\n"
        "      INTEGER cell\n"
        "      INTEGER ndf_w1, undf_w1, ndf_w2, undf_w2, ndf_w3, undf_w3\n"
        "      INTEGER nlayers\n"
        "      TYPE(field_proxy_type) f1_proxy, f2_proxy, m1_proxy, m2_proxy\n"
        "      !\n"
        "      ! Initialise field proxies\n"
        "      !\n"
        "      f1_proxy = f1%get_proxy()\n"
        "      f2_proxy = f2%get_proxy()\n"
        "      m1_proxy = m1%get_proxy()\n"
        "      m2_proxy = m2%get_proxy()\n"
        "      !\n"
        "      ! Initialise number of layers\n"
        "      !\n"
        "      nlayers = f1_proxy%vspace%get_nlayers()\n"
        "      !\n"
        "      ! Initialise sizes and allocate any basis arrays for w1\n"
        "      !\n"
        "      ndf_w1 = f1_proxy%vspace%get_ndf()\n"
        "      undf_w1 = f1_proxy%vspace%get_undf()\n"
        "      !\n"
        "      ! Initialise sizes and allocate any basis arrays for w2\n"
        "      !\n"
        "      ndf_w2 = f2_proxy%vspace%get_ndf()\n"
        "      undf_w2 = f2_proxy%vspace%get_undf()\n"
        "      !\n"
        "      ! Initialise sizes and allocate any basis arrays for w3\n"
        "      !\n"
        "      ndf_w3 = m2_proxy%vspace%get_ndf()\n"
        "      undf_w3 = m2_proxy%vspace%get_undf()\n"
        "      !\n"
        "      ! Call our kernels\n"
        "      !\n"
        "      DO cell=1,f1_proxy%vspace%get_ncell()\n"
        "        !\n"
        "        map_w1 => f1_proxy%vspace%get_cell_dofmap(cell)\n"
        "        map_w2 => f2_proxy%vspace%get_cell_dofmap(cell)\n"
        "        map_w3 => m2_proxy%vspace%get_cell_dofmap(cell)\n"
        "        !\n"
        "        CALL testkern_code(nlayers, iflag, f1_proxy%data, "
        "f2_proxy%data, m1_proxy%data, m2_proxy%data, istep, ndf_w1, "
        "undf_w1, map_w1, ndf_w2, undf_w2, map_w2, ndf_w3, undf_w3, map_w3)\n")
    assert expected in generated_code


def test_two_scalars():
    ''' tests that we generate correct code when a kernel has two scalar
    arguments, one real and one integer '''
    _, invoke_info = parse(os.path.join(BASE_PATH,
                                        "1.7_single_invoke_2scalar.f90"),
                           api="dynamo0.3")
    psy = PSyFactory("dynamo0.3").create(invoke_info)
    generated_code = str(psy.gen)
    print generated_code
    expected = (
        "    SUBROUTINE invoke_0_testkern_type(a, f1, f2, m1, m2, istep)\n"
        "      USE testkern_two_scalars, ONLY: testkern_code\n"
        "      REAL(KIND=r_def), intent(inout) :: a\n"
        "      INTEGER, intent(inout) :: istep\n"
        "      TYPE(field_type), intent(inout) :: f1, f2, m1, m2\n"
        "      INTEGER, pointer :: map_w1(:) => null(), map_w2(:) => null(), "
        "map_w3(:) => null()\n"
        "      INTEGER cell\n"
        "      INTEGER ndf_w1, undf_w1, ndf_w2, undf_w2, ndf_w3, undf_w3\n"
        "      INTEGER nlayers\n"
        "      TYPE(field_proxy_type) f1_proxy, f2_proxy, m1_proxy, m2_proxy\n"
        "      !\n"
        "      ! Initialise field proxies\n"
        "      !\n"
        "      f1_proxy = f1%get_proxy()\n"
        "      f2_proxy = f2%get_proxy()\n"
        "      m1_proxy = m1%get_proxy()\n"
        "      m2_proxy = m2%get_proxy()\n"
        "      !\n"
        "      ! Initialise number of layers\n"
        "      !\n"
        "      nlayers = f1_proxy%vspace%get_nlayers()\n"
        "      !\n"
        "      ! Initialise sizes and allocate any basis arrays for w1\n"
        "      !\n"
        "      ndf_w1 = f1_proxy%vspace%get_ndf()\n"
        "      undf_w1 = f1_proxy%vspace%get_undf()\n"
        "      !\n"
        "      ! Initialise sizes and allocate any basis arrays for w2\n"
        "      !\n"
        "      ndf_w2 = f2_proxy%vspace%get_ndf()\n"
        "      undf_w2 = f2_proxy%vspace%get_undf()\n"
        "      !\n"
        "      ! Initialise sizes and allocate any basis arrays for w3\n"
        "      !\n"
        "      ndf_w3 = m2_proxy%vspace%get_ndf()\n"
        "      undf_w3 = m2_proxy%vspace%get_undf()\n"
        "      !\n"
        "      ! Call our kernels\n"
        "      !\n"
        "      DO cell=1,f1_proxy%vspace%get_ncell()\n"
        "        !\n"
        "        map_w1 => f1_proxy%vspace%get_cell_dofmap(cell)\n"
        "        map_w2 => f2_proxy%vspace%get_cell_dofmap(cell)\n"
        "        map_w3 => m2_proxy%vspace%get_cell_dofmap(cell)\n"
        "        !\n"
        "        CALL testkern_code(nlayers, a, f1_proxy%data, f2_proxy%data,"
        " m1_proxy%data, m2_proxy%data, istep, ndf_w1, undf_w1, map_w1, "
        "ndf_w2, undf_w2, map_w2, ndf_w3, undf_w3, map_w3)\n")
    assert expected in generated_code


@pytest.mark.xfail(reason="We currently only support scalars which are "
                   "gh_read and so the kernel used for this test has no "
                   "argument that is written to and that triggers a "
                   "different exception. This test can be re-instated once "
                   "we support gh_inc for scalars")
def test_scalar_only():
    ''' tests that we raise an error when a kernel erroneously
    only has scalar arguments '''
    _, invoke_info = parse(os.path.join(BASE_PATH,
                                        "1.8_single_invoke_no_fields.f90"),
                           api="dynamo0.3")
    psy = PSyFactory("dynamo0.3").create(invoke_info)
    with pytest.raises(GenerationError) as excinfo:
        _ = str(psy.gen)
    assert 'Cannot create an Invoke with no field/operator arg' in \
        str(excinfo.value)


def test_no_vector_scalar():
    ''' Tests that we raise an error when kernel meta-data erroneously
    specifies a vector scalar '''
    fparser.logging.disable('CRITICAL')
    code = CODE.replace("arg_type(gh_rscalar, gh_read)",
                        "arg_type(gh_rscalar*3, gh_read)", 1)
    ast = fpapi.parse(code, ignore_comments=False)
    name = "testkern_qr_type"
    with pytest.raises(ParseError) as excinfo:
        _ = DynKernMetadata(ast, name=name)
    assert 'vector notation is not supported for scalar arguments' in \
        str(excinfo.value)


def test_vector_field():
    ''' tests that a vector field is declared correctly in the PSy
    layer '''
    _, invoke_info = parse(os.path.join(BASE_PATH, "8_vector_field.f90"),
                           api="dynamo0.3")
    psy = PSyFactory("dynamo0.3").create(invoke_info)
    generated_code = psy.gen
    assert str(generated_code).find("SUBROUTINE invoke_0_testkern_chi_"
                                    "type(f1, chi)") != -1
    assert str(generated_code).find("TYPE(field_type), intent(inout)"
                                    " :: f1, chi(3)") != -1


def test_vector_field_2():
    ''' Tests that a vector field is indexed correctly in the PSy layer. '''
    _, invoke_info = parse(os.path.join(BASE_PATH, "8_vector_field_2.f90"),
                           api="dynamo0.3")
    psy = PSyFactory("dynamo0.3").create(invoke_info)
    generated_code = psy.gen
    # all references to chi_proxy should be chi_proxy(1)
    assert str(generated_code).find("chi_proxy%") == -1
    assert str(generated_code).count("chi_proxy(1)%vspace") == 5
    # use each chi field individually in the kernel
    assert str(generated_code).find("chi_proxy(1)%data, chi_proxy(2)%data,"
                                    " chi_proxy(3)%data") != -1


def test_orientation():
    ''' tests that orientation information is created correctly in
    the PSy '''
    _, invoke_info = parse(os.path.join(BASE_PATH, "9_orientation.f90"),
                           api="dynamo0.3")
    psy = PSyFactory("dynamo0.3").create(invoke_info)
    generated_code = psy.gen
    print str(generated_code)
    assert str(generated_code).find("INTEGER, pointer :: orientation_w2(:)"
                                    " => null()") != -1
    assert str(generated_code).find("orientation_w2 => f2_proxy%vspace%"
                                    "get_cell_orientation(cell)") != -1


def test_operator():
    ''' tests that an operator is implemented correctly in the PSy
    layer '''
    _, invoke_info = parse(os.path.join(BASE_PATH, "10_operator.f90"),
                           api="dynamo0.3")
    psy = PSyFactory("dynamo0.3").create(invoke_info)
    generated_code = str(psy.gen)
    assert generated_code.find("SUBROUTINE invoke_0_testkern_operator"
                               "_type(mm_w0, chi, a, qr)") != -1
    assert generated_code.find("TYPE(operator_type), intent(inout) ::"
                               " mm_w0") != -1
    assert generated_code.find("TYPE(operator_proxy_type) mm_w0_"
                               "proxy") != -1
    assert generated_code.find("mm_w0_proxy = mm_w0%get_proxy()") != -1
    assert generated_code.find(
        "CALL testkern_operator_code(cell, nlayers, mm_w0_proxy%ncell_3d, mm_"
        "w0_proxy%local_stencil, chi_proxy(1)%data, chi_proxy(2)%data, chi_pr"
        "oxy(3)%data, a, ndf_w0, undf_w0, map_w0, basis_w0, diff_basis_w0, "
        "nqp_h, nqp_v, wh, wv)") != -1


def test_operator_different_spaces():
    '''tests that an operator with different to and from spaces is
    implemented correctly in the PSy layer'''
    _, invoke_info = parse(os.path.join(BASE_PATH,
                                        "10.3_operator_different_spaces.f90"),
                           api="dynamo0.3")
    psy = PSyFactory("dynamo0.3").create(invoke_info)
    generated_code = str(psy.gen)
    output = (
        "    SUBROUTINE invoke_0_assemble_weak_derivative_w3_w2_kernel_type"
        "(mapping, chi, qr)\n"
        "      USE assemble_weak_derivative_w3_w2_kernel_mod, ONLY: "
        "assemble_weak_derivative_w3_w2_kernel_code\n"
        "      TYPE(field_type), intent(inout) :: chi(3)\n"
        "      TYPE(operator_type), intent(inout) :: mapping\n"
        "      TYPE(quadrature_type), intent(in) :: qr\n"
        "      INTEGER, pointer :: orientation_w2(:) => null()\n"
        "      INTEGER, pointer :: map_w0(:) => null()\n"
        "      INTEGER cell\n"
        "      REAL(KIND=r_def), allocatable :: basis_w3(:,:,:,:), "
        "diff_basis_w2(:,:,:,:), diff_basis_w0(:,:,:,:)\n"
        "      INTEGER dim_w3, diff_dim_w2, diff_dim_w0\n"
        "      INTEGER ndf_w3, ndf_w2, ndf_w0, undf_w0\n"
        "      REAL(KIND=r_def), pointer :: zp(:) => null(), wh(:) => null(), "
        "wv(:) => null()\n"
        "      REAL(KIND=r_def), pointer :: xp(:,:) => null()\n"
        "      INTEGER nqp_h, nqp_v\n"
        "      INTEGER nlayers\n"
        "      TYPE(operator_proxy_type) mapping_proxy\n"
        "      TYPE(field_proxy_type) chi_proxy(3)\n"
        "      !\n"
        "      ! Initialise field proxies\n"
        "      !\n"
        "      mapping_proxy = mapping%get_proxy()\n"
        "      chi_proxy(1) = chi(1)%get_proxy()\n"
        "      chi_proxy(2) = chi(2)%get_proxy()\n"
        "      chi_proxy(3) = chi(3)%get_proxy()\n"
        "      !\n"
        "      ! Initialise number of layers\n"
        "      !\n"
        "      nlayers = mapping_proxy%fs_from%get_nlayers()\n"
        "      !\n"
        "      ! Initialise qr values\n"
        "      !\n"
        "      wv => qr%get_wqp_v()\n"
        "      xp => qr%get_xqp_h()\n"
        "      zp => qr%get_xqp_v()\n"
        "      wh => qr%get_wqp_h()\n"
        "      nqp_h = qr%get_nqp_h()\n"
        "      nqp_v = qr%get_nqp_v()\n"
        "      !\n"
        "      ! Initialise sizes and allocate any basis arrays for w3\n"
        "      !\n"
        "      ndf_w3 = mapping_proxy%fs_to%get_ndf()\n"
        "      dim_w3 = mapping_proxy%fs_to%get_dim_space()\n"
        "      ALLOCATE (basis_w3(dim_w3, ndf_w3, nqp_h, nqp_v))\n"
        "      !\n"
        "      ! Initialise sizes and allocate any basis arrays for w2\n"
        "      !\n"
        "      ndf_w2 = mapping_proxy%fs_from%get_ndf()\n"
        "      diff_dim_w2 = mapping_proxy%fs_from%get_dim_space_diff()\n"
        "      ALLOCATE (diff_basis_w2(diff_dim_w2, ndf_w2, nqp_h, nqp_v))\n"
        "      !\n"
        "      ! Initialise sizes and allocate any basis arrays for w0\n"
        "      !\n"
        "      ndf_w0 = chi_proxy(1)%vspace%get_ndf()\n"
        "      undf_w0 = chi_proxy(1)%vspace%get_undf()\n"
        "      diff_dim_w0 = chi_proxy(1)%vspace%get_dim_space_diff()\n"
        "      ALLOCATE (diff_basis_w0(diff_dim_w0, ndf_w0, nqp_h, nqp_v))\n"
        "      !\n"
        "      ! Compute basis arrays\n"
        "      !\n"
        "      CALL mapping_proxy%fs_to%compute_basis_function(basis_w3, "
        "ndf_w3, nqp_h, nqp_v, xp, zp)\n"
        "      CALL mapping_proxy%fs_from%compute_diff_basis_function("
        "diff_basis_w2, ndf_w2, nqp_h, nqp_v, xp, zp)\n"
        "      CALL chi_proxy(1)%vspace%compute_diff_basis_function("
        "diff_basis_w0, ndf_w0, nqp_h, nqp_v, xp, zp)\n"
        "      !\n"
        "      ! Call our kernels\n"
        "      !\n"
        "      DO cell=1,mapping_proxy%fs_from%get_ncell()\n"
        "        !\n"
        "        map_w0 => chi_proxy(1)%vspace%get_cell_dofmap(cell)\n"
        "        !\n"
        "        orientation_w2 => mapping_proxy%fs_from%get_cell_orientation("
        "cell)\n"
        "        !\n"
        "        CALL assemble_weak_derivative_w3_w2_kernel_code(cell, "
        "nlayers, mapping_proxy%ncell_3d, mapping_proxy%local_stencil, "
        "chi_proxy(1)%data, chi_proxy(2)%data, chi_proxy(3)%data, ndf_w3, "
        "basis_w3, ndf_w2, diff_basis_w2, orientation_w2, ndf_w0, undf_w0, "
        "map_w0, diff_basis_w0, nqp_h, nqp_v, wh, wv)\n"
        "      END DO \n"
        "      !\n"
        "      ! Deallocate basis arrays\n"
        "      !\n"
        "      DEALLOCATE (basis_w3, diff_basis_w2, diff_basis_w0)\n"
        "      !\n"
        "    END SUBROUTINE invoke_0_assemble_weak_derivative_w3_w2_kernel_"
        "type")
    print generated_code
    print output
    assert output in generated_code


def test_operator_nofield():
    ''' tests that an operator with no field on the same space is
    implemented correctly in the PSy layer '''
    _, invoke_info = parse(os.path.join(BASE_PATH,
                                        "10.1_operator_nofield.f90"),
                           api="dynamo0.3")
    psy = PSyFactory("dynamo0.3").create(invoke_info)
    gen_code_str = str(psy.gen)
    assert gen_code_str.find("SUBROUTINE invoke_0_testkern_operator_"
                             "nofield_type(mm_w2, chi, qr)") != -1
    assert gen_code_str.find("TYPE(operator_type), intent(inout) :: "
                             "mm_w2") != -1
    assert gen_code_str.find("TYPE(operator_proxy_type) mm_w2_proxy") != -1
    assert gen_code_str.find("mm_w2_proxy = mm_w2%get_proxy()") != -1
    assert gen_code_str.find("undf_w2") == -1
    assert gen_code_str.find("map_w2") == -1
    assert gen_code_str.find(
        "CALL testkern_operator_code(cell, nlayers, mm_w2_proxy%ncell_3d,"
        " mm_w2_proxy%local_stencil, chi_proxy(1)%data, chi_proxy(2)%data"
        ", chi_proxy(3)%data, ndf_w2, basis_w2, ndf_w0, undf_w0, map_w0, "
        "diff_basis_w0, nqp_h, nqp_v, wh, wv)") != -1


def test_operator_nofield_different_space():
    ''' tests that an operator with no field on different spaces is
    implemented correctly in the PSy layer '''
    _, invoke_info = parse(os.path.join(BASE_PATH,
                                        "10.5_operator_no_field_different_"
                                        "space.f90"),
                           api="dynamo0.3")
    psy = PSyFactory("dynamo0.3").create(invoke_info)
    gen = str(psy.gen)
    print gen
    assert "nlayers = my_mapping_proxy%fs_from%get_nlayers()" in gen
    assert "ndf_w3 = my_mapping_proxy%fs_from%get_ndf()" in gen
    assert "ndf_w2 = my_mapping_proxy%fs_to%get_ndf()" in gen
    assert "DO cell=1,my_mapping_proxy%fs_from%get_ncell()" in gen
    assert ("(cell, nlayers, my_mapping_proxy%ncell_3d, my_mapping_proxy%"
            "local_stencil, ndf_w2, ndf_w3)" in gen)


def test_operator_nofield_scalar():
    ''' tests that an operator with no field and a
    scalar argument is implemented correctly in the PSy layer '''
    _, invoke_info = parse(os.path.join(BASE_PATH,
                                        "10.6_operator_no_field_scalar.f90"),
                           api="dynamo0.3")
    psy = PSyFactory("dynamo0.3").create(invoke_info)
    gen = str(psy.gen)
    print gen
    assert "nlayers = my_mapping_proxy%fs_from%get_nlayers()" in gen
    assert "ndf_w2 = my_mapping_proxy%fs_from%get_ndf()" in gen
    assert "DO cell=1,my_mapping_proxy%fs_from%get_ncell()" in gen
    assert (
        "(cell, nlayers, my_mapping_proxy%ncell_3d, my_mapping_proxy%"
        "local_stencil, b, ndf_w2, basis_w2, nqp_h, nqp_v, wh, wv)" in gen)


def test_operator_orientation():
    ''' tests that an operator requiring orientation information is
    implemented correctly in the PSy layer '''
    _, invoke_info = parse(os.path.join(BASE_PATH,
                                        "10.2_operator_orient.f90"),
                           api="dynamo0.3")
    psy = PSyFactory("dynamo0.3").create(invoke_info)
    gen_str = str(psy.gen)
    print gen_str
    assert gen_str.find("SUBROUTINE invoke_0_testkern_operator"
                        "_orient_type(mm_w1, chi, qr)") != -1
    assert gen_str.find("TYPE(operator_type), intent(inout) ::"
                        " mm_w1") != -1
    assert gen_str.find("TYPE(operator_proxy_type) mm_w1_"
                        "proxy") != -1
    assert gen_str.find("mm_w1_proxy = mm_w1%get_proxy()") != -1
    assert gen_str.find(
        "orientation_w1 => mm_w1_proxy%fs_from%get_cell_orientation"
        "(cell)") != -1
    assert gen_str.find(
        "CALL testkern_operator_orient_code(cell, nlayers, mm_w1_proxy%ncell_"
        "3d, mm_w1_proxy%local_stencil, chi_proxy(1)%data, chi_proxy(2)%data,"
        " chi_proxy(3)%data, ndf_w1, basis_w1, orientation_w1, ndf_w0, undf_w"
        "0, map_w0, diff_basis_w0, nqp_h, nqp_v, wh, wv)") != -1


def test_operator_orientation_different_space():
    '''tests that an operator on different spaces requiring orientation
    information is implemented correctly in the PSy layer. '''
    _, invoke_info = parse(os.path.join(BASE_PATH,
                                        "10.4_operator_orient_different_"
                                        "space.f90"),
                           api="dynamo0.3")
    psy = PSyFactory("dynamo0.3").create(invoke_info)
    gen_str = str(psy.gen)
    print gen_str
    assert (
        "INTEGER, pointer :: orientation_w1(:) => null(), orientation_w2(:)"
        " => null()" in gen_str)
    assert "ndf_w2 = my_mapping_proxy%fs_from%get_ndf()" in gen_str
    assert "ndf_w1 = my_mapping_proxy%fs_to%get_ndf()" in gen_str
    assert "dim_w1 = my_mapping_proxy%fs_to%get_dim_space()" in gen_str
    assert (
        "CALL my_mapping_proxy%fs_to%compute_basis_function(basis_w1, ndf_w1,"
        " nqp_h, nqp_v, xp, zp)" in gen_str)
    assert (
        "orientation_w2 => my_mapping_proxy%fs_from%get_cell_orientation("
        "cell)" in gen_str)
    assert (
        "orientation_w1 => my_mapping_proxy%fs_to%get_cell_orientation(cell)"
        in gen_str)
    assert (
        "(cell, nlayers, my_mapping_proxy%ncell_3d, my_mapping_proxy%local_"
        "stencil, chi_proxy(1)%data, chi_proxy(2)%data, chi_proxy(3)%data, "
        "ndf_w1, basis_w1, orientation_w1, ndf_w2, orientation_w2, ndf_w0, "
        "undf_w0, map_w0, diff_basis_w0, nqp_h, nqp_v, wh, wv)" in gen_str)


def test_any_space_1():
    ''' tests that any_space is implemented correctly in the PSy
    layer. Includes more than one type of any_space declaration
    and func_type basis functions on any_space. '''
    _, invoke_info = parse(os.path.join(BASE_PATH, "11_any_space.f90"),
                           api="dynamo0.3")
    psy = PSyFactory("dynamo0.3").create(invoke_info)
    generated_code = str(psy.gen)
    print generated_code
    assert generated_code.find(
        "INTEGER, pointer :: map_any_space_1_a(:) => null(), map_any_space_2_b"
        "(:) => null()") != -1
    assert generated_code.find(
        "REAL(KIND=r_def), allocatable :: basis_any_space_1_a(:,:,:,:), "
        "basis_any_space_2_b(:,:,:,:)") != -1
    assert generated_code.find(
        "ALLOCATE (basis_any_space_1_a(dim_any_space_1_a, ndf_any_space_1_a, "
        "nqp_h, nqp_v))") != -1
    assert generated_code.find(
        "ALLOCATE (basis_any_space_2_b(dim_any_space_2_b, ndf_any_space_2_b, "
        "nqp_h, nqp_v))") != -1
<<<<<<< HEAD
    assert generated_code.find(
        "map_any_space_1_a => a_proxy%vspace%get_cell_dofmap(cell)") != -1
    assert generated_code.find(
        "map_any_space_2_b => b_proxy%vspace%get_cell_dofmap(cell)") != -1
    assert generated_code.find(
        "CALL testkern_any_space_1_code(nlayers, a_proxy%data, b_proxy%"
=======
    assert str(generated_code).find(
        "map_any_space_1 => a_proxy%vspace%get_cell_dofmap(cell)") != -1
    assert str(generated_code).find(
        "map_any_space_2 => b_proxy%vspace%get_cell_dofmap(cell)") != -1
    assert str(generated_code).find(
        "CALL testkern_any_space_1_code(nlayers, a_proxy%data, rdt, b_proxy%"
>>>>>>> 427f1ede
        "data, c_proxy(1)%data, c_proxy(2)%data, c_proxy(3)%data, ndf_a"
        "ny_space_1_a, undf_any_space_1_a, map_any_space_1_a, "
        "basis_any_space_1_a, ndf_any_space_2_b, undf_any_space_2_b, "
        "map_any_space_2_b, basis_any_space_2_b, ndf_w0, undf_w0, map_w0, "
        "diff_basis_w0, nqp_h, nqp_v, wh, wv)") != -1
    assert generated_code.find(
        "DEALLOCATE (basis_any_space_1_a, basis_any_space_2_b, diff_basis_w"
        "0)") != -1


def test_any_space_2():
    ''' tests that any_space is implemented correctly in the PSy
    layer. Includes multiple declarations of the same space, no
    func_type declarations and any_space used with an
    operator. '''
    _, invoke_info = parse(os.path.join(BASE_PATH, "11.1_any_space.f90"),
                           api="dynamo0.3")
    psy = PSyFactory("dynamo0.3").create(invoke_info)
    generated_code = str(psy.gen)
    print generated_code
<<<<<<< HEAD
    assert generated_code.find(
        "INTEGER, pointer :: map_any_space_1_a(:) => null()") != -1
    assert generated_code.find(
        "INTEGER ndf_any_space_1_a, undf_any_space_1_a") != -1
    assert generated_code.find(
        "ndf_any_space_1_a = a_proxy%vspace%get_ndf()") != -1
    assert generated_code.find(
        "undf_any_space_1_a = a_proxy%vspace%get_undf()") != -1
    assert generated_code.find(
        "map_any_space_1_a => a_proxy%vspace%get_cell_dofmap(cell)") != -1
    assert generated_code.find(
        "CALL testkern_any_space_2_code(cell, nlayers, a_proxy%data, b_pro"
        "xy%data, c_proxy%ncell_3d, c_proxy%local_stencil, ndf_any_space_1_a"
        ", undf_any_space_1_a, map_any_space_1_a)") != -1
=======
    assert "INTEGER, intent(inout) :: istp" in generated_code
    assert generated_code.find(
        "INTEGER, pointer :: map_any_space_1(:) => null()") != -1
    assert generated_code.find(
        "INTEGER ndf_any_space_1, undf_any_space_1") != -1
    assert generated_code.find(
        "ndf_any_space_1 = a_proxy%vspace%get_ndf()") != -1
    assert generated_code.find(
        "undf_any_space_1 = a_proxy%vspace%get_undf()") != -1
    assert generated_code.find(
        "map_any_space_1 => a_proxy%vspace%get_cell_dofmap(cell)") != -1
    assert generated_code.find(
        "CALL testkern_any_space_2_code(cell, nlayers, a_proxy%data, b_pro"
        "xy%data, c_proxy%ncell_3d, c_proxy%local_stencil, istp, "
        "ndf_any_space_1, undf_any_space_1, map_any_space_1)") != -1
>>>>>>> 427f1ede


def test_operator_any_space_different_space_1():
    ''' tests that any_space is implemented correctly in the PSy
    layer. Includes different spaces for an operator and no other
    fields.'''
    _, invoke_info = parse(os.path.join(BASE_PATH, "11.2_any_space.f90"),
                           api="dynamo0.3")
    psy = PSyFactory("dynamo0.3").create(invoke_info)
    generated_code = str(psy.gen)
    print generated_code
    assert generated_code.find(
        "ndf_any_space_2_a = a_proxy%fs_from%get_ndf()") != -1
    assert generated_code.find(
        "ndf_any_space_1_a = a_proxy%fs_to%get_ndf()") != -1


def test_operator_any_space_different_space_2():
    ''' tests that any_space is implemented correctly in the PSy
    layer in a more complicated example. '''
    _, invoke_info = parse(os.path.join(BASE_PATH, "11.3_any_space.f90"),
                           api="dynamo0.3")
    psy = PSyFactory("dynamo0.3").create(invoke_info)
    generated_code = psy.gen
    print generated_code
    assert str(generated_code).find(
        "ndf_any_space_1_b = b_proxy%fs_to%get_ndf()") != -1
    assert str(generated_code).find(
        "dim_any_space_1_b = b_proxy%fs_to%get_dim_space()") != -1
    assert str(generated_code).find(
        "ndf_any_space_2_b = b_proxy%fs_from%get_ndf()") != -1
    assert str(generated_code).find(
        "ndf_any_space_3_c = c_proxy%fs_to%get_ndf()") != -1
    assert str(generated_code).find(
        "ndf_any_space_4_d = d_proxy%fs_from%get_ndf()") != -1
    assert str(generated_code).find(
        "undf_any_space_4_d = d_proxy%fs_from%get_undf()") != -1
    assert str(generated_code).find(
        "dim_any_space_4_d = d_proxy%fs_from%get_dim_space()") != -1
    assert str(generated_code).find(
        "ndf_any_space_5_a = a_proxy%vspace%get_ndf()") != -1
    assert str(generated_code).find(
        "undf_any_space_5_a = a_proxy%vspace%get_undf()") != -1
    assert str(generated_code).find(
        "CALL b_proxy%fs_to%compute_basis_function") != -1
    assert str(generated_code).find(
        "CALL d_proxy%fs_from%compute_basis_function") != -1
    assert str(generated_code).find(
        "CALL d_proxy%fs_from%compute_diff_basis_function") != -1
    assert str(generated_code).find(
        "map_any_space_5_a => a_proxy%vspace%get_cell_dofmap(cell)") != -1
    assert str(generated_code).find(
        "map_any_space_4_d => d_proxy%fs_from%get_cell_dofmap(cell)") != -1


def test_dyninvoke_uniq_declns():
    ''' tests that we raise an error when DynInvoke.unique_declarations() is
    called for an invalid type '''
    _, invoke_info = parse(os.path.join(BASE_PATH,
                                        "1.7_single_invoke_2scalar.f90"),
                           api="dynamo0.3")
    psy = PSyFactory("dynamo0.3").create(invoke_info)
    with pytest.raises(GenerationError) as excinfo:
        psy.invokes.invoke_list[0].unique_declarations("not_a_type")
    assert 'unique_declarations called with an invalid datatype' \
        in str(excinfo.value)


def test_dyninvoke_arg_for_fs():
    ''' tests that we raise an error when DynInvoke.arg_for_funcspace() is
    called for an un-used space '''
    _, invoke_info = parse(os.path.join(BASE_PATH,
                                        "1.7_single_invoke_2scalar.f90"),
                           api="dynamo0.3")
    psy = PSyFactory("dynamo0.3").create(invoke_info)
    with pytest.raises(GenerationError) as excinfo:
        psy.invokes.invoke_list[0].arg_for_funcspace("wtheta")
    assert 'No argument found on wtheta space' \
        in str(excinfo.value)


def test_kernel_specific():
    '''tests that kernel-specific code is added to the
    matrix_vector_kernel_mm kernel. This code is required as the
    dynamo0.3 api does not know about boundary conditions but this
    kernel requires them. This "hack" is only supported to get
    PSyclone to generate correct code for the current
    implementation of dynamo. Future API's will not support any
    hacks. '''
    _, invoke_info = parse(os.path.join(BASE_PATH, "12_kernel_specific.f90"),
                           api="dynamo0.3")
    psy = PSyFactory("dynamo0.3").create(invoke_info)
    generated_code = psy.gen
    output0 = "USE enforce_bc_kernel_mod, ONLY: enforce_bc_code"
    assert str(generated_code).find(output0) != -1
    output1 = "USE function_space_mod, ONLY: w2"
    assert str(generated_code).find(output1) != -1
    output2 = "INTEGER fs"
    assert str(generated_code).find(output2) != -1
    output3 = "INTEGER, pointer :: boundary_dofs_w2(:,:) => null()"
    assert str(generated_code).find(output3) != -1
    output4 = "fs = f2%which_function_space()"
    assert str(generated_code).find(output4) != -1
    output5 = '''IF (fs .eq. w2) THEN
        boundary_dofs_w2 => f2_proxy%vspace%get_boundary_dofs()
      END IF'''
    assert str(generated_code).find(output5) != -1
    output6 = (
        "IF (fs .eq. w2) THEN\n"
        "          CALL enforce_bc_code(nlayers, f1_proxy%data, "
        "ndf_any_space_1, undf_any_space_1, map_any_space_1, "
        "boundary_dofs_w2)")
    assert str(generated_code).find(output6) != -1


def test_bc_kernel():
    '''tests that a kernel with a particular name is recognised as a
    boundary condition kernel and that appopriate code is added to
    support this. This code is required as the dynamo0.3 api does not
    know about boundary conditions but this kernel requires them. This
    "hack" is only supported to get PSyclone to generate correct code
    for the current implementation of dynamo. Future API's will not
    support any hacks. '''
    _, invoke_info = parse(os.path.join(BASE_PATH,
                                        "12.2_enforce_bc_kernel.f90"),
                           api="dynamo0.3")
    psy = PSyFactory("dynamo0.3").create(invoke_info)
    generated_code = psy.gen
    output1 = "INTEGER, pointer :: boundary_dofs(:,:) => null()"
    assert str(generated_code).find(output1) != -1
    output2 = "boundary_dofs => a_proxy%vspace%get_boundary_dofs()"
    assert str(generated_code).find(output2) != -1
    output3 = (
        "CALL enforce_bc_code(nlayers, a_proxy%data, ndf_any_space_1_a, "
        "undf_any_space_1_a, map_any_space_1_a, boundary_dofs)")
    assert str(generated_code).find(output3) != -1


def test_multikernel_invoke_1():
    ''' Test that correct code is produced when there are multiple
    kernels within an invoke. We test the parts of the code that
    are incorrect at the time of writing '''
    _, invoke_info = parse(os.path.join(BASE_PATH,
                                        "4_multikernel_invokes.f90"),
                           api="dynamo0.3")
    psy = PSyFactory("dynamo0.3").create(invoke_info)
    generated_code = psy.gen
    # check that argument names are not replicated
    output1 = "SUBROUTINE invoke_0(a, f1, f2, m1, m2)"
    assert str(generated_code).find(output1) != -1
    # check that only one proxy initialisation is produced
    output2 = "f1_proxy = f1%get_proxy()"
    assert str(generated_code).count(output2) == 1


def test_multikernel_invoke_qr():
    ''' Test that correct code is produced when there are multiple
    kernels with (the same) QR within an invoke. '''
    _, invoke_info = parse(os.path.join(BASE_PATH,
                                        "4.1_multikernel_invokes.f90"),
                           api="dynamo0.3")
    psy = PSyFactory("dynamo0.3").create(invoke_info)
    generated_code = psy.gen
    # simple check that two kernel calls exist
    assert str(generated_code).count("CALL testkern_qr_code") == 2


def test_mkern_invoke_vec_fields():
    ''' Test that correct code is produced when there are multiple
    kernels within an invoke with vector fields '''
    _, invoke_info = parse(os.path.join(BASE_PATH,
                                        "4.2_multikernel_invokes.f90"),
                           api="dynamo0.3")
    psy = PSyFactory("dynamo0.3").create(invoke_info)
    generated_code = psy.gen
    # 1st test for duplication of name vector-field declaration
    output1 = "TYPE(field_type), intent(inout) :: f1, chi(3), chi(3)"
    assert str(generated_code).find(output1) == -1
    # 2nd test for duplication of name vector-field declaration
    output2 = "TYPE(field_proxy_type) f1_proxy, chi_proxy(3), chi_proxy(3)"
    assert str(generated_code).find(output2) == -1


def test_multikern_invoke_orient():
    ''' Test that correct code is produced when there are multiple
    kernels within an invoke with orientation '''
    _, invoke_info = parse(os.path.join(BASE_PATH,
                                        "4.3_multikernel_invokes.f90"),
                           api="dynamo0.3")
    psy = PSyFactory("dynamo0.3").create(invoke_info)
    generated_code = psy.gen
    # 1st test for duplication of name vector-field declaration
    output1 = "TYPE(field_type), intent(inout) :: f1, f2, f3(3), f3(3)"
    assert str(generated_code).find(output1) == -1
    # 2nd test for duplication of name vector-field declaration
    output2 = (
        "TYPE(field_proxy_type) f1_proxy, f2_proxy, f3_proxy(3), f3_proxy(3)")
    assert str(generated_code).find(output2) == -1


def test_multikern_invoke_oper():
    ''' Test that correct code is produced when there are multiple
    kernels within an invoke with operators '''
    _, invoke_info = parse(os.path.join(BASE_PATH,
                                        "4.4_multikernel_invokes.f90"),
                           api="dynamo0.3")
    psy = PSyFactory("dynamo0.3").create(invoke_info)
    generated_code = psy.gen
    # 1st test for duplication of name vector-field declaration
    output1 = "TYPE(field_type), intent(inout) :: f1(3), f1(3)"
    assert str(generated_code).find(output1) == -1
    # 2nd test for duplication of name vector-field declaration
    output2 = "TYPE(field_proxy_type) f1_proxy(3), f1_proxy(3)"
    assert str(generated_code).find(output2) == -1


def test_2kern_invoke_any_space():
    ''' Test correct code is generated when there are just two
    kernels within an invoke with kernel fields declared as
    any_space. '''
    _, invoke_info = parse(os.path.join(BASE_PATH,
                                        "4.5.1_multikernel_invokes.f90"),
                           api="dynamo0.3")
    psy = PSyFactory("dynamo0.3").create(invoke_info)
    gen = str(psy.gen)
    print gen
    assert ("      INTEGER, pointer :: map_any_space_1_f2(:) => null()\n"
            "      INTEGER, pointer :: map_any_space_1_f1(:) => null()\n"
            in gen)
    assert (
        "        map_any_space_1_f1 => f1_proxy%vspace%get_cell_dofmap(cell)\n"
        "        !\n"
        "        CALL testkern_any_space_2_code(cell, nlayers, f1_proxy%data,"
        " f2_proxy%data, op_proxy%ncell_3d, op_proxy%local_stencil, "
        "ndf_any_space_1_f1, undf_any_space_1_f1, map_any_space_1_f1)\n"
        in gen)
    assert (
        "        map_any_space_1_f2 => f2_proxy%vspace%get_cell_dofmap(cell)\n"
        "        !\n"
        "        CALL testkern_any_space_2_code(cell, nlayers, f2_proxy%data,"
        " f1_proxy%data, op_proxy%ncell_3d, op_proxy%local_stencil, "
        "ndf_any_space_1_f2, undf_any_space_1_f2, map_any_space_1_f2)\n"
        in gen)


def test_multikern_invoke_any_space():
    ''' Test that we generate correct code when there are multiple
    kernels within an invoke with kernel fields declared as
<<<<<<< HEAD
    any_space.  '''
    _, invoke_info = parse(os.path.join(BASE_PATH,
                                        "4.5_multikernel_invokes.f90"),
                           api="dynamo0.3")
    psy = PSyFactory("dynamo0.3").create(invoke_info)
    gen = str(psy.gen)
    print gen
    assert ("INTEGER, pointer :: map_any_space_1_f1(:) => null(), "
            "map_any_space_2_f2(:) => null(), map_w0(:) => null()" in gen)
    assert ("REAL(KIND=r_def), allocatable :: basis_any_space_1_f1(:,:,:,:), "
            "basis_any_space_2_f2(:,:,:,:), diff_basis_w0(:,:,:,:), "
            "basis_any_space_1_f2(:,:,:,:), basis_any_space_2_f1(:,:,:,:)"
            in gen)
    assert "ndf_any_space_1_f1 = f1_proxy%vspace%get_ndf()" in gen
    assert "ndf_any_space_2_f2 = f2_proxy%vspace%get_ndf()" in gen
    assert "ndf_w0 = f3_proxy(1)%vspace%get_ndf()" in gen
    assert "ndf_any_space_1_f2 = f2_proxy%vspace%get_ndf()" in gen
    assert ("CALL f2_proxy%vspace%compute_basis_function(basis_any_space_1_f2,"
            " ndf_any_space_1_f2, nqp_h, nqp_v, xp, zp)" in gen)
    assert ("map_any_space_2_f2 => f2_proxy%vspace%get_cell_dofmap(cell)\n"
            "        map_w0 => f3_proxy(1)%vspace%get_cell_dofmap(cell)"
            in gen)
    assert ("CALL testkern_any_space_1_code(nlayers, f1_proxy%data, "
            "f2_proxy%data, f3_proxy(1)%data, f3_proxy(2)%data, "
            "f3_proxy(3)%data, ndf_any_space_1_f1, undf_any_space_1_f1, "
            "map_any_space_1_f1, basis_any_space_1_f1, ndf_any_space_2_f2, "
            "undf_any_space_2_f2, map_any_space_2_f2, basis_any_space_2_f2,"
            " ndf_w0, undf_w0, map_w0, diff_basis_w0, nqp_h, nqp_v, "
            "wh, wv" in gen)
=======
    any_space. This is not yet supported as any_space with
    different kernels in an invoke must either inherit the space
    from the variable (which needs analysis) or have a unique name
    for the space used by each kernel and at the moment neither of
    these is the case. '''
    _, invoke_info = parse(os.path.join(BASE_PATH,
                                        "4.5_multikernel_invokes.f90"),
                           api="dynamo0.3")
    with pytest.raises(GenerationError) as excinfo:
        _ = PSyFactory("dynamo0.3").create(invoke_info)
    print str(excinfo.value)
    assert 'multiple kernels within this invoke with kernel arguments ' + \
        'declared as any_space' in str(excinfo.value)
>>>>>>> 427f1ede


@pytest.mark.xfail(reason="bug : loop fuse replicates maps in loops")
def test_loopfuse():
    ''' Tests whether loop fuse actually fuses and whether
    multiple maps are produced or not. Multiple maps are not an
    error but it would be nicer if there were only one '''
    _, invoke_info = parse(os.path.join(BASE_PATH,
                                        "4_multikernel_invokes.f90"),
                           api="dynamo0.3")
    psy = PSyFactory("dynamo0.3").create(invoke_info)
    invoke = psy.invokes.get("invoke_0")
    schedule = invoke.schedule
    loop1 = schedule.children[0]
    loop2 = schedule.children[1]
    trans = LoopFuseTrans()
    schedule, _ = trans.apply(loop1, loop2)
    invoke.schedule = schedule
    generated_code = psy.gen
    # only one loop
    assert str(generated_code).count("DO cell") == 1
# only one map for each space
    assert str(generated_code).count("map_w1 =>") == 1
    assert str(generated_code).count("map_w2 =>") == 1
    assert str(generated_code).count("map_w3 =>") == 1
    # kernel call tests
    kern_idxs = []
    for idx, line in enumerate(str(generated_code).split('\n')):
        if line.find("DO cell") != -1:
            do_idx = idx
        if line.find("CALL testkern_code(") != -1:
            kern_idxs.append(idx)
        if line.find("END DO") != -1:
            enddo_idx = idx
    # two kernel calls
    assert len(kern_idxs) == 2
    # both kernel calls are within the loop
    for kern_id in kern_idxs:
        assert kern_id > do_idx and kern_id < enddo_idx

# tests for dynamo0.3 stub generator


def test_stub_non_existant_filename():
    ''' fail if the file does not exist '''
    with pytest.raises(IOError) as excinfo:
        generate("non_existant_file.f90", api="dynamo0.3")
    assert "file 'non_existant_file.f90' not found" in str(excinfo.value)


def test_stub_invalid_api():
    ''' fail if the specified api is not supported '''
    with pytest.raises(GenerationError) as excinfo:
        generate("test_files/dynamo0p3/ru_kernel_mod.f90", api="dynamo0.1")
    assert "Unsupported API 'dynamo0.1' specified" in str(excinfo.value)


def test_stub_file_content_not_fortran():
    ''' fail if the kernel file does not contain fortran '''
    with pytest.raises(ParseError) as excinfo:
        generate("dynamo0p3_test.py", api="dynamo0.3")
    assert 'the file does not contain a module. Is it a Kernel file?' \
        in str(excinfo.value)


def test_stub_file_fortran_invalid():
    ''' fail if the fortran in the kernel is not valid '''
    with pytest.raises(ParseError) as excinfo:
        generate("test_files/dynamo0p3/testkern_invalid_fortran.F90",
                 api="dynamo0.3")
    assert 'invalid Fortran' in str(excinfo.value)


def test_file_fortran_not_kernel():
    ''' fail if file is valid fortran but is not a kernel file '''
    with pytest.raises(ParseError) as excinfo:
        generate("test_files/dynamo0p3/1_single_invoke.f90", api="dynamo0.3")
    assert 'file does not contain a module. Is it a Kernel file?' \
        in str(excinfo.value)


def test_module_name_too_short():
    ''' fail if length of kernel module name is too short '''
    with pytest.raises(ParseError) as excinfo:
        generate("test_files/dynamo0p3/testkern_short_name.F90",
                 api="dynamo0.3")
    assert "too short to have '_mod' as an extension" in str(excinfo.value)


def test_module_name_convention():
    ''' fail if kernel module name does not have _mod at end '''
    with pytest.raises(ParseError) as excinfo:
        generate("test_files/dynamo0p3/testkern.F90", api="dynamo0.3")
    assert "does not have '_mod' as an extension" in str(excinfo.value)


def test_kernel_datatype_not_found():
    ''' fail if kernel datatype is not found '''
    with pytest.raises(RuntimeError) as excinfo:
        generate("test_files/dynamo0p3/testkern_no_datatype.F90",
                 api="dynamo0.3")
    assert 'Kernel type testkern_type does not exist' in str(excinfo.value)

SIMPLE = (
    "  MODULE simple_mod\n"
    "    IMPLICIT NONE\n"
    "    CONTAINS\n"
    "    SUBROUTINE simple_code(nlayers, field_1_w1, ndf_w1, undf_w1,"
    " map_w1)\n"
    "      USE constants_mod, ONLY: r_def\n"
    "      IMPLICIT NONE\n"
    "      INTEGER, intent(in) :: nlayers\n"
    "      INTEGER, intent(in) :: undf_w1\n"
    "      REAL(KIND=r_def), intent(out), dimension(undf_w1) ::"
    " field_1_w1\n"
    "      INTEGER, intent(in) :: ndf_w1\n"
    "      INTEGER, intent(in), dimension(ndf_w1) :: map_w1\n"
    "    END SUBROUTINE simple_code\n"
    "  END MODULE simple_mod")


def test_stub_generate_working():
    ''' check that the stub generate produces the expected output '''
    result = generate("test_files/dynamo0p3/simple.f90",
                      api="dynamo0.3")
    print result
    assert str(result).find(SIMPLE) != -1


def test_stub_generate_working_noapi():
    ''' check that the stub generate produces the expected output when
    we use the default api (which should be dynamo0.3)'''
    result = generate("test_files/dynamo0p3/simple.f90")
    print result
    assert str(result).find(SIMPLE) != -1

SIMPLE_WITH_SCALARS = (
    "  MODULE simple_with_scalars_mod\n"
    "    IMPLICIT NONE\n"
    "    CONTAINS\n"
    "    SUBROUTINE simple_with_scalars_code(nlayers, rscalar_1, field_2_w1, "
    "iscalar_3, ndf_w1, undf_w1, map_w1)\n"
    "      USE constants_mod, ONLY: r_def\n"
    "      IMPLICIT NONE\n"
    "      INTEGER, intent(in) :: nlayers\n"
    "      REAL(KIND=r_def), intent(in) :: rscalar_1\n"
    "      INTEGER, intent(in) :: undf_w1\n"
    "      REAL(KIND=r_def), intent(out), dimension(undf_w1) ::"
    " field_2_w1\n"
    "      INTEGER, intent(in) :: iscalar_3\n"
    "      INTEGER, intent(in) :: ndf_w1\n"
    "      INTEGER, intent(in), dimension(ndf_w1) :: map_w1\n"
    "    END SUBROUTINE simple_with_scalars_code\n"
    "  END MODULE simple_with_scalars_mod")


def test_stub_generate_with_scalars():
    ''' check that the stub generate produces the expected output when
    the kernel has scalar arguments '''
    result = generate("test_files/dynamo0p3/simple_with_scalars.f90",
                      api="dynamo0.3")
    print result
    assert str(result).find(SIMPLE_WITH_SCALARS) != -1

# fields : intent
INTENT = '''
module dummy_mod
  type, extends(kernel_type) :: dummy_type
     type(arg_type), meta_args(3) =    &
          (/ arg_type(gh_field,gh_write,w1), &
             arg_type(gh_field,gh_inc, w1), &
             arg_type(gh_field,gh_read, w1)  &
           /)
     integer, parameter :: iterates_over = cells
   contains
     procedure() :: code => dummy_code
  end type dummy_type
contains
  subroutine dummy_code()
  end subroutine dummy_code
end module dummy_mod
'''


def test_load_meta_wrong_type():
    ''' Test that the load_meta function raises an appropriate error
    if the meta-data contains an un-recognised type '''
    fparser.logging.disable('CRITICAL')
    ast = fpapi.parse(INTENT, ignore_comments=False)
    metadata = DynKernMetadata(ast)
    kernel = DynKern()
    # Break the meta-data
    metadata.arg_descriptors[0]._type = "gh_hedge"
    with pytest.raises(GenerationError) as excinfo:
        kernel.load_meta(metadata)
    assert "load_meta expected one of '['gh_field'," in str(excinfo.value)


def test_intent():
    ''' test that field intent is generated correctly for kernel stubs '''
    ast = fpapi.parse(INTENT, ignore_comments=False)
    metadata = DynKernMetadata(ast)
    kernel = DynKern()
    kernel.load_meta(metadata)
    generated_code = kernel.gen_stub
    output = (
        "  MODULE dummy_mod\n"
        "    IMPLICIT NONE\n"
        "    CONTAINS\n"
        "    SUBROUTINE dummy_code(nlayers, field_1_w1, field_2_w1, "
        "field_3_w1, ndf_w1, undf_w1, map_w1)\n"
        "      USE constants_mod, ONLY: r_def\n"
        "      IMPLICIT NONE\n"
        "      INTEGER, intent(in) :: nlayers\n"
        "      INTEGER, intent(in) :: undf_w1\n"
        "      REAL(KIND=r_def), intent(out), dimension(undf_w1) :: "
        "field_1_w1\n"
        "      REAL(KIND=r_def), intent(inout), dimension(undf_w1) :: "
        "field_2_w1\n"
        "      REAL(KIND=r_def), intent(in), dimension(undf_w1) :: "
        "field_3_w1\n"
        "      INTEGER, intent(in) :: ndf_w1\n"
        "      INTEGER, intent(in), dimension(ndf_w1) :: map_w1\n"
        "    END SUBROUTINE dummy_code\n"
        "  END MODULE dummy_mod")
    print output
    print str(generated_code)
    assert str(generated_code).find(output) != -1

# fields : spaces
SPACES = '''
module dummy_mod
  type, extends(kernel_type) :: dummy_type
     type(arg_type), meta_args(7) =               &
          (/ arg_type(gh_field,gh_write, w0),     &
             arg_type(gh_field,gh_write, w1),     &
             arg_type(gh_field,gh_write, w2),     &
             arg_type(gh_field,gh_write, w3),     &
             arg_type(gh_field,gh_write, wtheta), &
             arg_type(gh_field,gh_write, w2h),    &
             arg_type(gh_field,gh_write, w2v)     &
           /)
     integer, parameter :: iterates_over = cells
   contains
     procedure() :: code => dummy_code
  end type dummy_type
contains
  subroutine dummy_code()
  end subroutine dummy_code
end module dummy_mod
'''


def test_spaces():
    ''' test that field spaces are handled correctly for kernel stubs '''
    ast = fpapi.parse(SPACES, ignore_comments=False)
    metadata = DynKernMetadata(ast)
    kernel = DynKern()
    kernel.load_meta(metadata)
    generated_code = kernel.gen_stub
    output = (
        "  MODULE dummy_mod\n"
        "    IMPLICIT NONE\n"
        "    CONTAINS\n"
        "    SUBROUTINE dummy_code(nlayers, field_1_w0, field_2_w1, "
        "field_3_w2, field_4_w3, field_5_wtheta, field_6_w2h, field_7_w2v, "
        "ndf_w0, undf_w0, map_w0, ndf_w1, undf_w1, map_w1, ndf_w2, undf_w2, "
        "map_w2, ndf_w3, undf_w3, map_w3, ndf_wtheta, undf_wtheta, "
        "map_wtheta, ndf_w2h, undf_w2h, map_w2h, ndf_w2v, undf_w2v, "
        "map_w2v)\n"
        "      USE constants_mod, ONLY: r_def\n"
        "      IMPLICIT NONE\n"
        "      INTEGER, intent(in) :: nlayers\n"
        "      INTEGER, intent(in) :: undf_w0\n"
        "      INTEGER, intent(in) :: undf_w1\n"
        "      INTEGER, intent(in) :: undf_w2\n"
        "      INTEGER, intent(in) :: undf_w3\n"
        "      INTEGER, intent(in) :: undf_wtheta\n"
        "      INTEGER, intent(in) :: undf_w2h\n"
        "      INTEGER, intent(in) :: undf_w2v\n"
        "      REAL(KIND=r_def), intent(out), dimension(undf_w0) :: "
        "field_1_w0\n"
        "      REAL(KIND=r_def), intent(out), dimension(undf_w1) :: "
        "field_2_w1\n"
        "      REAL(KIND=r_def), intent(out), dimension(undf_w2) :: "
        "field_3_w2\n"
        "      REAL(KIND=r_def), intent(out), dimension(undf_w3) :: "
        "field_4_w3\n"
        "      REAL(KIND=r_def), intent(out), dimension(undf_wtheta) :: "
        "field_5_wtheta\n"
        "      REAL(KIND=r_def), intent(out), dimension(undf_w2h) :: "
        "field_6_w2h\n"
        "      REAL(KIND=r_def), intent(out), dimension(undf_w2v) :: "
        "field_7_w2v\n"
        "      INTEGER, intent(in) :: ndf_w0\n"
        "      INTEGER, intent(in), dimension(ndf_w0) :: map_w0\n"
        "      INTEGER, intent(in) :: ndf_w1\n"
        "      INTEGER, intent(in), dimension(ndf_w1) :: map_w1\n"
        "      INTEGER, intent(in) :: ndf_w2\n"
        "      INTEGER, intent(in), dimension(ndf_w2) :: map_w2\n"
        "      INTEGER, intent(in) :: ndf_w3\n"
        "      INTEGER, intent(in), dimension(ndf_w3) :: map_w3\n"
        "      INTEGER, intent(in) :: ndf_wtheta\n"
        "      INTEGER, intent(in), dimension(ndf_wtheta) :: map_wtheta\n"
        "      INTEGER, intent(in) :: ndf_w2h\n"
        "      INTEGER, intent(in), dimension(ndf_w2h) :: map_w2h\n"
        "      INTEGER, intent(in) :: ndf_w2v\n"
        "      INTEGER, intent(in), dimension(ndf_w2v) :: map_w2v\n"
        "    END SUBROUTINE dummy_code\n"
        "  END MODULE dummy_mod")
    print output
    print str(generated_code)
    assert str(generated_code).find(output) != -1

# fields : vectors
VECTORS = '''
module dummy_mod
  type, extends(kernel_type) :: dummy_type
     type(arg_type), meta_args(1) =    &
          (/ arg_type(gh_field*3,gh_write, w0) &
           /)
     integer, parameter :: iterates_over = cells
   contains
     procedure() :: code => dummy_code
  end type dummy_type
contains
  subroutine dummy_code()
  end subroutine dummy_code
end module dummy_mod
'''


def test_vectors():
    ''' test that field vectors are handled correctly for kernel stubs '''
    ast = fpapi.parse(VECTORS, ignore_comments=False)
    metadata = DynKernMetadata(ast)
    kernel = DynKern()
    kernel.load_meta(metadata)
    generated_code = kernel.gen_stub
    output = (
        "  MODULE dummy_mod\n"
        "    IMPLICIT NONE\n"
        "    CONTAINS\n"
        "    SUBROUTINE dummy_code(nlayers, field_1_w0_v1, "
        "field_1_w0_v2, field_1_w0_v3, ndf_w0, undf_w0, map_w0)\n"
        "      USE constants_mod, ONLY: r_def\n"
        "      IMPLICIT NONE\n"
        "      INTEGER, intent(in) :: nlayers\n"
        "      INTEGER, intent(in) :: undf_w0\n"
        "      REAL(KIND=r_def), intent(out), dimension(undf_w0) :: "
        "field_1_w0_v1\n"
        "      REAL(KIND=r_def), intent(out), dimension(undf_w0) :: "
        "field_1_w0_v2\n"
        "      REAL(KIND=r_def), intent(out), dimension(undf_w0) :: "
        "field_1_w0_v3\n"
        "      INTEGER, intent(in) :: ndf_w0\n"
        "      INTEGER, intent(in), dimension(ndf_w0) :: map_w0\n"
        "    END SUBROUTINE dummy_code\n"
        "  END MODULE dummy_mod")
    print output
    print str(generated_code)
    assert str(generated_code).find(output) != -1


def test_arg_descriptor_vec_str():
    ''' Tests that the string method for DynArgDescriptor03 works as
    expected when we have a vector quantity '''
    fparser.logging.disable('CRITICAL')
    ast = fpapi.parse(VECTORS, ignore_comments=False)
    metadata = DynKernMetadata(ast)
    field_descriptor = metadata.arg_descriptors[0]
    result = str(field_descriptor)
    expected_output = (
        "DynArgDescriptor03 object\n"
        "  argument_type[0]='gh_field'*3\n"
        "  access_descriptor[1]='gh_write'\n"
        "  function_space[2]='w0'")
    print result
    assert expected_output in result


# operators : spaces and intent
OPERATORS = '''
module dummy_mod
  type, extends(kernel_type) :: dummy_type
     type(arg_type), meta_args(5) =    &
          (/ arg_type(gh_operator,gh_write, w0, w0), &
             arg_type(gh_operator,gh_inc,   w1, w1), &
             arg_type(gh_operator,gh_read,  w2, w2), &
             arg_type(gh_operator,gh_write, w3, w3), &
             arg_type(gh_operator,gh_read, any_space_1, any_space_1)  &
           /)
     integer, parameter :: iterates_over = cells
   contains
     procedure() :: code => dummy_code
  end type dummy_type
contains
  subroutine dummy_code()
  end subroutine dummy_code
end module dummy_mod
'''


def test_operators():
    ''' test that operators are handled correctly for kernel stubs '''
    ast = fpapi.parse(OPERATORS, ignore_comments=False)
    metadata = DynKernMetadata(ast)
    kernel = DynKern()
    kernel.load_meta(metadata)
    generated_code = kernel.gen_stub
    output = (
        "  MODULE dummy_mod\n"
        "    IMPLICIT NONE\n"
        "    CONTAINS\n"
        "    SUBROUTINE dummy_code(cell, nlayers, op_1_ncell_3d, op_1, "
        "op_2_ncell_3d, op_2, op_3_ncell_3d, op_3, op_4_ncell_3d, op_4, "
        "op_5_ncell_3d, op_5, ndf_w0, ndf_w1, ndf_w2, ndf_w3, "
        "ndf_any_space_1_op_5)\n"
        "      USE constants_mod, ONLY: r_def\n"
        "      IMPLICIT NONE\n"
        "      INTEGER, intent(in) :: cell\n"
        "      INTEGER, intent(in) :: nlayers\n"
        "      INTEGER, intent(in) :: op_1_ncell_3d\n"
        "      REAL(KIND=r_def), intent(out), dimension(ndf_w0,ndf_w0,"
        "op_1_ncell_3d) :: op_1\n"
        "      INTEGER, intent(in) :: op_2_ncell_3d\n"
        "      REAL(KIND=r_def), intent(inout), dimension(ndf_w1,ndf_w1,"
        "op_2_ncell_3d) :: op_2\n"
        "      INTEGER, intent(in) :: op_3_ncell_3d\n"
        "      REAL(KIND=r_def), intent(in), dimension(ndf_w2,ndf_w2,"
        "op_3_ncell_3d) :: op_3\n"
        "      INTEGER, intent(in) :: op_4_ncell_3d\n"
        "      REAL(KIND=r_def), intent(out), dimension(ndf_w3,ndf_w3,"
        "op_4_ncell_3d) :: op_4\n"
        "      INTEGER, intent(in) :: op_5_ncell_3d\n"
        "      REAL(KIND=r_def), intent(in), dimension(ndf_any_space_1_op_5,"
        "ndf_any_space_1_op_5,op_5_ncell_3d) :: op_5\n"
        "      INTEGER, intent(in) :: ndf_w0\n"
        "      INTEGER, intent(in) :: ndf_w1\n"
        "      INTEGER, intent(in) :: ndf_w2\n"
        "      INTEGER, intent(in) :: ndf_w3\n"
        "      INTEGER, intent(in) :: ndf_any_space_1_op_5\n"
        "    END SUBROUTINE dummy_code\n"
        "  END MODULE dummy_mod")
    print output
    print str(generated_code)
    assert str(generated_code).find(output) != -1


def test_arg_descriptor_op_str():
    ''' Tests that the string method for DynArgDescriptor03 works as
    expected when we have an operator '''
    fparser.logging.disable('CRITICAL')
    ast = fpapi.parse(OPERATORS, ignore_comments=False)
    metadata = DynKernMetadata(ast)
    field_descriptor = metadata.arg_descriptors[0]
    result = str(field_descriptor)
    expected_output = (
        "DynArgDescriptor03 object\n"
        "  argument_type[0]='gh_operator'\n"
        "  access_descriptor[1]='gh_write'\n"
        "  function_space_to[2]='w0'\n"
        "  function_space_from[3]='w0'\n")
    print result
    assert expected_output in result


OPERATOR_DIFFERENT_SPACES = '''
module dummy_mod
  type, extends(kernel_type) :: dummy_type
     type(arg_type), meta_args(1) =    &
          (/ arg_type(gh_operator,gh_write, w0, w1) &
           /)
     integer, parameter :: iterates_over = cells
   contains
     procedure() :: code => dummy_code
  end type dummy_type
contains
  subroutine dummy_code()
  end subroutine dummy_code
end module dummy_mod
'''


def test_stub_operator_different_spaces():
    ''' test that the correct function spaces are provided in the
    correct order when generating a kernel stub with an operator on
    different spaces '''
    ast = fpapi.parse(OPERATOR_DIFFERENT_SPACES, ignore_comments=False)
    metadata = DynKernMetadata(ast)
    kernel = DynKern()
    kernel.load_meta(metadata)
    result = str(kernel.gen_stub)
    assert "(cell, nlayers, op_1_ncell_3d, op_1, ndf_w0, ndf_w1)" in result
    assert "dimension(ndf_w0,ndf_w1,op_1_ncell_3d)" in result


# basis function : spaces
BASIS = '''
module dummy_mod
  type, extends(kernel_type) :: dummy_type
     type(arg_type), meta_args(7) =    &
          (/ arg_type(gh_field,   gh_write,w0), &
             arg_type(gh_operator,gh_inc,  w1, w1), &
             arg_type(gh_field,   gh_read, w2), &
             arg_type(gh_operator,gh_write,w3, w3),  &
             arg_type(gh_field,   gh_write, wtheta), &
             arg_type(gh_operator,gh_inc, w2h, w2h), &
             arg_type(gh_field,   gh_read, w2v)  &
           /)
     type(func_type), meta_funcs(7) =     &
          (/ func_type(w0, gh_basis),     &
             func_type(w1, gh_basis),     &
             func_type(w2, gh_basis),     &
             func_type(w3, gh_basis),     &
             func_type(wtheta, gh_basis), &
             func_type(w2h, gh_basis),    &
             func_type(w2v, gh_basis)     &
           /)
     integer, parameter :: iterates_over = cells
   contains
     procedure() :: code => dummy_code
  end type dummy_type
contains
  subroutine dummy_code()
  end subroutine dummy_code
end module dummy_mod
'''


def test_basis():
    ''' Test that basis functions are handled correctly for kernel stubs '''
    ast = fpapi.parse(BASIS, ignore_comments=False)
    metadata = DynKernMetadata(ast)
    kernel = DynKern()
    kernel.load_meta(metadata)
    generated_code = kernel.gen_stub
    output = (
        "  MODULE dummy_mod\n"
        "    IMPLICIT NONE\n"
        "    CONTAINS\n"
        "    SUBROUTINE dummy_code(cell, nlayers, field_1_w0, op_2_ncell_3d, "
        "op_2, field_3_w2, op_4_ncell_3d, op_4, field_5_wtheta, "
        "op_6_ncell_3d, op_6, field_7_w2v, ndf_w0, undf_w0, map_w0, "
        "basis_w0, ndf_w1, basis_w1, ndf_w2, undf_w2, map_w2, basis_w2, "
        "ndf_w3, basis_w3, ndf_wtheta, undf_wtheta, map_wtheta, "
        "basis_wtheta, ndf_w2h, basis_w2h, ndf_w2v, undf_w2v, map_w2v, "
        "basis_w2v, nqp_h, nqp_v, wh, wv)\n"
        "      USE constants_mod, ONLY: r_def\n"
        "      IMPLICIT NONE\n"
        "      INTEGER, intent(in) :: cell\n"
        "      INTEGER, intent(in) :: nlayers\n"
        "      INTEGER, intent(in) :: undf_w0\n"
        "      INTEGER, intent(in) :: undf_w2\n"
        "      INTEGER, intent(in) :: undf_wtheta\n"
        "      INTEGER, intent(in) :: undf_w2v\n"
        "      REAL(KIND=r_def), intent(out), dimension(undf_w0) :: "
        "field_1_w0\n"
        "      INTEGER, intent(in) :: op_2_ncell_3d\n"
        "      REAL(KIND=r_def), intent(inout), dimension(ndf_w1,ndf_w1,"
        "op_2_ncell_3d) :: op_2\n"
        "      REAL(KIND=r_def), intent(in), dimension(undf_w2) :: "
        "field_3_w2\n"
        "      INTEGER, intent(in) :: op_4_ncell_3d\n"
        "      REAL(KIND=r_def), intent(out), dimension(ndf_w3,ndf_w3,"
        "op_4_ncell_3d) :: op_4\n"
        "      REAL(KIND=r_def), intent(out), dimension(undf_wtheta) :: "
        "field_5_wtheta\n"
        "      INTEGER, intent(in) :: op_6_ncell_3d\n"
        "      REAL(KIND=r_def), intent(inout), dimension(ndf_w2h,ndf_w2h,"
        "op_6_ncell_3d) :: op_6\n"
        "      REAL(KIND=r_def), intent(in), dimension(undf_w2v) :: "
        "field_7_w2v\n"
        "      INTEGER, intent(in) :: ndf_w0\n"
        "      INTEGER, intent(in), dimension(ndf_w0) :: map_w0\n"
        "      REAL(KIND=r_def), intent(in), dimension(1,ndf_w0,nqp_h,nqp_v) "
        ":: basis_w0\n"
        "      INTEGER, intent(in) :: ndf_w1\n"
        "      REAL(KIND=r_def), intent(in), dimension(3,ndf_w1,nqp_h,nqp_v) "
        ":: basis_w1\n"
        "      INTEGER, intent(in) :: ndf_w2\n"
        "      INTEGER, intent(in), dimension(ndf_w2) :: map_w2\n"
        "      REAL(KIND=r_def), intent(in), dimension(3,ndf_w2,nqp_h,nqp_v) "
        ":: basis_w2\n"
        "      INTEGER, intent(in) :: ndf_w3\n"
        "      REAL(KIND=r_def), intent(in), dimension(1,ndf_w3,nqp_h,nqp_v) "
        ":: basis_w3\n"
        "      INTEGER, intent(in) :: ndf_wtheta\n"
        "      INTEGER, intent(in), dimension(ndf_wtheta) :: map_wtheta\n"
        "      REAL(KIND=r_def), intent(in), dimension(1,ndf_wtheta,nqp_h,"
        "nqp_v) :: basis_wtheta\n"
        "      INTEGER, intent(in) :: ndf_w2h\n"
        "      REAL(KIND=r_def), intent(in), dimension(3,ndf_w2h,nqp_h,nqp_v) "
        ":: basis_w2h\n"
        "      INTEGER, intent(in) :: ndf_w2v\n"
        "      INTEGER, intent(in), dimension(ndf_w2v) :: map_w2v\n"
        "      REAL(KIND=r_def), intent(in), dimension(3,ndf_w2v,nqp_h,nqp_v) "
        ":: basis_w2v\n"
        "      INTEGER, intent(in) :: nqp_h, nqp_v\n"
        "      REAL(KIND=r_def), intent(in), dimension(nqp_h) :: wh\n"
        "      REAL(KIND=r_def), intent(in), dimension(nqp_v) :: wv\n"
        "    END SUBROUTINE dummy_code\n"
        "  END MODULE dummy_mod")

    print output
    print str(generated_code)
    assert str(generated_code).find(output) != -1

BASIS_UNSUPPORTED_SPACE = '''
module dummy_mod
  type, extends(kernel_type) :: dummy_type
     type(arg_type), meta_args(1) =    &
          (/ arg_type(gh_field,gh_write, any_space_1) &
           /)
     type(func_type), meta_funcs(1) =    &
          (/ func_type(any_space_1, gh_basis) &
           /)
     integer, parameter :: iterates_over = cells
   contains
     procedure() :: code => dummy_code
  end type dummy_type
contains
  subroutine dummy_code()
  end subroutine dummy_code
end module dummy_mod
'''


def test_basis_unsupported_space():
    ''' test that an error is raised when a basis function is on an
    unsupported space (currently any_space_*) '''
    ast = fpapi.parse(BASIS_UNSUPPORTED_SPACE, ignore_comments=False)
    metadata = DynKernMetadata(ast)
    kernel = DynKern()
    kernel.load_meta(metadata)
    with pytest.raises(GenerationError) as excinfo:
        _ = kernel.gen_stub
    assert 'Unsupported space for basis function' in str(excinfo.value)

# diff basis function : spaces
DIFF_BASIS = '''
module dummy_mod
  type, extends(kernel_type) :: dummy_type
     type(arg_type), meta_args(7) =    &
          (/ arg_type(gh_field,   gh_write,w0), &
             arg_type(gh_operator,gh_inc,  w1, w1), &
             arg_type(gh_field,   gh_read, w2), &
             arg_type(gh_operator,gh_write,w3, w3),  &
             arg_type(gh_field,   gh_write, wtheta), &
             arg_type(gh_operator,gh_inc, w2h, w2h), &
             arg_type(gh_field,   gh_read, w2v)  &
           /)
     type(func_type), meta_funcs(7) =          &
          (/ func_type(w0, gh_diff_basis),     &
             func_type(w1, gh_diff_basis),     &
             func_type(w2, gh_diff_basis),     &
             func_type(w3, gh_diff_basis),     &
             func_type(wtheta, gh_diff_basis), &
             func_type(w2h, gh_diff_basis),    &
             func_type(w2v, gh_diff_basis)     &
           /)
     integer, parameter :: iterates_over = cells
   contains
     procedure() :: code => dummy_code
  end type dummy_type
contains
  subroutine dummy_code()
  end subroutine dummy_code
end module dummy_mod
'''


def test_diff_basis():
    ''' Test that differential basis functions are handled correctly
    for kernel stubs '''
    ast = fpapi.parse(DIFF_BASIS, ignore_comments=False)
    metadata = DynKernMetadata(ast)
    kernel = DynKern()
    kernel.load_meta(metadata)
    generated_code = kernel.gen_stub
    output = (
        "  MODULE dummy_mod\n"
        "    IMPLICIT NONE\n"
        "    CONTAINS\n"
        "    SUBROUTINE dummy_code(cell, nlayers, field_1_w0, op_2_ncell_3d, "
        "op_2, field_3_w2, op_4_ncell_3d, op_4, field_5_wtheta, "
        "op_6_ncell_3d, op_6, field_7_w2v, ndf_w0, undf_w0, map_w0, "
        "diff_basis_w0, ndf_w1, diff_basis_w1, ndf_w2, undf_w2, map_w2, "
        "diff_basis_w2, ndf_w3, diff_basis_w3, ndf_wtheta, undf_wtheta, "
        "map_wtheta, diff_basis_wtheta, ndf_w2h, diff_basis_w2h, ndf_w2v, "
        "undf_w2v, map_w2v, diff_basis_w2v, nqp_h, nqp_v, wh, wv)\n"
        "      USE constants_mod, ONLY: r_def\n"
        "      IMPLICIT NONE\n"
        "      INTEGER, intent(in) :: cell\n"
        "      INTEGER, intent(in) :: nlayers\n"
        "      INTEGER, intent(in) :: undf_w0\n"
        "      INTEGER, intent(in) :: undf_w2\n"
        "      INTEGER, intent(in) :: undf_wtheta\n"
        "      INTEGER, intent(in) :: undf_w2v\n"
        "      REAL(KIND=r_def), intent(out), dimension(undf_w0) :: "
        "field_1_w0\n"
        "      INTEGER, intent(in) :: op_2_ncell_3d\n"
        "      REAL(KIND=r_def), intent(inout), dimension(ndf_w1,ndf_w1,"
        "op_2_ncell_3d) :: op_2\n"
        "      REAL(KIND=r_def), intent(in), dimension(undf_w2) :: "
        "field_3_w2\n"
        "      INTEGER, intent(in) :: op_4_ncell_3d\n"
        "      REAL(KIND=r_def), intent(out), dimension(ndf_w3,ndf_w3,"
        "op_4_ncell_3d) :: op_4\n"
        "      REAL(KIND=r_def), intent(out), dimension(undf_wtheta) :: "
        "field_5_wtheta\n"
        "      INTEGER, intent(in) :: op_6_ncell_3d\n"
        "      REAL(KIND=r_def), intent(inout), dimension(ndf_w2h,ndf_w2h,"
        "op_6_ncell_3d) :: op_6\n"
        "      REAL(KIND=r_def), intent(in), dimension(undf_w2v) :: "
        "field_7_w2v\n"
        "      INTEGER, intent(in) :: ndf_w0\n"
        "      INTEGER, intent(in), dimension(ndf_w0) :: map_w0\n"
        "      REAL(KIND=r_def), intent(in), dimension(3,ndf_w0,nqp_h,nqp_v) "
        ":: diff_basis_w0\n"
        "      INTEGER, intent(in) :: ndf_w1\n"
        "      REAL(KIND=r_def), intent(in), dimension(3,ndf_w1,nqp_h,nqp_v) "
        ":: diff_basis_w1\n"
        "      INTEGER, intent(in) :: ndf_w2\n"
        "      INTEGER, intent(in), dimension(ndf_w2) :: map_w2\n"
        "      REAL(KIND=r_def), intent(in), dimension(1,ndf_w2,nqp_h,nqp_v) "
        ":: diff_basis_w2\n"
        "      INTEGER, intent(in) :: ndf_w3\n"
        "      REAL(KIND=r_def), intent(in), dimension(1,ndf_w3,nqp_h,nqp_v) "
        ":: diff_basis_w3\n"
        "      INTEGER, intent(in) :: ndf_wtheta\n"
        "      INTEGER, intent(in), dimension(ndf_wtheta) :: map_wtheta\n"
        "      REAL(KIND=r_def), intent(in), dimension(3,ndf_wtheta,nqp_h,"
        "nqp_v) :: diff_basis_wtheta\n"
        "      INTEGER, intent(in) :: ndf_w2h\n"
        "      REAL(KIND=r_def), intent(in), dimension(1,ndf_w2h,nqp_h,nqp_v) "
        ":: diff_basis_w2h\n"
        "      INTEGER, intent(in) :: ndf_w2v\n"
        "      INTEGER, intent(in), dimension(ndf_w2v) :: map_w2v\n"
        "      REAL(KIND=r_def), intent(in), dimension(1,ndf_w2v,nqp_h,nqp_v) "
        ":: diff_basis_w2v\n"
        "      INTEGER, intent(in) :: nqp_h, nqp_v\n"
        "      REAL(KIND=r_def), intent(in), dimension(nqp_h) :: wh\n"
        "      REAL(KIND=r_def), intent(in), dimension(nqp_v) :: wv\n"
        "    END SUBROUTINE dummy_code\n"
        "  END MODULE dummy_mod")
    print output
    print str(generated_code)
    assert str(generated_code).find(output) != -1

DIFF_BASIS_UNSUPPORTED_SPACE = '''
module dummy_mod
  type, extends(kernel_type) :: dummy_type
     type(arg_type), meta_args(1) =    &
          (/ arg_type(gh_field,gh_write, any_space_1) &
           /)
     type(func_type), meta_funcs(1) =    &
          (/ func_type(any_space_1, gh_diff_basis) &
           /)
     integer, parameter :: iterates_over = cells
   contains
     procedure() :: code => dummy_code
  end type dummy_type
contains
  subroutine dummy_code()
  end subroutine dummy_code
end module dummy_mod
'''


def test_diff_basis_unsupp_space():
    ''' test that an error is raised when a differential basis
    function is on an unsupported space (currently any_space_*)'''
    ast = fpapi.parse(DIFF_BASIS_UNSUPPORTED_SPACE, ignore_comments=False)
    metadata = DynKernMetadata(ast)
    kernel = DynKern()
    kernel.load_meta(metadata)
    with pytest.raises(GenerationError) as excinfo:
        _ = kernel.gen_stub
    assert 'Unsupported space for differential basis function' \
        in str(excinfo.value)

# orientation : spaces

ORIENTATION_OUTPUT = (
    "    SUBROUTINE dummy_orientation_code(cell, nlayers, field_1_w0, "
    "op_2_ncell_3d, op_2, field_3_w2, op_4_ncell_3d, op_4, ndf_w0, "
    "undf_w0, map_w0, orientation_w0, ndf_w1, orientation_w1, ndf_w2, "
    "undf_w2, map_w2, orientation_w2, ndf_w3, orientation_w3, nqp_h, "
    "nqp_v, wh, wv)\n"
    "      USE constants_mod, ONLY: r_def\n"
    "      IMPLICIT NONE\n"
    "      INTEGER, intent(in) :: cell\n"
    "      INTEGER, intent(in) :: nlayers\n"
    "      INTEGER, intent(in) :: undf_w0\n"
    "      INTEGER, intent(in) :: undf_w2\n"
    "      REAL(KIND=r_def), intent(out), dimension(undf_w0) :: "
    "field_1_w0\n"
    "      INTEGER, intent(in) :: op_2_ncell_3d\n"
    "      REAL(KIND=r_def), intent(inout), dimension(ndf_w1,ndf_w1,"
    "op_2_ncell_3d) :: op_2\n"
    "      REAL(KIND=r_def), intent(in), dimension(undf_w2) :: "
    "field_3_w2\n"
    "      INTEGER, intent(in) :: op_4_ncell_3d\n"
    "      REAL(KIND=r_def), intent(out), dimension(ndf_w3,ndf_w3,"
    "op_4_ncell_3d) :: op_4\n"
    "      INTEGER, intent(in) :: ndf_w0\n"
    "      INTEGER, intent(in), dimension(ndf_w0) :: map_w0\n"
    "      INTEGER, intent(in), dimension(ndf_w0) :: orientation_w0\n"
    "      INTEGER, intent(in) :: ndf_w1\n"
    "      INTEGER, intent(in), dimension(ndf_w1) :: orientation_w1\n"
    "      INTEGER, intent(in) :: ndf_w2\n"
    "      INTEGER, intent(in), dimension(ndf_w2) :: map_w2\n"
    "      INTEGER, intent(in), dimension(ndf_w2) :: orientation_w2\n"
    "      INTEGER, intent(in) :: ndf_w3\n"
    "      INTEGER, intent(in), dimension(ndf_w3) :: orientation_w3\n"
    "      INTEGER, intent(in) :: nqp_h, nqp_v\n"
    "      REAL(KIND=r_def), intent(in), dimension(nqp_h) :: wh\n"
    "      REAL(KIND=r_def), intent(in), dimension(nqp_v) :: wv\n"
    "    END SUBROUTINE dummy_orientation_code\n"
    "  END MODULE dummy_orientation_mod")


def test_orientation_stubs():
    ''' Test that orientation is handled correctly for kernel
    stubs '''
    # Read-in the meta-data from file (it's in a file because it's also
    # used when testing the genkernelstub script from the command
    # line).
    with open(os.path.join(BASE_PATH, "dummy_orientation_mod.f90"),
              "r") as myfile:
        orientation = myfile.read()

    ast = fpapi.parse(orientation, ignore_comments=False)
    metadata = DynKernMetadata(ast)
    kernel = DynKern()
    kernel.load_meta(metadata)
    generated_code = kernel.gen_stub
    print str(generated_code)
    assert str(generated_code).find(ORIENTATION_OUTPUT) != -1


def test_enforce_bc_kernel_stub_gen():
    ''' Test that the enforce_bc_kernel boundary layer argument modification
    is handled correctly for kernel stubs'''
    ast = fpapi.parse(os.path.join(BASE_PATH, "enforce_bc_kernel_mod.f90"),
                      ignore_comments=False)
    metadata = DynKernMetadata(ast)
    kernel = DynKern()
    kernel.load_meta(metadata)
    generated_code = kernel.gen_stub
    output = (
        "  MODULE enforce_bc_mod\n"
        "    IMPLICIT NONE\n"
        "    CONTAINS\n"
        "    SUBROUTINE enforce_bc_code(nlayers, field_1_any_space_1_field_1, "
        "ndf_any_space_1_field_1, undf_any_space_1_field_1, "
        "map_any_space_1_field_1, boundary_dofs)\n"
        "      USE constants_mod, ONLY: r_def\n"
        "      IMPLICIT NONE\n"
        "      INTEGER, intent(in) :: nlayers\n"
        "      INTEGER, intent(in) :: undf_any_space_1_field_1\n"
        "      REAL(KIND=r_def), intent(inout), "
        "dimension(undf_any_space_1_field_1)"
        " :: field_1_any_space_1_field_1\n"
        "      INTEGER, intent(in) :: ndf_any_space_1_field_1\n"
        "      INTEGER, intent(in), dimension(ndf_any_space_1_field_1) :: "
        "map_any_space_1_field_1\n"
        "      INTEGER, intent(in), dimension(ndf_any_space_1_field_1,2) :: "
        "boundary_dofs\n"
        "    END SUBROUTINE enforce_bc_code\n"
        "  END MODULE enforce_bc_mod")
    print str(generated_code)
    assert str(generated_code).find(output) != -1

# note, we do not need a separate test for qr as it is implicitly
# tested for in the above examples.
# fields : intent

SUB_NAME = '''
module dummy_mod
  type, extends(kernel_type) :: dummy_type
     type(arg_type), meta_args(1) =    &
          (/ arg_type(gh_field,gh_write,w1) &
           /)
     integer, parameter :: iterates_over = cells
   contains
     procedure() :: code => dummy
  end type dummy_type
contains
  subroutine dummy()
  end subroutine dummy
end module dummy_mod
'''


def test_sub_name():
    ''' test for expected behaviour when the kernel subroutine does
    not conform to the convention of having "_code" at the end of its
    name. In this case we append "_code to the name and _mod to the
    kernel name.'''
    ast = fpapi.parse(SUB_NAME, ignore_comments=False)
    metadata = DynKernMetadata(ast)
    kernel = DynKern()
    kernel.load_meta(metadata)
    generated_code = kernel.gen_stub
    output = (
        "  MODULE dummy_mod\n"
        "    IMPLICIT NONE\n"
        "    CONTAINS\n"
        "    SUBROUTINE dummy_code(nlayers, field_1_w1, "
        "ndf_w1, undf_w1, map_w1)\n"
        "      USE constants_mod, ONLY: r_def\n"
        "      IMPLICIT NONE\n"
        "      INTEGER, intent(in) :: nlayers\n"
        "      INTEGER, intent(in) :: undf_w1\n"
        "      REAL(KIND=r_def), intent(out), dimension(undf_w1) :: "
        "field_1_w1\n"
        "      INTEGER, intent(in) :: ndf_w1\n"
        "      INTEGER, intent(in), dimension(ndf_w1) :: map_w1\n"
        "    END SUBROUTINE dummy_code\n"
        "  END MODULE dummy_mod")
    print output
    print str(generated_code)
    assert str(generated_code).find(output) != -1


def test_kernel_stub_usage():
    ''' Check that the kernel-stub generator prints a usage message
    if no arguments are supplied '''
    from subprocess import Popen, STDOUT, PIPE

    usage_msg = (
        "usage: genkernelstub.py [-h] [-o OUTFILE] [-api API] [-l] filename\n"
        "genkernelstub.py: error: too few arguments")

    # We use the Popen constructor here rather than check_output because
    # the latter is only available in Python 2.7 onwards.
    out = Popen(['python', '../genkernelstub.py'],
                stdout=PIPE,
                stderr=STDOUT).communicate()[0]
    assert usage_msg in out


def test_kernel_stub_gen_cmd_line():
    ''' Check that we can call the kernel-stub generator from the
    command line '''
    from subprocess import Popen, PIPE
    # We use the Popen constructor here rather than check_output because
    # the latter is only available in Python 2.7 onwards.
    out = Popen(["python", "../genkernelstub.py",
                 os.path.join(BASE_PATH, "dummy_orientation_mod.f90")],
                stdout=PIPE).communicate()[0]

    print "Output was: ", out
    assert ORIENTATION_OUTPUT in out

STENCIL_CODE = '''
module stencil_mod
  type, extends(kernel_type) :: stencil_type
     type(arg_type), meta_args(2) =          &
          (/ arg_type(gh_field,gh_write,w1), &
             arg_type(gh_field,gh_read, w2, stencil(cross,1)) &
           /)
     integer, parameter :: iterates_over = cells
   contains
     procedure() :: code => stencil_code
  end type stencil_type
contains
  subroutine stencil_code()
  end subroutine stencil_code
end module stencil_mod
'''


def test_stencil_metadata():
    ''' Check that we can parse Kernels with stencil metadata '''
    ast = fpapi.parse(STENCIL_CODE, ignore_comments=False)
    metadata = DynKernMetadata(ast)
    stencil_descriptor_0 = metadata.arg_descriptors[0]
    assert stencil_descriptor_0.stencil is None
    stencil_descriptor_1 = metadata.arg_descriptors[1]
    assert stencil_descriptor_1.stencil['type'] == 'cross'
    assert stencil_descriptor_1.stencil['extent'] == 1


def test_field_metadata_too_many_arguments():
    '''Check that we raise an exception if more than 4 arguments are
    provided in the metadata for a gh_field arg_type.'''
    result = STENCIL_CODE.replace(
        "gh_field,gh_read, w2, stencil(cross,1)",
        "gh_field,gh_read, w2, stencil(cross,1), w1", 1)
    ast = fpapi.parse(result, ignore_comments=False)
    with pytest.raises(ParseError) as excinfo:
        _ = DynKernMetadata(ast)
    assert "each meta_arg entry must have at most 4 arguments" \
        in str(excinfo.value)


def test_invalid_stencil_form_1():
    '''Check that we raise an exception if the stencil does not obey the
    stencil(<type>,<extent) format by being a literal integer'''
    result = STENCIL_CODE.replace("stencil(cross,1)", "1", 1)
    ast = fpapi.parse(result, ignore_comments=False)
    with pytest.raises(ParseError) as excinfo:
        _ = DynKernMetadata(ast)
    assert "entry must be a valid stencil specification" \
        in str(excinfo.value)
    assert "but found the literal" \
        in str(excinfo.value)


def test_invalid_stencil_form_2():
    '''Check that we raise an exception if the stencil does not obey the
    stencil(<type>,<extent) format by having an invalid name'''
    result = STENCIL_CODE.replace("stencil(cross,1)", "stenci(cross,1)", 1)
    ast = fpapi.parse(result, ignore_comments=False)
    with pytest.raises(ParseError) as excinfo:
        _ = DynKernMetadata(ast)
    assert "entry must be a valid stencil specification" \
        in str(excinfo.value)


def test_invalid_stencil_form_3():
    '''Check that we raise an exception if the stencil does not obey the
    stencil(<type>,<extent) format by not having brackets'''
    result = STENCIL_CODE.replace("stencil(cross,1)", "stencil", 1)
    ast = fpapi.parse(result, ignore_comments=False)
    with pytest.raises(ParseError) as excinfo:
        _ = DynKernMetadata(ast)
    assert "entry must be a valid stencil specification" \
        in str(excinfo.value)


def test_invalid_stencil_form_4():
    '''Check that we raise an exception if the stencil does not obey the
    stencil(<type>,<extent) format by not containing two values in the
    brackets '''
    result = STENCIL_CODE.replace("stencil(cross,1)", "stencil(cross)", 1)
    ast = fpapi.parse(result, ignore_comments=False)
    with pytest.raises(ParseError) as excinfo:
        _ = DynKernMetadata(ast)
    assert "entry must be a valid stencil specification" \
        in str(excinfo.value)
    assert "there are not two arguments inside the brackets" \
        in str(excinfo.value)


def test_invalid_stencil_first_arg_1():
    '''Check that we raise an exception if the value of the stencil type in
    stencil(<type>,<extent) is not valid and is an integer'''
    result = STENCIL_CODE.replace("stencil(cross,1)", "stencil(1,1)", 1)
    ast = fpapi.parse(result, ignore_comments=False)
    with pytest.raises(ParseError) as excinfo:
        _ = DynKernMetadata(ast)
    assert "not one of the valid types" in str(excinfo.value)
    assert "is a literal" in str(excinfo.value)


def test_invalid_stencil_first_arg_2():
    '''Check that we raise an exception if the value of the stencil type in
    stencil(<type>,<extent) is not valid and is a name'''
    result = STENCIL_CODE.replace("stencil(cross,1)", "stencil(cros,1)", 1)
    ast = fpapi.parse(result, ignore_comments=False)
    with pytest.raises(ParseError) as excinfo:
        _ = DynKernMetadata(ast)
    assert "not one of the valid types" in str(excinfo.value)


def test_invalid_stencil_first_arg_3():
    '''Check that we raise an exception if the value of the stencil type in
    stencil(<type>,<extent) is not valid and has brackets'''
    result = STENCIL_CODE.replace("stencil(cross,1)", "stencil(x1d(xx),1)", 1)
    ast = fpapi.parse(result, ignore_comments=False)
    with pytest.raises(ParseError) as excinfo:
        _ = DynKernMetadata(ast)
    assert "the specified <type>" in str(excinfo.value)
    assert "includes brackets" in str(excinfo.value)


def test_invalid_stencil_second_arg_1():
    '''Check that we raise an exception if the value of the stencil extent in
    stencil(<type>,<extent) is not an integer'''
    result = STENCIL_CODE.replace("stencil(cross,1)", "stencil(x1d,x1d)", 1)
    ast = fpapi.parse(result, ignore_comments=False)
    with pytest.raises(ParseError) as excinfo:
        _ = DynKernMetadata(ast)
    assert "the specified <extent>" in str(excinfo.value)
    assert "is not an integer" in str(excinfo.value)


def test_invalid_stencil_second_arg_2():
    '''Check that we raise an exception if the value of the stencil extent in
    stencil(<type>,<extent) is less than 1'''
    result = STENCIL_CODE.replace("stencil(cross,1)", "stencil(x1d,0)", 1)
    ast = fpapi.parse(result, ignore_comments=False)
    with pytest.raises(ParseError) as excinfo:
        _ = DynKernMetadata(ast)
    assert "the specified <extent>" in str(excinfo.value)
    assert "is less than 1" in str(excinfo.value)


def test_arg_descriptor_functions_method_error():
    ''' Tests that an internal error is raised in DynArgDescriptor03
    when function_spaces is called and the internal type is an
    unexpected value. It should not be possible to get to here so we
    need to mess about with internal values to trip this.'''
    fparser.logging.disable('CRITICAL')
    ast = fpapi.parse(CODE, ignore_comments=False)
    metadata = DynKernMetadata(ast, name="testkern_qr_type")
    field_descriptor = metadata.arg_descriptors[0]
    field_descriptor._type = "gh_fire_starter"
    with pytest.raises(RuntimeError) as excinfo:
        _ = field_descriptor.function_spaces
    assert 'Internal error, DynArgDescriptor03:function_spaces(), should ' \
        'not get to here' in str(excinfo.value)


def test_arg_ref_name_method_error1():
    ''' Tests that an internal error is raised in DynKernelArgument
    when ref_name() is called with a function space that is not
    associated with this field'''
    _, invoke_info = parse(os.path.join(BASE_PATH, "1_single_invoke.f90"),
                           api="dynamo0.3")
    psy = PSyFactory("dynamo0.3").create(invoke_info)
    first_invoke = psy.invokes.invoke_list[0]
    first_kernel = first_invoke.schedule.kern_calls()[0]
    first_argument = first_kernel.arguments.args[0]
    # the argument is a field and is on "w1"
    with pytest.raises(GenerationError) as excinfo:
        _ = first_argument.ref_name("w3")
    assert 'not one of the function spaces associated with this argument' \
        in str(excinfo.value)


def test_arg_ref_name_method_error2():
    ''' Tests that an internal error is raised in DynKernelArgument
    when ref_name() is called when the argument type is not one of
    gh_field or gh_operator'''
    _, invoke_info = parse(os.path.join(BASE_PATH, "1_single_invoke.f90"),
                           api="dynamo0.3")
    psy = PSyFactory("dynamo0.3").create(invoke_info)
    first_invoke = psy.invokes.invoke_list[0]
    first_kernel = first_invoke.schedule.kern_calls()[0]
    first_argument = first_kernel.arguments.args[1]
    first_argument._type = "gh_funky_instigator"
    with pytest.raises(GenerationError) as excinfo:
        _ = first_argument.ref_name()
    assert 'ref_name: Error, unsupported arg type' in str(excinfo)


def test_arg_descriptor_function_method_error():
    ''' Tests that an internal error is raised in DynArgDescriptor03
    when function_space is called and the internal type is an
    unexpected value. It should not be possible to get to here so we
    need to mess about with internal values to trip this.'''
    fparser.logging.disable('CRITICAL')
    ast = fpapi.parse(CODE, ignore_comments=False)
    metadata = DynKernMetadata(ast, name="testkern_qr_type")
    field_descriptor = metadata.arg_descriptors[0]
    field_descriptor._type = "gh_fire_starter"
    with pytest.raises(RuntimeError) as excinfo:
        _ = field_descriptor.function_space
    assert 'Internal error, DynArgDescriptor03:function_space(), should ' \
        'not get to here' in str(excinfo.value)


def test_arg_descriptor_fld_str():
    ''' Tests that the string method for DynArgDescriptor03 works as
    expected for a field argument'''
    fparser.logging.disable('CRITICAL')
    ast = fpapi.parse(CODE, ignore_comments=False)
    metadata = DynKernMetadata(ast, name="testkern_qr_type")
    field_descriptor = metadata.arg_descriptors[1]
    result = str(field_descriptor)
    print result
    expected_output = (
        "DynArgDescriptor03 object\n"
        "  argument_type[0]='gh_field'\n"
        "  access_descriptor[1]='gh_write'\n"
        "  function_space[2]='w1'")
    assert expected_output in result


def test_arg_descriptor_scalar_str():
    ''' Tests that the string method for DynArgDescriptor03 works as
    expected for a scalar argument'''
    fparser.logging.disable('CRITICAL')
    ast = fpapi.parse(CODE, ignore_comments=False)
    metadata = DynKernMetadata(ast, name="testkern_qr_type")
    field_descriptor = metadata.arg_descriptors[0]
    result = str(field_descriptor)
    print result
    expected_output = (
        "DynArgDescriptor03 object\n"
        "  argument_type[0]='gh_rscalar'\n"
        "  access_descriptor[1]='gh_read'\n")
    assert expected_output in result


def test_arg_descriptor_str_error():
    ''' Tests that an internal error is raised in DynArgDescriptor03
    when __str__ is called and the internal type is an
    unexpected value. It should not be possible to get to here so we
    need to mess about with internal values to trip this.'''
    fparser.logging.disable('CRITICAL')
    ast = fpapi.parse(CODE, ignore_comments=False)
    metadata = DynKernMetadata(ast, name="testkern_qr_type")
    field_descriptor = metadata.arg_descriptors[0]
    field_descriptor._type = "gh_fire_starter"
    with pytest.raises(ParseError) as excinfo:
        _ = str(field_descriptor)
    assert 'Internal error in DynArgDescriptor03.__str__' \
        in str(excinfo.value)


def test_arg_descriptor_repr():
    ''' Tests that the repr method for DynArgDescriptor03 works as
    expected '''
    fparser.logging.disable('CRITICAL')
    ast = fpapi.parse(CODE, ignore_comments=False)
    metadata = DynKernMetadata(ast, name="testkern_qr_type")
    field_descriptor = metadata.arg_descriptors[0]
    result = repr(field_descriptor)
    print result
    assert 'DynArgDescriptor03(arg_type(gh_rscalar, gh_read))' \
        in result


def test_arg_descriptor_function_space_tofrom_error():
    ''' Tests that an internal error is raised in DynArgDescriptor03
    when function_space_to or function_space_from is called and the
    internal type is not gh_operator.'''
    fparser.logging.disable('CRITICAL')
    ast = fpapi.parse(CODE, ignore_comments=False)
    metadata = DynKernMetadata(ast, name="testkern_qr_type")
    field_descriptor = metadata.arg_descriptors[0]
    with pytest.raises(RuntimeError) as excinfo:
        _ = field_descriptor.function_space_to
    assert 'function_space_to only makes sense for a gh_operator' \
        in str(excinfo.value)
    with pytest.raises(RuntimeError) as excinfo:
        _ = field_descriptor.function_space_from
    assert 'function_space_from only makes sense for a gh_operator' \
        in str(excinfo.value)


def test_arg_descriptor_init_error():
    ''' Tests that an internal error is raised in DynArgDescriptor03
    when an invalid type is provided. However this error never gets
    tripped due to an earlier test so we need to force the error by
    changing the internal state.'''
    fparser.logging.disable('CRITICAL')
    ast = fpapi.parse(CODE, ignore_comments=False)
    metadata = DynKernMetadata(ast, name="testkern_qr_type")
    field_descriptor = metadata.arg_descriptors[0]
    # extract an arg_type object that we can use to create a
    # DynArgDescriptor03 object
    arg_type = field_descriptor._arg_type
    # Now try to trip the error by making the initial test think
    # that GH_INVALID is actually valid
    from dynamo0p3 import VALID_ARG_TYPE_NAMES, DynArgDescriptor03
    keep = []
    keep.extend(VALID_ARG_TYPE_NAMES)
    VALID_ARG_TYPE_NAMES.append("GH_INVALID")
    arg_type.args[0].name = "GH_INVALID"
    with pytest.raises(ParseError) as excinfo:
        _ = DynArgDescriptor03(arg_type)
    assert 'Internal error in DynArgDescriptor03.__init__' \
        in str(excinfo.value)
    VALID_ARG_TYPE_NAMES = keep


def test_func_descriptor_repr():
    ''' Tests the __repr__ output of a func_descriptor '''
    fparser.logging.disable('CRITICAL')
    ast = fpapi.parse(CODE, ignore_comments=False)
    metadata = DynKernMetadata(ast, name="testkern_qr_type")
    func_descriptor = metadata.func_descriptors[0]
    func_str = repr(func_descriptor)
    assert "DynFuncDescriptor03(func_type(w1, gh_basis))" in func_str


def test_func_descriptor_str():
    ''' Tests the __str__ output of a func_descriptor '''
    fparser.logging.disable('CRITICAL')
    ast = fpapi.parse(CODE, ignore_comments=False)
    metadata = DynKernMetadata(ast, name="testkern_qr_type")
    func_descriptor = metadata.func_descriptors[0]
    func_str = str(func_descriptor)
    output = (
        "DynFuncDescriptor03 object\n"
        "  name='func_type'\n"
        "  nargs=2\n"
        "  function_space_name[0] = 'w1'\n"
        "  operator_name[1] = 'gh_basis'")
    assert output in func_str


def test_dynkern_arg_for_fs():
    ''' Test that DynInvoke.arg_for_funcspace() raises an error if
    passed an invalid function space '''
    _, invoke_info = parse(os.path.join(BASE_PATH, "1_single_invoke.f90"),
                           api="dynamo0.3")
    psy = PSyFactory("dynamo0.3").create(invoke_info)
    first_invoke = psy.invokes.invoke_list[0]
    with pytest.raises(GenerationError) as err:
        _ = first_invoke.arg_for_funcspace("waah")
    assert "Functionspace name 'waah' not found" in str(err)


def test_dynkern_op_name():
    ''' Test that DynInvoke.get_operator_name() raises an error if
    passed an invalid function space '''
    _, invoke_info = parse(os.path.join(BASE_PATH, "1_single_invoke.f90"),
                           api="dynamo0.3")
    psy = PSyFactory("dynamo0.3").create(invoke_info)
    first_invoke = psy.invokes.invoke_list[0]
    with pytest.raises(GenerationError) as err:
        _ = first_invoke.get_operator_name("gh_orientation", "w3")
    assert "no kern call with function space 'w3' and" in str(err)<|MERGE_RESOLUTION|>--- conflicted
+++ resolved
@@ -244,32 +244,32 @@
     assert 'meta_arg entry must have 4 arguments' in str(excinfo.value)
 
 
-<<<<<<< HEAD
 def test_ad_op_type_wrong_3rd_arg():
     ''' Tests that an error is raised when the operator descriptor
     metadata has more than 4 args. '''
     fparser.logging.disable('CRITICAL')
     code = CODE.replace("arg_type(gh_operator,gh_read, w2, w2)",
                         "arg_type(gh_operator,gh_read, woops, w2)", 1)
-=======
+    ast = fpapi.parse(code, ignore_comments=False)
+    name = "testkern_qr_type"
+    with pytest.raises(ParseError) as excinfo:
+        _ = DynKernMetadata(ast, name=name)
+    assert ("dynamo0.3 API the 3rd argument of a meta_arg entry must be "
+            "a valid function space name" in str(excinfo.value))
+
+
 def test_ad_op_type_1st_arg_not_space():
     ''' Tests that an error is raised when the operator descriptor
     metadata contains something that is not a valid space. '''
     fparser.logging.disable('CRITICAL')
     code = CODE.replace("arg_type(gh_operator,gh_read, w2, w2)",
                         "arg_type(gh_operator,gh_read, wbroke, w2)", 1)
->>>>>>> 427f1ede
     ast = fpapi.parse(code, ignore_comments=False)
     name = "testkern_qr_type"
     with pytest.raises(ParseError) as excinfo:
         _ = DynKernMetadata(ast, name=name)
-<<<<<<< HEAD
-    assert ("dynamo0.3 API the 3rd argument of a meta_arg entry must be "
-            "a valid function space name" in str(excinfo.value))
-=======
     assert 'meta_arg entry must be a valid function space' in \
         str(excinfo.value)
->>>>>>> 427f1ede
 
 
 def test_ad_invalid_type():
@@ -1372,21 +1372,12 @@
     assert generated_code.find(
         "ALLOCATE (basis_any_space_2_b(dim_any_space_2_b, ndf_any_space_2_b, "
         "nqp_h, nqp_v))") != -1
-<<<<<<< HEAD
     assert generated_code.find(
         "map_any_space_1_a => a_proxy%vspace%get_cell_dofmap(cell)") != -1
     assert generated_code.find(
         "map_any_space_2_b => b_proxy%vspace%get_cell_dofmap(cell)") != -1
     assert generated_code.find(
-        "CALL testkern_any_space_1_code(nlayers, a_proxy%data, b_proxy%"
-=======
-    assert str(generated_code).find(
-        "map_any_space_1 => a_proxy%vspace%get_cell_dofmap(cell)") != -1
-    assert str(generated_code).find(
-        "map_any_space_2 => b_proxy%vspace%get_cell_dofmap(cell)") != -1
-    assert str(generated_code).find(
         "CALL testkern_any_space_1_code(nlayers, a_proxy%data, rdt, b_proxy%"
->>>>>>> 427f1ede
         "data, c_proxy(1)%data, c_proxy(2)%data, c_proxy(3)%data, ndf_a"
         "ny_space_1_a, undf_any_space_1_a, map_any_space_1_a, "
         "basis_any_space_1_a, ndf_any_space_2_b, undf_any_space_2_b, "
@@ -1407,7 +1398,6 @@
     psy = PSyFactory("dynamo0.3").create(invoke_info)
     generated_code = str(psy.gen)
     print generated_code
-<<<<<<< HEAD
     assert generated_code.find(
         "INTEGER, pointer :: map_any_space_1_a(:) => null()") != -1
     assert generated_code.find(
@@ -1420,25 +1410,8 @@
         "map_any_space_1_a => a_proxy%vspace%get_cell_dofmap(cell)") != -1
     assert generated_code.find(
         "CALL testkern_any_space_2_code(cell, nlayers, a_proxy%data, b_pro"
-        "xy%data, c_proxy%ncell_3d, c_proxy%local_stencil, ndf_any_space_1_a"
-        ", undf_any_space_1_a, map_any_space_1_a)") != -1
-=======
-    assert "INTEGER, intent(inout) :: istp" in generated_code
-    assert generated_code.find(
-        "INTEGER, pointer :: map_any_space_1(:) => null()") != -1
-    assert generated_code.find(
-        "INTEGER ndf_any_space_1, undf_any_space_1") != -1
-    assert generated_code.find(
-        "ndf_any_space_1 = a_proxy%vspace%get_ndf()") != -1
-    assert generated_code.find(
-        "undf_any_space_1 = a_proxy%vspace%get_undf()") != -1
-    assert generated_code.find(
-        "map_any_space_1 => a_proxy%vspace%get_cell_dofmap(cell)") != -1
-    assert generated_code.find(
-        "CALL testkern_any_space_2_code(cell, nlayers, a_proxy%data, b_pro"
-        "xy%data, c_proxy%ncell_3d, c_proxy%local_stencil, istp, "
-        "ndf_any_space_1, undf_any_space_1, map_any_space_1)") != -1
->>>>>>> 427f1ede
+        "xy%data, c_proxy%ncell_3d, c_proxy%local_stencil, istp, ndf_any_sp"
+        "ace_1_a, undf_any_space_1_a, map_any_space_1_a)") != -1
 
 
 def test_operator_any_space_different_space_1():
@@ -1516,7 +1489,7 @@
     psy = PSyFactory("dynamo0.3").create(invoke_info)
     with pytest.raises(GenerationError) as excinfo:
         psy.invokes.invoke_list[0].arg_for_funcspace("wtheta")
-    assert 'No argument found on wtheta space' \
+    assert "No argument found on 'wtheta' space" \
         in str(excinfo.value)
 
 
@@ -1687,7 +1660,6 @@
 def test_multikern_invoke_any_space():
     ''' Test that we generate correct code when there are multiple
     kernels within an invoke with kernel fields declared as
-<<<<<<< HEAD
     any_space.  '''
     _, invoke_info = parse(os.path.join(BASE_PATH,
                                         "4.5_multikernel_invokes.f90"),
@@ -1710,28 +1682,13 @@
     assert ("map_any_space_2_f2 => f2_proxy%vspace%get_cell_dofmap(cell)\n"
             "        map_w0 => f3_proxy(1)%vspace%get_cell_dofmap(cell)"
             in gen)
-    assert ("CALL testkern_any_space_1_code(nlayers, f1_proxy%data, "
+    assert ("CALL testkern_any_space_1_code(nlayers, f1_proxy%data, rdt, "
             "f2_proxy%data, f3_proxy(1)%data, f3_proxy(2)%data, "
             "f3_proxy(3)%data, ndf_any_space_1_f1, undf_any_space_1_f1, "
             "map_any_space_1_f1, basis_any_space_1_f1, ndf_any_space_2_f2, "
             "undf_any_space_2_f2, map_any_space_2_f2, basis_any_space_2_f2,"
             " ndf_w0, undf_w0, map_w0, diff_basis_w0, nqp_h, nqp_v, "
             "wh, wv" in gen)
-=======
-    any_space. This is not yet supported as any_space with
-    different kernels in an invoke must either inherit the space
-    from the variable (which needs analysis) or have a unique name
-    for the space used by each kernel and at the moment neither of
-    these is the case. '''
-    _, invoke_info = parse(os.path.join(BASE_PATH,
-                                        "4.5_multikernel_invokes.f90"),
-                           api="dynamo0.3")
-    with pytest.raises(GenerationError) as excinfo:
-        _ = PSyFactory("dynamo0.3").create(invoke_info)
-    print str(excinfo.value)
-    assert 'multiple kernels within this invoke with kernel arguments ' + \
-        'declared as any_space' in str(excinfo.value)
->>>>>>> 427f1ede
 
 
 @pytest.mark.xfail(reason="bug : loop fuse replicates maps in loops")
@@ -3040,7 +2997,7 @@
     first_invoke = psy.invokes.invoke_list[0]
     with pytest.raises(GenerationError) as err:
         _ = first_invoke.arg_for_funcspace("waah")
-    assert "Functionspace name 'waah' not found" in str(err)
+    assert "No argument found on 'waah' space" in str(err)
 
 
 def test_dynkern_op_name():
